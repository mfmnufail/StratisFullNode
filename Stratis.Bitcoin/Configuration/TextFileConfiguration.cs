--- conflicted
+++ resolved
@@ -59,7 +59,6 @@
 		}
 
 
-<<<<<<< HEAD
         public static TextFileConfiguration Parse(string data)
         {
             return new TextFileConfiguration(data);
@@ -88,20 +87,6 @@
                 Add(split[0].Trim(), split[1].Trim());
             }
         }
-=======
-				var key = split[0];
-				List<string> values;
-				if(!result.TryGetValue(key, out values))
-				{
-					values = new List<string>();
-					result.Add(key, values);
-				}
-				var value = string.Join("=", split.Skip(1).ToArray());
-				values.Add(value);
-			}
-			return new TextFileConfiguration(result);
-		}
->>>>>>> 921debfb
 
         public bool Contains(string key)
 		{
