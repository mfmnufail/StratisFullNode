﻿using System;
using System.Collections.Generic;
using System.Linq;
using System.Net;
using System.Threading;
using Microsoft.Extensions.DependencyInjection;
using NBitcoin;
using Stratis.Bitcoin.Consensus;
using Stratis.Bitcoin.Features.BlockStore;
using Stratis.Bitcoin.Features.Miner;
using Stratis.Bitcoin.Features.Miner.Interfaces;
using Stratis.Bitcoin.Features.Wallet;
using Stratis.Bitcoin.Features.Wallet.Controllers;
using Stratis.Bitcoin.Features.Wallet.Models;
using Stratis.Bitcoin.IntegrationTests.Common.EnvironmentMockUpHelpers;
using Stratis.Bitcoin.IntegrationTests.Common.Runners;
using Stratis.Bitcoin.P2P.Peer;
using Stratis.Bitcoin.Tests.Common;
using Stratis.Bitcoin.Utilities;
using Stratis.Bitcoin.Utilities.Extensions;

namespace Stratis.Bitcoin.IntegrationTests.Common
{
    public class TestHelper
    {
        public static bool AreNodesSynced(CoreNode node1, CoreNode node2, bool ignoreMempool = false)
        {
            if (node1.runner is BitcoinCoreRunner || node2.runner is BitcoinCoreRunner)
            {
                return node1.CreateRPCClient().GetBestBlockHash() == node2.CreateRPCClient().GetBestBlockHash();
            }

            // If the nodes are at genesis they are considered synced.
            if (node1.FullNode.ChainIndexer.Tip.Height == 0 && node2.FullNode.ChainIndexer.Tip.Height == 0)
                return true;

            if (node1.FullNode.ChainIndexer.Tip.HashBlock != node2.FullNode.ChainIndexer.Tip.HashBlock)
                return false;

            if (node1.FullNode.ChainBehaviorState.ConsensusTip.HashBlock != node2.FullNode.ChainBehaviorState.ConsensusTip.HashBlock)
                return false;

            // Check that node1 tip exists in node2 store (either in disk or in the pending list)
            if (node1.FullNode.BlockStore().GetBlock(node2.FullNode.ChainBehaviorState.ConsensusTip.HashBlock) == null)
                return false;

            // Check that node2 tip exists in node1 store (either in disk or in the pending list)
            if (node2.FullNode.BlockStore().GetBlock(node1.FullNode.ChainBehaviorState.ConsensusTip.HashBlock) == null)
                return false;

            if (!ignoreMempool)
            {
                if (node1.FullNode.MempoolManager().InfoAll().Count != node2.FullNode.MempoolManager().InfoAll().Count)
                    return false;
            }

            if ((node1.FullNode.WalletManager().ContainsWallets) && (node2.FullNode.WalletManager().ContainsWallets))
                if (node1.FullNode.WalletManager().WalletTipHash != node2.FullNode.WalletManager().WalletTipHash)
                    return false;

            if (node1.CreateRPCClient().GetBestBlockHash() != node2.CreateRPCClient().GetBestBlockHash())
                return false;

            return true;
        }

        public static (bool Passed, string Message) AreNodesSyncedMessage(CoreNode node1, CoreNode node2, bool ignoreMempool = false)
        {
            if (node1.runner is BitcoinCoreRunner || node2.runner is BitcoinCoreRunner)
            {
                return (node1.CreateRPCClient().GetBestBlockHash() == node2.CreateRPCClient().GetBestBlockHash(), "[BEST_BLOCK_HASH_DOES_MATCH]");
            }

            // If the nodes are at genesis they are considered synced.
            if (node1.FullNode.ChainIndexer.Tip.Height == 0 && node2.FullNode.ChainIndexer.Tip.Height == 0)
                return (true, "[TIPS_ARE_AT_GENESIS]");

            if (node1.FullNode.ChainIndexer.Tip.HashBlock != node2.FullNode.ChainIndexer.Tip.HashBlock)
                return (false, $"[CHAIN_TIP_HASH_DOES_NOT_MATCH_{node1.FullNode.ChainIndexer.Tip}_{node2.FullNode.ChainIndexer.Tip}]");

            if (node1.FullNode.ChainBehaviorState.ConsensusTip.HashBlock != node2.FullNode.ChainBehaviorState.ConsensusTip.HashBlock)
                return (false, $"[CONSENSUS_TIP_HASH_DOES_MATCH]_{node1.FullNode.ChainBehaviorState.ConsensusTip}_{node2.FullNode.ChainBehaviorState.ConsensusTip}]");

            // Check that node1 tip exists in node2 store (either in disk or in the pending list)
            if (node1.FullNode.BlockStore().GetBlock(node2.FullNode.ChainBehaviorState.ConsensusTip.HashBlock) == null)
                return (false, "[NODE2_TIP_NOT_IN_NODE1_STORE]");

            // Check that node2 tip exists in node1 store (either in disk or in the pending list)
            if (node2.FullNode.BlockStore().GetBlock(node1.FullNode.ChainBehaviorState.ConsensusTip.HashBlock) == null)
                return (false, "[NODE1_TIP_NOT_IN_NODE2_STORE]");

            if (!ignoreMempool)
            {
                if (node1.FullNode.MempoolManager().InfoAll().Count != node2.FullNode.MempoolManager().InfoAll().Count)
                    return (false, "[NODE1_MEMPOOL_COUNT_NOT_EQUAL_NODE2_MEMPOOL_COUNT]");
            }

            if ((node1.FullNode.WalletManager().ContainsWallets) && (node2.FullNode.WalletManager().ContainsWallets))
                if (node1.FullNode.WalletManager().WalletTipHash != node2.FullNode.WalletManager().WalletTipHash)
                    return (false, "[WALLET_TIP_HASH_DOESNOT_MATCH]");

            if (node1.CreateRPCClient().GetBestBlockHash() != node2.CreateRPCClient().GetBestBlockHash())
                return (false, "[RPC_CLIENT_BEST_BLOCK_HASH_DOES_NOT_MATCH]");

            return (true, string.Empty);
        }

        public static bool IsNodeSynced(CoreNode node)
        {
            // If the node is at genesis it is considered synced.
            if (node.FullNode.ChainIndexer.Tip.Height == 0)
                return true;

            if (node.FullNode.ChainIndexer.Tip.HashBlock != node.FullNode.ChainBehaviorState.ConsensusTip.HashBlock)
                return false;

            // Check that node1 tip exists in store (either in disk or in the pending list)
            if (node.FullNode.BlockStore().GetBlock(node.FullNode.ChainBehaviorState.ConsensusTip.HashBlock) == null)
                return false;

            if ((node.FullNode.WalletManager().ContainsWallets) &&
                (node.FullNode.ChainIndexer.Tip.HashBlock != node.FullNode.WalletManager().WalletTipHash))
                return false;

            return true;
        }

        /// <summary>
        /// Ensures a node is internally synced and at a given height.
        /// </summary>
        /// <param name="node">This node.</param>
        /// <param name="height">At which height should it be synced to.</param>
        /// <returns>Returns <c>true</c> if the node is synced at a given height.</returns>
        public static bool IsNodeSyncedAtHeight(CoreNode node, int height, int waitTimeSeconds = 60)
        {
            TestBase.WaitLoopMessage(() => { return (node.FullNode.ConsensusManager().Tip.Height == height, $"Node height: {node.FullNode.ConsensusManager().Tip.Height}; Expected height: {height}"); }, waitTimeSeconds);
            return true;
        }

        public static void TriggerSync(CoreNode node)
        {
            foreach (INetworkPeer connectedPeer in node.FullNode.ConnectionManager.ConnectedPeers)
                connectedPeer.Behavior<ConsensusManagerBehavior>().ResyncAsync().GetAwaiter().GetResult();
        }

        /// <summary>
        /// Determines whether or not the node has any connections.
        /// </summary>
        /// <param name="node">The node to check.</param>
        /// <returns>Returns <c>true</c> if the node does not have any connected peers.</returns>
        public static bool IsNodeConnected(CoreNode node)
        {
            return node.FullNode.ConnectionManager.ConnectedPeers.Any();
        }

        public static void WaitForNodeToSync(params CoreNode[] nodes)
        {
            nodes.ToList().ForEach(n => TestBase.WaitLoop(() => IsNodeSynced(n)));
            nodes.Skip(1).ToList().ForEach(n => TestBase.WaitLoop(() => AreNodesSynced(nodes.First(), n)));
        }

        public static void DisableBlockPropagation(CoreNode from, CoreNode to)
        {
            from.FullNode.ConnectionManager.ConnectedPeers.FindByEndpoint(to.Endpoint).Behavior<BlockStoreBehavior>().CanRespondToGetDataPayload = false;
        }

        public static void EnableBlockPropagation(CoreNode from, CoreNode to)
        {
            from.FullNode.ConnectionManager.ConnectedPeers.FindByEndpoint(to.Endpoint).Behavior<BlockStoreBehavior>().CanRespondToGetDataPayload = true;
        }

        public static void WaitForNodeToSyncIgnoreMempool(params CoreNode[] nodes)
        {
            nodes.ToList().ForEach(node => TestBase.WaitLoop(() => IsNodeSynced(node)));
            nodes.Skip(1).ToList().ForEach(node => TestBase.WaitLoop(() => AreNodesSynced(nodes.First(), node, true)));
        }

        public static (HdAddress AddressUsed, List<uint256> BlockHashes) MineBlocks(CoreNode node, int numberOfBlocks, bool syncNode = true, string walletName = "mywallet", string walletPassword = "password", string accountName = "account 0", string miningAddress = null)
        {
            Guard.NotNull(node, nameof(node));

            if (numberOfBlocks == 0)
                throw new ArgumentOutOfRangeException(nameof(numberOfBlocks), "Number of blocks must be greater than zero.");

            SetMinerSecret(node, walletName, walletPassword, accountName, miningAddress);

            var script = new ReserveScript { ReserveFullNodeScript = node.MinerSecret.ScriptPubKey };
            var blockHashes = node.FullNode.Services.ServiceProvider.GetService<IPowMining>().GenerateBlocks(script, (ulong)numberOfBlocks, uint.MaxValue);

            if (syncNode)
                TestBase.WaitLoop(() => IsNodeSynced(node));

            return (node.MinerHDAddress, blockHashes);
        }

        public static void SetMinerSecret(CoreNode coreNode, string walletName = "mywallet", string walletPassword = "password", string accountName = "account 0", string miningAddress = null)
        {
            if (coreNode.MinerSecret == null)
            {
                Wallet wallet = coreNode.FullNode.WalletManager().GetWallet(walletName);
                HdAccount account = wallet.GetAccount(accountName);

                HdAddress address;
                if (!string.IsNullOrEmpty(miningAddress))
                {
                    address = account.ExternalAddresses.Concat(account.InternalAddresses).Single(add => add.Address == miningAddress);
                }
                else
                {
                    address = account.GetFirstUnusedReceivingAddress();
                }

                coreNode.MinerHDAddress = address;

                Key extendedPrivateKey = wallet.GetExtendedPrivateKeyForAddress(walletPassword, address).PrivateKey;
                coreNode.SetMinerSecret(new BitcoinSecret(extendedPrivateKey, coreNode.FullNode.Network));
            }
        }

        /// <summary>
        /// This should only be used if we need to create a block manually, in all other cases please use
        /// <see cref="CoreNode.GenerateStratisWithMiner"/>
        /// </summary>
        /// <param name="coreNode">The node we want to create the block with.</param>
        /// <param name="transactions">Transactions we want to manually include in the block.</param>
        /// <param name="nonce">Optional nonce.</param>
        public static Block GenerateBlockManually(CoreNode coreNode, List<Transaction> transactions, uint nonce = 0, bool callBlockMinedAsync = true)
        {
            var block = coreNode.FullNode.Network.CreateBlock();
            block.Header.HashPrevBlock = coreNode.FullNode.ChainIndexer.Tip.HashBlock;
            block.Header.Bits = block.Header.GetWorkRequired(coreNode.FullNode.Network, coreNode.FullNode.ChainIndexer.Tip);
            block.Header.UpdateTime(DateTimeOffset.UtcNow, coreNode.FullNode.Network, coreNode.FullNode.ChainIndexer.Tip);

            var coinbase = coreNode.FullNode.Network.CreateTransaction();
            coinbase.AddInput(TxIn.CreateCoinbase(coreNode.FullNode.ChainIndexer.Height + 1));
            coinbase.AddOutput(new TxOut(coreNode.FullNode.Network.GetReward(coreNode.FullNode.ChainIndexer.Height + 1), coreNode.MinerSecret.GetAddress()));
            block.AddTransaction(coinbase);

            if (transactions.Any())
            {
                transactions = Reorder(transactions);
                block.Transactions.AddRange(transactions);
            }

            block.UpdateMerkleRoot();

            while (!block.CheckProofOfWork())
                block.Header.Nonce = ++nonce;

            // This will set the block size.
            block = Block.Load(block.ToBytes(), coreNode.FullNode.Network.Consensus.ConsensusFactory);

            if (callBlockMinedAsync)
            {
                coreNode.FullNode.ConsensusManager().BlockMinedAsync(block).GetAwaiter().GetResult();
            }
            return block;
        }

        public static List<Transaction> Reorder(List<Transaction> transactions)
        {
            if (transactions.Count == 0)
                return transactions;

            var result = new List<Transaction>();
            var dictionary = transactions.ToDictionary(t => t.GetHash(), t => new TransactionNode(t));
            foreach (TransactionNode transaction in dictionary.Select(d => d.Value))
            {
                foreach (TxIn input in transaction.Transaction.Inputs)
                {
                    TransactionNode node = dictionary.TryGet(input.PrevOut.Hash);
                    if (node != null)
                    {
                        transaction.DependsOn.Add(node);
                    }
                }
            }

            while (dictionary.Count != 0)
            {
                foreach (TransactionNode node in dictionary.Select(d => d.Value).ToList())
                {
                    foreach (TransactionNode parent in node.DependsOn.ToList())
                    {
                        if (!dictionary.ContainsKey(parent.Hash))
                            node.DependsOn.Remove(parent);
                    }

                    if (node.DependsOn.Count == 0)
                    {
                        result.Add(node.Transaction);
                        dictionary.Remove(node.Hash);
                    }
                }
            }

            return result;
        }

        /// <summary>
        /// Disconnects a node from another and waits until the operation completes.
        /// </summary>
        /// <param name="thisNode">The node that will be disconnected from.</param>
        /// <param name="nodeToDisconnect">The node that will be disconnected.</param>
        public static void Disconnect(CoreNode thisNode, CoreNode nodeToDisconnect)
        {
            if (!IsNodeConnectedTo(thisNode, nodeToDisconnect))
                return;

            thisNode.CreateRPCClient().RemoveNode(nodeToDisconnect.Endpoint);
            TestBase.WaitLoop(() => !IsNodeConnectedTo(thisNode, nodeToDisconnect));
        }

        /// <summary>
        /// Disconnects a node from all connections and waits until the operation completes.
        /// </summary>
        /// <param name="nodes">The nodes that will be disconnected.</param>
        public static void DisconnectAll(params CoreNode[] nodes)
        {
            foreach (var node in nodes)
            {
                foreach (var peer in node.FullNode.ConnectionManager.ConnectedPeers.ToList())
                {
                    node.CreateRPCClient().RemoveNode(peer.PeerEndPoint);
                }

                TestBase.WaitLoop(() => node.FullNode.ConnectionManager.ConnectedPeers.Where(p => !p.Inbound).Count() == 0);
            }

            foreach (var node in nodes)
            {
                TestBase.WaitLoop(() => !IsNodeConnected(node));
            }
        }

        private class TransactionNode
        {
            public uint256 Hash = null;
            public Transaction Transaction = null;
            public List<TransactionNode> DependsOn = new List<TransactionNode>();

            public TransactionNode(Transaction tx)
            {
                this.Transaction = tx;
                this.Hash = tx.GetHash();
            }
        }

        public static TransactionBuildContext CreateTransactionBuildContext(
            Network network,
            string sendingWalletName,
            string sendingAccountName,
            string sendingPassword,
            ICollection<Recipient> recipients,
            FeeType feeType,
            int minConfirmations)
        {
            return new TransactionBuildContext(network)
            {
                AccountReference = new WalletAccountReference(sendingWalletName, sendingAccountName),
                MinConfirmations = minConfirmations,
                FeeType = feeType,
                WalletPassword = sendingPassword,
                Recipients = recipients.ToList()
            };
        }

        /// <summary>
        /// Connects a node to another and waits for the operation to complete.
        /// </summary>
        /// <param name="thisNode">The node the connection will be established from.</param>
        /// <param name="connectToNode">The node that will be connected to.</param>
        public static void Connect(CoreNode thisNode, CoreNode connectToNode)
        {
            var cancellation = new CancellationTokenSource((int)TimeSpan.FromSeconds(30).TotalMilliseconds);

            var isConnecting = false;

            TestBase.WaitLoop(() =>
            {
                try
                {
                    if (IsNodeConnectedTo(thisNode, connectToNode))
                        return true;

                    // Don't try the same connection again until it failed or connected.
                    if (!isConnecting)
                    {
                        thisNode.CreateRPCClient().AddNode(connectToNode.Endpoint, true);
                        isConnecting = true;
                    }
                }
                catch (Exception)
                {
                    // The connect request failed, probably due to a web exception so try again.
                    isConnecting = false;
                }

                return false;

            }, retryDelayInMiliseconds: 500, cancellationToken: cancellation.Token);
        }

        /// <summary>
        /// This connect method will only retry the connection if an WebException occurred.
        /// <para>
        /// In cases where we expect the node to disconnect, this should be used.
        /// </para>
        /// </summary>
        /// <param name="thisNode">The node the connection will be established from.</param>
        /// <param name="connectToNode">The node that will be connected to.</param>
        public static void ConnectNoCheck(CoreNode thisNode, CoreNode connectToNode)
        {
            var cancellation = new CancellationTokenSource((int)TimeSpan.FromSeconds(30).TotalMilliseconds);

            TestBase.WaitLoop(() =>
            {
                try
                {
                    thisNode.CreateRPCClient().AddNode(connectToNode.Endpoint, true);
                    return true;
                }
                catch (WebException)
                {
                    return false;
                }
                catch (Exception)
                {
                    return true;
                }
            }, retryDelayInMiliseconds: 500, cancellationToken: cancellation.Token);
        }

        /// <summary>
        /// Connects a node to a set of other nodes and waits for all the nodes to sync.
        /// </summary>
        /// <param name="thisNode">The node the connection will be established from.</param>
        /// <param name="to">The nodes to connect to.</param>
        public static void ConnectAndSync(CoreNode thisNode, params CoreNode[] to)
        {
            ConnectAndSync(thisNode, false, to);
        }

        /// <summary>
        /// Connects a node to a set of other nodes and waits for all the nodes to sync.
        /// </summary>
        /// <param name="thisNode">The node the connection will be established from.</param>
        /// <param name="ignoreMempool">Ignore differences between mempools.</param>
        /// <param name="to">The nodes to connect to.</param>
        public static void ConnectAndSync(CoreNode thisNode, bool ignoreMempool, params CoreNode[] to)
        {
            foreach (CoreNode coreNode in to)
                Connect(thisNode, coreNode);

            foreach (CoreNode coreNode in to)
                TestBase.WaitLoopMessage(() => AreNodesSyncedMessage(thisNode, coreNode, ignoreMempool), waitTimeSeconds: 120);
        }

        /// <summary>
        /// Checks to see whether a node is connected to another.
        /// </summary>
        /// <param name="thisNode">The node we want to check from.</param>
        /// <param name="isConnectedToNode">The node that will be checked.</param>
        /// <returns>Returns <c>true</c> if the address exists in this node's connected peers collection.</returns>
        public static bool IsNodeConnectedTo(CoreNode thisNode, CoreNode isConnectedToNode)
        {
            if (thisNode.runner is BitcoinCoreRunner)
            {
                return IsBitcoinCoreConnectedTo(thisNode, isConnectedToNode);
            }
            else
            {
                if (thisNode.FullNode.ConnectionManager.ConnectedPeers.Any(p => p.PeerEndPoint.Match(isConnectedToNode.Endpoint)))
                    return true;

                // The peer might be connected via an inbound connection.
                if (isConnectedToNode.runner is BitcoinCoreRunner)
                    return IsBitcoinCoreConnectedTo(isConnectedToNode, thisNode);
                else
                    return isConnectedToNode.FullNode.ConnectionManager.ConnectedPeers.Any(p => p.PeerEndPoint.Match(thisNode.Endpoint));
            }
        }

        private static bool IsBitcoinCoreConnectedTo(CoreNode thisNode, CoreNode isConnectedToNode)
        {
            if (!(thisNode.runner is BitcoinCoreRunner))
                throw new ArgumentException($"{0} is not a bitcoin core node.");

            var thisNodePeers = thisNode.CreateRPCClient().GetPeersInfo();
            return thisNodePeers.Any(p => p.Address.Match(isConnectedToNode.Endpoint));
        }

        /// <summary>
        /// A helper that constructs valid and various types of invalid blocks manually.
        /// </summary>
        public static BlockBuilder BuildBlocks { get { return new BlockBuilder(); } }

        private const string Password = "password";
        private const string Name = "mywallet";
        private const string AccountName = "account 0";

        public static bool CheckWalletBalance(CoreNode node, Money amount)
        {
            var total = node.FullNode.WalletManager().GetSpendableTransactionsInWallet(Name).Sum(s => s.Transaction.Amount);
            return total == amount;
        }

<<<<<<< HEAD
        public static void SendCoins(CoreNode miner, CoreNode sender, CoreNode[] receivers, Money amount, List<OutPoint> outPoints= null, int? utxoCount = 1)
=======
        public static void SendCoins(CoreNode sender, CoreNode receiver, Money amount, int? utxoCount = 1)
>>>>>>> f2c1dfbf
        {
            var recipients = new List<Recipient>(receivers.Length);

<<<<<<< HEAD
            foreach (var receiver in receivers)
            {
                var receivingAddress = receiver.FullNode.WalletManager().GetUnusedAddress(new WalletAccountReference(Name, AccountName));
                Money singleUtxoAmount = amount / utxoCount;

                for (int i = 0; i < utxoCount; i++)
                    recipients.Add(new Recipient { ScriptPubKey = receivingAddress.ScriptPubKey, Amount = singleUtxoAmount });
            }

            var context = CreateContext(sender.FullNode.Network, new WalletAccountReference(Name, AccountName), Password, recipients, FeeType.Medium, (int)sender.FullNode.Network.Consensus.CoinbaseMaturity, outPoints);
=======
            Money singleUtxoAmount = amount / utxoCount;

            var recipients = new List<Recipient>(utxoCount.Value);
            for (int i = 0; i < utxoCount; i++)
                recipients.Add(new Recipient { ScriptPubKey = receivingAddress.ScriptPubKey, Amount = singleUtxoAmount });

            var context = CreateContext(sender.FullNode.Network, new WalletAccountReference(Name, AccountName), Password, recipients, FeeType.Medium, (int)sender.FullNode.Network.Consensus.CoinbaseMaturity);
>>>>>>> f2c1dfbf

            var transaction = sender.FullNode.WalletTransactionHandler().BuildTransaction(context);

            sender.FullNode.NodeController<WalletController>().SendTransaction(new SendTransactionRequest(transaction.ToHex())).GetAwaiter().GetResult();

            MineBlocks(miner, 1);

            foreach (var receiver in receivers)
            {
                TestBase.WaitLoop(() => receiver.FullNode.WalletManager().GetSpendableTransactionsInWallet(Name).Any());
            }

            //if (sender != receiver)
            //    TestBase.WaitLoop(() => CheckWalletBalance(receiver, amount));
        }

<<<<<<< HEAD
        private static TransactionBuildContext CreateContext(Network network, WalletAccountReference accountReference, string password, List<Recipient> recipients, FeeType feeType, int minConfirmations, List<OutPoint> outPoints = null)
=======
        private static TransactionBuildContext CreateContext(Network network, WalletAccountReference accountReference, string password, List<Recipient> recipients, FeeType feeType, int minConfirmations)
>>>>>>> f2c1dfbf
        {
            return new TransactionBuildContext(network)
            {
                AccountReference = accountReference,
                MinConfirmations = minConfirmations,
                FeeType = feeType,
                WalletPassword = password,
<<<<<<< HEAD
                Recipients = recipients,
                SelectedInputs = outPoints
=======
                Recipients = recipients
>>>>>>> f2c1dfbf
            };
        }
    }
}<|MERGE_RESOLUTION|>--- conflicted
+++ resolved
@@ -505,15 +505,10 @@
             return total == amount;
         }
 
-<<<<<<< HEAD
-        public static void SendCoins(CoreNode miner, CoreNode sender, CoreNode[] receivers, Money amount, List<OutPoint> outPoints= null, int? utxoCount = 1)
-=======
-        public static void SendCoins(CoreNode sender, CoreNode receiver, Money amount, int? utxoCount = 1)
->>>>>>> f2c1dfbf
+        public static void SendCoins(CoreNode miner, CoreNode sender, CoreNode[] receivers, Money amount, List<OutPoint> outPoints = null, int? utxoCount = 1)
         {
             var recipients = new List<Recipient>(receivers.Length);
 
-<<<<<<< HEAD
             foreach (var receiver in receivers)
             {
                 var receivingAddress = receiver.FullNode.WalletManager().GetUnusedAddress(new WalletAccountReference(Name, AccountName));
@@ -524,15 +519,6 @@
             }
 
             var context = CreateContext(sender.FullNode.Network, new WalletAccountReference(Name, AccountName), Password, recipients, FeeType.Medium, (int)sender.FullNode.Network.Consensus.CoinbaseMaturity, outPoints);
-=======
-            Money singleUtxoAmount = amount / utxoCount;
-
-            var recipients = new List<Recipient>(utxoCount.Value);
-            for (int i = 0; i < utxoCount; i++)
-                recipients.Add(new Recipient { ScriptPubKey = receivingAddress.ScriptPubKey, Amount = singleUtxoAmount });
-
-            var context = CreateContext(sender.FullNode.Network, new WalletAccountReference(Name, AccountName), Password, recipients, FeeType.Medium, (int)sender.FullNode.Network.Consensus.CoinbaseMaturity);
->>>>>>> f2c1dfbf
 
             var transaction = sender.FullNode.WalletTransactionHandler().BuildTransaction(context);
 
@@ -549,11 +535,7 @@
             //    TestBase.WaitLoop(() => CheckWalletBalance(receiver, amount));
         }
 
-<<<<<<< HEAD
-        private static TransactionBuildContext CreateContext(Network network, WalletAccountReference accountReference, string password, List<Recipient> recipients, FeeType feeType, int minConfirmations, List<OutPoint> outPoints = null)
-=======
-        private static TransactionBuildContext CreateContext(Network network, WalletAccountReference accountReference, string password, List<Recipient> recipients, FeeType feeType, int minConfirmations)
->>>>>>> f2c1dfbf
+        private static TransactionBuildContext CreateContext(Network network, WalletAccountReference accountReference, string password, List<Recipient> recipients, FeeType feeType, int minConfirmations, List<OutPoint> outPoints)
         {
             return new TransactionBuildContext(network)
             {
@@ -561,12 +543,8 @@
                 MinConfirmations = minConfirmations,
                 FeeType = feeType,
                 WalletPassword = password,
-<<<<<<< HEAD
                 Recipients = recipients,
                 SelectedInputs = outPoints
-=======
-                Recipients = recipients
->>>>>>> f2c1dfbf
             };
         }
     }
