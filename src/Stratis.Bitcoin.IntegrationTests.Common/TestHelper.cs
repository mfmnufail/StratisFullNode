﻿using System;
using System.Collections.Generic;
using System.Linq;
using System.Net;
using System.Threading;
using Microsoft.Extensions.DependencyInjection;
using NBitcoin;
using Stratis.Bitcoin.Consensus;
using Stratis.Bitcoin.Features.BlockStore;
using Stratis.Bitcoin.Features.Miner;
using Stratis.Bitcoin.Features.Miner.Interfaces;
using Stratis.Bitcoin.Features.Wallet;
using Stratis.Bitcoin.Features.Wallet.Controllers;
using Stratis.Bitcoin.Features.Wallet.Models;
using Stratis.Bitcoin.IntegrationTests.Common.EnvironmentMockUpHelpers;
using Stratis.Bitcoin.IntegrationTests.Common.Runners;
using Stratis.Bitcoin.P2P.Peer;
using Stratis.Bitcoin.Tests.Common;
using Stratis.Bitcoin.Utilities;
using Stratis.Bitcoin.Utilities.Extensions;

namespace Stratis.Bitcoin.IntegrationTests.Common
{
    public class TestHelper
    {
        public static bool AreNodesSynced(CoreNode node1, CoreNode node2, bool ignoreMempool = false)
        {
            if (node1.runner is BitcoinCoreRunner || node2.runner is BitcoinCoreRunner)
            {
                return node1.CreateRPCClient().GetBestBlockHash() == node2.CreateRPCClient().GetBestBlockHash();
            }

            // If the nodes are at genesis they are considered synced.
            if (node1.FullNode.ChainIndexer.Tip.Height == 0 && node2.FullNode.ChainIndexer.Tip.Height == 0)
                return true;

            if (node1.FullNode.ChainIndexer.Tip.HashBlock != node2.FullNode.ChainIndexer.Tip.HashBlock)
                return false;

            if (node1.FullNode.ChainBehaviorState.ConsensusTip.HashBlock != node2.FullNode.ChainBehaviorState.ConsensusTip.HashBlock)
                return false;

            // Check that node1 tip exists in node2 store (either in disk or in the pending list)
            if (node1.FullNode.BlockStore().GetBlock(node2.FullNode.ChainBehaviorState.ConsensusTip.HashBlock) == null)
                return false;

            // Check that node2 tip exists in node1 store (either in disk or in the pending list)
            if (node2.FullNode.BlockStore().GetBlock(node1.FullNode.ChainBehaviorState.ConsensusTip.HashBlock) == null)
                return false;

            if (!ignoreMempool)
            {
                if (node1.FullNode.MempoolManager().InfoAll().Count != node2.FullNode.MempoolManager().InfoAll().Count)
                    return false;
            }

            if ((node1.FullNode.WalletManager().ContainsWallets) && (node2.FullNode.WalletManager().ContainsWallets))
                if (node1.FullNode.WalletManager().WalletTipHash != node2.FullNode.WalletManager().WalletTipHash)
                    return false;

            if (node1.CreateRPCClient().GetBestBlockHash() != node2.CreateRPCClient().GetBestBlockHash())
                return false;

            return true;
        }

        public static (bool Passed, string Message) AreNodesSyncedMessage(CoreNode node1, CoreNode node2, bool ignoreMempool = false)
        {
            // TODO: This does not check mempool equivalence, so this method actually behaves differently in tests involving bitcoind!
            if (node1.runner is BitcoinCoreRunner || node2.runner is BitcoinCoreRunner)
            {
                return (node1.CreateRPCClient().GetBestBlockHash() == node2.CreateRPCClient().GetBestBlockHash(), "[BEST_BLOCK_HASH_DOES_MATCH]");
            }

            // If the nodes are at genesis they are considered synced.
            if (node1.FullNode.ChainIndexer.Tip.Height == 0 && node2.FullNode.ChainIndexer.Tip.Height == 0)
                return (true, "[TIPS_ARE_AT_GENESIS]");

            if (node1.FullNode.ChainIndexer.Tip.HashBlock != node2.FullNode.ChainIndexer.Tip.HashBlock)
                return (false, $"[CHAIN_TIP_HASH_DOES_NOT_MATCH_{node1.FullNode.ChainIndexer.Tip}_{node2.FullNode.ChainIndexer.Tip}]");

            if (node1.FullNode.ChainBehaviorState.ConsensusTip.HashBlock != node2.FullNode.ChainBehaviorState.ConsensusTip.HashBlock)
                return (false, $"[CONSENSUS_TIP_HASH_DOES_MATCH]_{node1.FullNode.ChainBehaviorState.ConsensusTip}_{node2.FullNode.ChainBehaviorState.ConsensusTip}]");

            // Check that node1 tip exists in node2 store (either in disk or in the pending list)
            if (node1.FullNode.BlockStore().GetBlock(node2.FullNode.ChainBehaviorState.ConsensusTip.HashBlock) == null)
                return (false, "[NODE2_TIP_NOT_IN_NODE1_STORE]");

            // Check that node2 tip exists in node1 store (either in disk or in the pending list)
            if (node2.FullNode.BlockStore().GetBlock(node1.FullNode.ChainBehaviorState.ConsensusTip.HashBlock) == null)
                return (false, "[NODE1_TIP_NOT_IN_NODE2_STORE]");

            if (!ignoreMempool)
            {
                if (node1.FullNode.MempoolManager().InfoAll().Count != node2.FullNode.MempoolManager().InfoAll().Count)
                    return (false, "[NODE1_MEMPOOL_COUNT_NOT_EQUAL_NODE2_MEMPOOL_COUNT]");
            }

            if ((node1.FullNode.WalletManager().ContainsWallets) && (node2.FullNode.WalletManager().ContainsWallets))
                if (node1.FullNode.WalletManager().WalletTipHash != node2.FullNode.WalletManager().WalletTipHash)
                    return (false, "[WALLET_TIP_HASH_DOESNOT_MATCH]");

            if (node1.CreateRPCClient().GetBestBlockHash() != node2.CreateRPCClient().GetBestBlockHash())
                return (false, "[RPC_CLIENT_BEST_BLOCK_HASH_DOES_NOT_MATCH]");

            return (true, string.Empty);
        }

        public static bool IsNodeSynced(CoreNode node)
        {
            // TODO: Need test for bitcoin runner too?

            // If the node is at genesis it is considered synced.
            if (node.FullNode.ChainIndexer.Tip.Height == 0)
                return true;

            if (node.FullNode.ChainIndexer.Tip.HashBlock != node.FullNode.ChainBehaviorState.ConsensusTip.HashBlock)
                return false;

            // Check that node1 tip exists in store (either in disk or in the pending list)
            if (node.FullNode.BlockStore().GetBlock(node.FullNode.ChainBehaviorState.ConsensusTip.HashBlock) == null)
                return false;

            if ((node.FullNode.WalletManager().ContainsWallets) &&
                (node.FullNode.ChainIndexer.Tip.HashBlock != node.FullNode.WalletManager().WalletTipHash))
                return false;

            return true;
        }

        /// <summary>
        /// Ensures a node is internally synced and at a given height.
        /// </summary>
        /// <param name="node">This node.</param>
        /// <param name="height">At which height should it be synced to.</param>
        /// <returns>Returns <c>true</c> if the node is synced at a given height.</returns>
        public static bool IsNodeSyncedAtHeight(CoreNode node, int height, int waitTimeSeconds = 60)
        {
            TestBase.WaitLoopMessage(() => { return (node.FullNode.ConsensusManager().Tip.Height == height, $"Node height: {node.FullNode.ConsensusManager().Tip.Height}; Expected height: {height}"); }, waitTimeSeconds);
            return true;
        }

        public static void TriggerSync(CoreNode node)
        {
            foreach (INetworkPeer connectedPeer in node.FullNode.ConnectionManager.ConnectedPeers)
                connectedPeer.Behavior<ConsensusManagerBehavior>().ResyncAsync().GetAwaiter().GetResult();
        }

        /// <summary>
        /// Determines whether or not the node has any connections.
        /// </summary>
        /// <param name="node">The node to check.</param>
        /// <returns>Returns <c>true</c> if the node does not have any connected peers.</returns>
        public static bool IsNodeConnected(CoreNode node)
        {
            return node.FullNode.ConnectionManager.ConnectedPeers.Any();
        }

        public static void WaitForNodeToSync(params CoreNode[] nodes)
        {
            nodes.ToList().ForEach(n => TestBase.WaitLoop(() => IsNodeSynced(n)));
            nodes.Skip(1).ToList().ForEach(n => TestBase.WaitLoop(() => AreNodesSynced(nodes.First(), n)));
        }

        public static void DisableBlockPropagation(CoreNode from, CoreNode to)
        {
            from.FullNode.ConnectionManager.ConnectedPeers.FindByEndpoint(to.Endpoint).Behavior<BlockStoreBehavior>().CanRespondToGetDataPayload = false;
        }

        public static void EnableBlockPropagation(CoreNode from, CoreNode to)
        {
            from.FullNode.ConnectionManager.ConnectedPeers.FindByEndpoint(to.Endpoint).Behavior<BlockStoreBehavior>().CanRespondToGetDataPayload = true;
        }

        public static void WaitForNodeToSyncIgnoreMempool(params CoreNode[] nodes)
        {
            nodes.ToList().ForEach(node => TestBase.WaitLoop(() => IsNodeSynced(node)));
            nodes.Skip(1).ToList().ForEach(node => TestBase.WaitLoop(() => AreNodesSynced(nodes.First(), node, true)));
        }

        public static (HdAddress AddressUsed, List<uint256> BlockHashes) MineBlocks(CoreNode node, int numberOfBlocks, bool syncNode = true, string walletName = "mywallet", string walletPassword = "password", string accountName = "account 0", string miningAddress = null)
        {
            Guard.NotNull(node, nameof(node));

            if (numberOfBlocks == 0)
                throw new ArgumentOutOfRangeException(nameof(numberOfBlocks), "Number of blocks must be greater than zero.");

            SetMinerSecret(node, walletName, walletPassword, accountName, miningAddress);

            var script = new ReserveScript { ReserveFullNodeScript = node.MinerSecret.ScriptPubKey };
            var blockHashes = node.FullNode.Services.ServiceProvider.GetService<IPowMining>().GenerateBlocks(script, (ulong)numberOfBlocks, uint.MaxValue);

            if (syncNode)
                TestBase.WaitLoop(() => IsNodeSynced(node));

            return (node.MinerHDAddress, blockHashes);
        }

        public static void SetMinerSecret(CoreNode coreNode, string walletName = "mywallet", string walletPassword = "password", string accountName = "account 0", string miningAddress = null)
        {
            if (coreNode.MinerSecret == null)
            {
                Wallet wallet = coreNode.FullNode.WalletManager().GetWallet(walletName);
                HdAccount account = wallet.GetAccount(accountName);

                HdAddress address;
                if (!string.IsNullOrEmpty(miningAddress))
                {
                    address = account.ExternalAddresses.Concat(account.InternalAddresses).Single(add => add.Address == miningAddress);
                }
                else
                {
                    address = account.GetFirstUnusedReceivingAddress();
                }

                coreNode.MinerHDAddress = address;

                Key extendedPrivateKey = wallet.GetExtendedPrivateKeyForAddress(walletPassword, address).PrivateKey;
                coreNode.SetMinerSecret(new BitcoinSecret(extendedPrivateKey, coreNode.FullNode.Network));
            }
        }

        /// <summary>
        /// This should only be used if we need to create a block manually, in all other cases please use
        /// <see cref="CoreNode.GenerateStratisWithMiner"/>
        /// </summary>
        /// <param name="coreNode">The node we want to create the block with.</param>
        /// <param name="transactions">Transactions we want to manually include in the block.</param>
        /// <param name="nonce">Optional nonce.</param>
        public static Block GenerateBlockManually(CoreNode coreNode, List<Transaction> transactions, uint nonce = 0, bool callBlockMinedAsync = true)
        {
            var block = coreNode.FullNode.Network.CreateBlock();
            block.Header.HashPrevBlock = coreNode.FullNode.ChainIndexer.Tip.HashBlock;
            block.Header.Bits = block.Header.GetWorkRequired(coreNode.FullNode.Network, coreNode.FullNode.ChainIndexer.Tip);
            block.Header.UpdateTime(DateTimeOffset.UtcNow, coreNode.FullNode.Network, coreNode.FullNode.ChainIndexer.Tip);

            var coinbase = coreNode.FullNode.Network.CreateTransaction();
            coinbase.AddInput(TxIn.CreateCoinbase(coreNode.FullNode.ChainIndexer.Height + 1));
            coinbase.AddOutput(new TxOut(coreNode.FullNode.Network.GetReward(coreNode.FullNode.ChainIndexer.Height + 1), coreNode.MinerSecret.GetAddress()));
            block.AddTransaction(coinbase);

            if (transactions.Any())
            {
                transactions = Reorder(transactions);
                block.Transactions.AddRange(transactions);
            }

            block.UpdateMerkleRoot();

            while (!block.CheckProofOfWork())
                block.Header.Nonce = ++nonce;

            // This will set the block size.
            block = Block.Load(block.ToBytes(), coreNode.FullNode.Network.Consensus.ConsensusFactory);

            if (callBlockMinedAsync)
            {
                coreNode.FullNode.ConsensusManager().BlockMinedAsync(block).GetAwaiter().GetResult();
            }
            return block;
        }

        public static List<Transaction> Reorder(List<Transaction> transactions)
        {
            if (transactions.Count == 0)
                return transactions;

            var result = new List<Transaction>();
            var dictionary = transactions.ToDictionary(t => t.GetHash(), t => new TransactionNode(t));
            foreach (TransactionNode transaction in dictionary.Select(d => d.Value))
            {
                foreach (TxIn input in transaction.Transaction.Inputs)
                {
                    TransactionNode node = dictionary.TryGet(input.PrevOut.Hash);
                    if (node != null)
                    {
                        transaction.DependsOn.Add(node);
                    }
                }
            }

            while (dictionary.Count != 0)
            {
                foreach (TransactionNode node in dictionary.Select(d => d.Value).ToList())
                {
                    foreach (TransactionNode parent in node.DependsOn.ToList())
                    {
                        if (!dictionary.ContainsKey(parent.Hash))
                            node.DependsOn.Remove(parent);
                    }

                    if (node.DependsOn.Count == 0)
                    {
                        result.Add(node.Transaction);
                        dictionary.Remove(node.Hash);
                    }
                }
            }

            return result;
        }

        /// <summary>
        /// Disconnects a node from another and waits until the operation completes.
        /// </summary>
        /// <param name="thisNode">The node that will be disconnected from.</param>
        /// <param name="nodeToDisconnect">The node that will be disconnected.</param>
        public static void Disconnect(CoreNode thisNode, CoreNode nodeToDisconnect)
        {
            if (!IsNodeConnectedTo(thisNode, nodeToDisconnect))
                return;

            thisNode.CreateRPCClient().RemoveNode(nodeToDisconnect.Endpoint);
            TestBase.WaitLoop(() => !IsNodeConnectedTo(thisNode, nodeToDisconnect));
        }

        /// <summary>
        /// Disconnects a node from all connections and waits until the operation completes.
        /// </summary>
        /// <param name="nodes">The nodes that will be disconnected.</param>
        public static void DisconnectAll(params CoreNode[] nodes)
        {
            foreach (var node in nodes)
            {
                foreach (var peer in node.FullNode.ConnectionManager.ConnectedPeers.ToList())
                {
                    node.CreateRPCClient().RemoveNode(peer.PeerEndPoint);
                }

                TestBase.WaitLoop(() => node.FullNode.ConnectionManager.ConnectedPeers.Where(p => !p.Inbound).Count() == 0);
            }

            foreach (var node in nodes)
            {
                TestBase.WaitLoop(() => !IsNodeConnected(node));
            }
        }

        private class TransactionNode
        {
            public uint256 Hash = null;
            public Transaction Transaction = null;
            public List<TransactionNode> DependsOn = new List<TransactionNode>();

            public TransactionNode(Transaction tx)
            {
                this.Transaction = tx;
                this.Hash = tx.GetHash();
            }
        }

        public static TransactionBuildContext CreateTransactionBuildContext(
            Network network,
            string sendingWalletName,
            string sendingAccountName,
            string sendingPassword,
            ICollection<Recipient> recipients,
            FeeType feeType,
            int minConfirmations)
        {
            return new TransactionBuildContext(network)
            {
                AccountReference = new WalletAccountReference(sendingWalletName, sendingAccountName),
                MinConfirmations = minConfirmations,
                FeeType = feeType,
                WalletPassword = sendingPassword,
                Recipients = recipients.ToList()
            };
        }

        /// <summary>
        /// Connects a node to another and waits for the operation to complete.
        /// </summary>
        /// <param name="thisNode">The node the connection will be established from.</param>
        /// <param name="connectToNode">The node that will be connected to.</param>
        public static void Connect(CoreNode thisNode, CoreNode connectToNode)
        {
            var cancellation = new CancellationTokenSource((int)TimeSpan.FromSeconds(30).TotalMilliseconds);

            var isConnecting = false;

            TestBase.WaitLoop(() =>
            {
                try
                {
                    if (IsNodeConnectedTo(thisNode, connectToNode))
                        return true;

                    // Don't try the same connection again until it failed or connected.
                    if (!isConnecting)
                    {
                        thisNode.CreateRPCClient().AddNode(connectToNode.Endpoint, true);
                        isConnecting = true;
                    }
                }
                catch (Exception)
                {
                    // The connect request failed, probably due to a web exception so try again.
                    isConnecting = false;
                }

                return false;

            }, retryDelayInMiliseconds: 500, cancellationToken: cancellation.Token);
        }

        /// <summary>
        /// This connect method will only retry the connection if an WebException occurred.
        /// <para>
        /// In cases where we expect the node to disconnect, this should be used.
        /// </para>
        /// </summary>
        /// <param name="thisNode">The node the connection will be established from.</param>
        /// <param name="connectToNode">The node that will be connected to.</param>
        public static void ConnectNoCheck(CoreNode thisNode, CoreNode connectToNode)
        {
            var cancellation = new CancellationTokenSource((int)TimeSpan.FromSeconds(30).TotalMilliseconds);

            TestBase.WaitLoop(() =>
            {
                try
                {
                    thisNode.CreateRPCClient().AddNode(connectToNode.Endpoint, true);
                    return true;
                }
                catch (WebException)
                {
                    return false;
                }
                catch (Exception)
                {
                    return true;
                }
            }, retryDelayInMiliseconds: 500, cancellationToken: cancellation.Token);
        }

        /// <summary>
        /// Connects a node to a set of other nodes and waits for all the nodes to sync.
        /// </summary>
        /// <param name="thisNode">The node the connection will be established from.</param>
        /// <param name="to">The nodes to connect to.</param>
        public static void ConnectAndSync(CoreNode thisNode, params CoreNode[] to)
        {
            ConnectAndSync(thisNode, false, to);
        }

        /// <summary>
        /// Connects a node to a set of other nodes and waits for all the nodes to sync.
        /// </summary>
        /// <param name="thisNode">The node the connection will be established from.</param>
        /// <param name="ignoreMempool">Ignore differences between mempools.</param>
        /// <param name="to">The nodes to connect to.</param>
        public static void ConnectAndSync(CoreNode thisNode, bool ignoreMempool, params CoreNode[] to)
        {
            foreach (CoreNode coreNode in to)
                Connect(thisNode, coreNode);

            foreach (CoreNode coreNode in to)
                TestBase.WaitLoopMessage(() => AreNodesSyncedMessage(thisNode, coreNode, ignoreMempool), waitTimeSeconds: 120);
        }

        /// <summary>
        /// Checks to see whether a node is connected to another.
        /// </summary>
        /// <param name="thisNode">The node we want to check from.</param>
        /// <param name="isConnectedToNode">The node that will be checked.</param>
        /// <returns>Returns <c>true</c> if the address exists in this node's connected peers collection.</returns>
        public static bool IsNodeConnectedTo(CoreNode thisNode, CoreNode isConnectedToNode)
        {
            if (thisNode.runner is BitcoinCoreRunner)
            {
                return IsBitcoinCoreConnectedTo(thisNode, isConnectedToNode);
            }
            else
            {
                if (thisNode.FullNode.ConnectionManager.ConnectedPeers.Any(p => p.PeerEndPoint.Match(isConnectedToNode.Endpoint)))
                    return true;

                // The peer might be connected via an inbound connection.
                if (isConnectedToNode.runner is BitcoinCoreRunner)
                    return IsBitcoinCoreConnectedTo(isConnectedToNode, thisNode);
                else
                    return isConnectedToNode.FullNode.ConnectionManager.ConnectedPeers.Any(p => p.PeerEndPoint.Match(thisNode.Endpoint));
            }
        }

        private static bool IsBitcoinCoreConnectedTo(CoreNode thisNode, CoreNode isConnectedToNode)
        {
            if (!(thisNode.runner is BitcoinCoreRunner))
                throw new ArgumentException($"{0} is not a bitcoin core node.");

            var thisNodePeers = thisNode.CreateRPCClient().GetPeersInfo();
            return thisNodePeers.Any(p => p.Address.Match(isConnectedToNode.Endpoint));
        }

        /// <summary>
        /// A helper that constructs valid and various types of invalid blocks manually.
        /// </summary>
        public static BlockBuilder BuildBlocks { get { return new BlockBuilder(); } }

        private const string Password = "password";
        private const string Name = "mywallet";
        private const string AccountName = "account 0";

        public static bool CheckWalletBalance(CoreNode node, Money amount)
        {
            var total = node.FullNode.WalletManager().GetSpendableTransactionsInWallet(Name).Sum(s => s.Transaction.Amount);
            return total == amount;
        }

<<<<<<< HEAD
        public static void SendCoins(CoreNode miner, CoreNode sender, CoreNode[] receivers, Money amount, List<OutPoint> outPoints= null, int? utxoCount = 1)
        {
            var recipients = new List<Recipient>(receivers.Length);

            foreach (var receiver in receivers)
            {
                var receivingAddress = receiver.FullNode.WalletManager().GetUnusedAddress(new WalletAccountReference(Name, AccountName));
                Money singleUtxoAmount = amount / utxoCount;

                for (int i = 0; i < utxoCount; i++)
                    recipients.Add(new Recipient { ScriptPubKey = receivingAddress.ScriptPubKey, Amount = singleUtxoAmount });
            }

=======
        public static void SendCoins(CoreNode miner, CoreNode sender, CoreNode[] receivers, Money amount, List<OutPoint> outPoints = null, int? utxoCount = 1)
        {
            var recipients = new List<Recipient>(receivers.Length);

            foreach (var receiver in receivers)
            {
                var receivingAddress = receiver.FullNode.WalletManager().GetUnusedAddress(new WalletAccountReference(Name, AccountName));
                Money singleUtxoAmount = amount / utxoCount;

                for (int i = 0; i < utxoCount; i++)
                    recipients.Add(new Recipient { ScriptPubKey = receivingAddress.ScriptPubKey, Amount = singleUtxoAmount });
            }

>>>>>>> 9df4d0cf
            var context = CreateContext(sender.FullNode.Network, new WalletAccountReference(Name, AccountName), Password, recipients, FeeType.Medium, (int)sender.FullNode.Network.Consensus.CoinbaseMaturity, outPoints);

            var transaction = sender.FullNode.WalletTransactionHandler().BuildTransaction(context);

            sender.FullNode.NodeController<WalletController>().SendTransaction(new SendTransactionRequest(transaction.ToHex())).GetAwaiter().GetResult();
<<<<<<< HEAD

            MineBlocks(miner, 1);

=======

            MineBlocks(miner, 1);

>>>>>>> 9df4d0cf
            foreach (var receiver in receivers)
            {
                TestBase.WaitLoop(() => receiver.FullNode.WalletManager().GetSpendableTransactionsInWallet(Name).Any());
            }

            //if (sender != receiver)
            //    TestBase.WaitLoop(() => CheckWalletBalance(receiver, amount));
        }

<<<<<<< HEAD
        private static TransactionBuildContext CreateContext(Network network, WalletAccountReference accountReference, string password, List<Recipient> recipients, FeeType feeType, int minConfirmations, List<OutPoint> outPoints = null)
=======
        private static TransactionBuildContext CreateContext(Network network, WalletAccountReference accountReference, string password, List<Recipient> recipients, FeeType feeType, int minConfirmations, List<OutPoint> outPoints)
>>>>>>> 9df4d0cf
        {
            return new TransactionBuildContext(network)
            {
                AccountReference = accountReference,
                MinConfirmations = minConfirmations,
                FeeType = feeType,
                WalletPassword = password,
                Recipients = recipients,
                SelectedInputs = outPoints
            };
        }
    }
}<|MERGE_RESOLUTION|>--- conflicted
+++ resolved
@@ -508,8 +508,7 @@
             return total == amount;
         }
 
-<<<<<<< HEAD
-        public static void SendCoins(CoreNode miner, CoreNode sender, CoreNode[] receivers, Money amount, List<OutPoint> outPoints= null, int? utxoCount = 1)
+        public static void SendCoins(CoreNode miner, CoreNode sender, CoreNode[] receivers, Money amount, List<OutPoint> outPoints = null, int? utxoCount = 1)
         {
             var recipients = new List<Recipient>(receivers.Length);
 
@@ -522,35 +521,14 @@
                     recipients.Add(new Recipient { ScriptPubKey = receivingAddress.ScriptPubKey, Amount = singleUtxoAmount });
             }
 
-=======
-        public static void SendCoins(CoreNode miner, CoreNode sender, CoreNode[] receivers, Money amount, List<OutPoint> outPoints = null, int? utxoCount = 1)
-        {
-            var recipients = new List<Recipient>(receivers.Length);
-
-            foreach (var receiver in receivers)
-            {
-                var receivingAddress = receiver.FullNode.WalletManager().GetUnusedAddress(new WalletAccountReference(Name, AccountName));
-                Money singleUtxoAmount = amount / utxoCount;
-
-                for (int i = 0; i < utxoCount; i++)
-                    recipients.Add(new Recipient { ScriptPubKey = receivingAddress.ScriptPubKey, Amount = singleUtxoAmount });
-            }
-
->>>>>>> 9df4d0cf
             var context = CreateContext(sender.FullNode.Network, new WalletAccountReference(Name, AccountName), Password, recipients, FeeType.Medium, (int)sender.FullNode.Network.Consensus.CoinbaseMaturity, outPoints);
 
             var transaction = sender.FullNode.WalletTransactionHandler().BuildTransaction(context);
 
             sender.FullNode.NodeController<WalletController>().SendTransaction(new SendTransactionRequest(transaction.ToHex())).GetAwaiter().GetResult();
-<<<<<<< HEAD
 
             MineBlocks(miner, 1);
 
-=======
-
-            MineBlocks(miner, 1);
-
->>>>>>> 9df4d0cf
             foreach (var receiver in receivers)
             {
                 TestBase.WaitLoop(() => receiver.FullNode.WalletManager().GetSpendableTransactionsInWallet(Name).Any());
@@ -560,11 +538,7 @@
             //    TestBase.WaitLoop(() => CheckWalletBalance(receiver, amount));
         }
 
-<<<<<<< HEAD
-        private static TransactionBuildContext CreateContext(Network network, WalletAccountReference accountReference, string password, List<Recipient> recipients, FeeType feeType, int minConfirmations, List<OutPoint> outPoints = null)
-=======
         private static TransactionBuildContext CreateContext(Network network, WalletAccountReference accountReference, string password, List<Recipient> recipients, FeeType feeType, int minConfirmations, List<OutPoint> outPoints)
->>>>>>> 9df4d0cf
         {
             return new TransactionBuildContext(network)
             {
