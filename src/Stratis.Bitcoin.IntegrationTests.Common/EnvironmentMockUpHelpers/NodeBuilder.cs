--- conflicted
+++ resolved
@@ -90,25 +90,6 @@
             return this.CreateNode(new BitcoinCoreRunner(this.GetNextDataFolderName(), bitcoinDPath, useNewConfigStyle), useCookieAuth: useCookieAuth);
         }
 
-<<<<<<< HEAD
-        public CoreNode CreateStratisXNode(string version = "2.0.0.5", bool useCookieAuth = false, NodeConfigParameters configParameters = null)
-        {
-            string stratisDPath = GetStratisXPath(version);
-            return this.CreateNode(new StratisXRunner(this.GetNextDataFolderName(), stratisDPath), "stratis.conf", useCookieAuth, configParameters);
-        }
-
-        public CoreNode CreateMainnetStratisXNode(string version = "2.0.0.5", bool useCookieAuth = false)
-        {
-            var parameters = new NodeConfigParameters();
-            parameters.Add("regtest", "0");
-            parameters.Add("server", "0");
-
-            string stratisDPath = GetStratisXPath(version);
-            return this.CreateNode(new StratisXRunner(this.GetNextDataFolderName(), stratisDPath), "stratis.conf", useCookieAuth, parameters);
-        }
-
-=======
->>>>>>> a868c153
         /// <summary>
         /// Creates a Stratis Proof-of-Work node.
         /// <para>
