﻿using System;
using System.Threading.Tasks;
using NBitcoin.Protocol;
using Stratis.Bitcoin;
using Stratis.Bitcoin.Builder;
using Stratis.Bitcoin.Configuration;
using Stratis.Bitcoin.Features.Api;
using Stratis.Bitcoin.Features.BlockStore;
using Stratis.Bitcoin.Features.MemoryPool;
using Stratis.Bitcoin.Features.RPC;
using Stratis.Bitcoin.Features.SignalR;
using Stratis.Bitcoin.Features.SignalR.Broadcasters;
using Stratis.Bitcoin.Features.SignalR.Events;
using Stratis.Bitcoin.Features.SmartContracts;
using Stratis.Bitcoin.Features.SmartContracts.PoA;
using Stratis.Bitcoin.Features.SmartContracts.Wallet;
using Stratis.Bitcoin.Utilities;
using Stratis.Features.Collateral;
using Stratis.Features.Diagnostic;
using Stratis.Features.SQLiteWalletRepository;
using Stratis.Sidechains.Networks;

namespace Stratis.CirrusD
{
    class Program
    {
        public static void Main(string[] args)
        {
            MainAsync(args).Wait();
        }

        public static async Task MainAsync(string[] args)
        {
            try
            {
                var nodeSettings = new NodeSettings(networksSelector: CirrusNetwork.NetworksSelector,
                    protocolVersion: ProtocolVersion.CIRRUS_VERSION, args: args)
                {
                    MinProtocolVersion = ProtocolVersion.ALT_PROTOCOL_VERSION
                };

<<<<<<< HEAD
=======
                bool enableFedKicking = nodeSettings.ConfigReader.GetOrDefault("enablefedkicking", true);
                ((PoAConsensusOptions)nodeSettings.Network.Consensus.Options).AutoKickIdleMembers = enableFedKicking;

>>>>>>> 743194e8
                IFullNode node = GetSideChainFullNode(nodeSettings);

                if (node != null)
                    await node.RunAsync();
            }
            catch (Exception ex)
            {
                Console.WriteLine("There was a problem initializing the node. Details: '{0}'", ex.Message);
            }
        }

        private static IFullNode GetSideChainFullNode(NodeSettings nodeSettings)
        {
            IFullNodeBuilder nodeBuilder = new FullNodeBuilder()
                .UseNodeSettings(nodeSettings)
                .UseBlockStore()
                .UseMempool()
                .AddSmartContracts(options =>
                {
                    options.UseReflectionExecutor();
                    options.UsePoAWhitelistedContracts();
                })
                .UseSmartContractPoAConsensus()
                .UseSmartContractPoAMining() // TODO: this needs to be refactored and removed as it does not make sense to call this for non-mining nodes.
                .CheckForPoAMembersCollateral(false) // This is a non-mining node so we will only check the commitment height data and not do the full set of collateral checks.
                .UseSmartContractWallet()
                .AddSQLiteWalletRepository()
                .UseApi()
                .AddRPC()
                .UseDiagnosticFeature();

            if (nodeSettings.EnableSignalR)
            {
                nodeBuilder.AddSignalR(options =>
                {
                    options.EventsToHandle = new[]
                    {
                        (IClientEvent) new BlockConnectedClientEvent(),
                        new TransactionReceivedClientEvent()
                    };

                    options.ClientEventBroadcasters = new[]
                    {
                        (Broadcaster: typeof(CirrusWalletInfoBroadcaster),
                            ClientEventBroadcasterSettings: new ClientEventBroadcasterSettings
                            {
                                BroadcastFrequencySeconds = 5
                            })
                    };
                });
            }

            return nodeBuilder.Build();
        }
    }
}<|MERGE_RESOLUTION|>--- conflicted
+++ resolved
@@ -39,12 +39,9 @@
                     MinProtocolVersion = ProtocolVersion.ALT_PROTOCOL_VERSION
                 };
 
-<<<<<<< HEAD
-=======
                 bool enableFedKicking = nodeSettings.ConfigReader.GetOrDefault("enablefedkicking", true);
                 ((PoAConsensusOptions)nodeSettings.Network.Consensus.Options).AutoKickIdleMembers = enableFedKicking;
 
->>>>>>> 743194e8
                 IFullNode node = GetSideChainFullNode(nodeSettings);
 
                 if (node != null)
