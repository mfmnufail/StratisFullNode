﻿using System;
using System.Threading.Tasks;
using NBitcoin.Protocol;
using Stratis.Bitcoin;
using Stratis.Bitcoin.Builder;
using Stratis.Bitcoin.Configuration;
using Stratis.Bitcoin.Consensus;
using Stratis.Bitcoin.Features.Api;
using Stratis.Bitcoin.Features.BlockStore;
using Stratis.Bitcoin.Features.MemoryPool;
using Stratis.Bitcoin.Features.RPC;
using Stratis.Bitcoin.Features.SignalR;
using Stratis.Bitcoin.Features.SignalR.Broadcasters;
using Stratis.Bitcoin.Features.SignalR.Events;
using Stratis.Bitcoin.Features.SmartContracts;
using Stratis.Bitcoin.Features.SmartContracts.PoA;
using Stratis.Bitcoin.Features.SmartContracts.Wallet;
using Stratis.Bitcoin.Networks;
using Stratis.Bitcoin.Utilities;
using Stratis.Features.Collateral;
using Stratis.Features.Collateral.CounterChain;
using Stratis.Features.Diagnostic;
using Stratis.Features.SQLiteWalletRepository;
using Stratis.Sidechains.Networks;

namespace Stratis.CirrusD
{
    class Program
    {
        public static void Main(string[] args)
        {
            MainAsync(args).Wait();
        }

        public static async Task MainAsync(string[] args)
        {
            try
            {
                // set the console window title to identify this as a Cirrus full node (for clarity when running Strax and Cirrus on the same machine)
                var nodeSettings = new NodeSettings(networksSelector: CirrusNetwork.NetworksSelector, protocolVersion: ProtocolVersion.CIRRUS_VERSION, args: args)
                {
                    MinProtocolVersion = ProtocolVersion.ALT_PROTOCOL_VERSION
                };

                Console.Title = $"Cirrus Full Node {nodeSettings.Network.NetworkType}";

                IFullNode node = GetSideChainFullNode(nodeSettings);

                if (node != null)
                    await node.RunAsync();
            }
            catch (Exception ex)
            {
                Console.WriteLine("There was a problem initializing the node. Details: '{0}'", ex.Message);
            }
        }

        private static IFullNode GetSideChainFullNode(NodeSettings nodeSettings)
        {
            DbType dbType = nodeSettings.GetDbType();
<<<<<<< HEAD

            IFullNodeBuilder nodeBuilder = new FullNodeBuilder()
            .UseNodeSettings(nodeSettings, dbType)
            .UseBlockStore(dbType)
            .UseMempool()
            .AddSmartContracts(options =>
            {
                options.UseReflectionExecutor();
                options.UsePoAWhitelistedContracts();
            })
            .AddPoAFeature()
            .UsePoAConsensus(dbType)
            .CheckCollateralCommitment()

            // This needs to be set so that we can check the magic bytes during the Strat to Strax changeover.
            // Perhaps we can introduce a block height check rather?
            .SetCounterChainNetwork(StraxNetwork.MainChainNetworks[nodeSettings.Network.NetworkType]())

            .UseSmartContractWallet()
            .AddSQLiteWalletRepository()
            .UseApi()
            .AddRPC()
            .UseDiagnosticFeature();
=======

            IFullNodeBuilder nodeBuilder = new FullNodeBuilder()
            .UseNodeSettings(nodeSettings, dbType)
            .UseBlockStore(dbType)
            .UseMempool()
            .AddSmartContracts(options =>
            {
                options.UseReflectionExecutor();
                options.UsePoAWhitelistedContracts();
            })
            .AddPoAFeature()
            .UsePoAConsensus(dbType)
            .CheckCollateralCommitment()

            // This needs to be set so that we can check the magic bytes during the Strat to Strax changeover.
            // Perhaps we can introduce a block height check rather?
            .SetCounterChainNetwork(StraxNetwork.MainChainNetworks[nodeSettings.Network.NetworkType]())
>>>>>>> cdf64dc0

            .UseSmartContractWallet()
            .AddSQLiteWalletRepository()
            .UseApi()
            .AddRPC()
            .AddSignalR(options =>
            {
                options.EventsToHandle = new[]
                {
                    (IClientEvent) new BlockConnectedClientEvent(),
                    new ReconstructFederationClientEvent(),
                    new TransactionReceivedClientEvent(),
                };

                options.ClientEventBroadcasters = new[]
                {
                    (Broadcaster: typeof(CirrusWalletInfoBroadcaster),
                    ClientEventBroadcasterSettings: new ClientEventBroadcasterSettings
                    {
                        BroadcastFrequencySeconds = 5
                    })
                };
            })
            .UseDiagnosticFeature();

            return nodeBuilder.Build();
        }
    }
}<|MERGE_RESOLUTION|>--- conflicted
+++ resolved
@@ -58,7 +58,6 @@
         private static IFullNode GetSideChainFullNode(NodeSettings nodeSettings)
         {
             DbType dbType = nodeSettings.GetDbType();
-<<<<<<< HEAD
 
             IFullNodeBuilder nodeBuilder = new FullNodeBuilder()
             .UseNodeSettings(nodeSettings, dbType)
@@ -76,31 +75,6 @@
             // This needs to be set so that we can check the magic bytes during the Strat to Strax changeover.
             // Perhaps we can introduce a block height check rather?
             .SetCounterChainNetwork(StraxNetwork.MainChainNetworks[nodeSettings.Network.NetworkType]())
-
-            .UseSmartContractWallet()
-            .AddSQLiteWalletRepository()
-            .UseApi()
-            .AddRPC()
-            .UseDiagnosticFeature();
-=======
-
-            IFullNodeBuilder nodeBuilder = new FullNodeBuilder()
-            .UseNodeSettings(nodeSettings, dbType)
-            .UseBlockStore(dbType)
-            .UseMempool()
-            .AddSmartContracts(options =>
-            {
-                options.UseReflectionExecutor();
-                options.UsePoAWhitelistedContracts();
-            })
-            .AddPoAFeature()
-            .UsePoAConsensus(dbType)
-            .CheckCollateralCommitment()
-
-            // This needs to be set so that we can check the magic bytes during the Strat to Strax changeover.
-            // Perhaps we can introduce a block height check rather?
-            .SetCounterChainNetwork(StraxNetwork.MainChainNetworks[nodeSettings.Network.NetworkType]())
->>>>>>> cdf64dc0
 
             .UseSmartContractWallet()
             .AddSQLiteWalletRepository()
