--- conflicted
+++ resolved
@@ -2,10 +2,7 @@
 using System.Collections.Generic;
 using System.Linq;
 using System.Net;
-<<<<<<< HEAD
-=======
 using System.Numerics;
->>>>>>> f2c1dfbf
 using System.Threading.Tasks;
 using Microsoft.AspNetCore.Mvc;
 using NBitcoin;
@@ -13,13 +10,9 @@
 using NLog;
 using Stratis.Bitcoin.Features.Interop.ETHClient;
 using Stratis.Bitcoin.Features.Interop.Models;
-<<<<<<< HEAD
-using Stratis.Bitcoin.Features.Wallet;
-=======
 using Stratis.Bitcoin.Features.PoA;
 using Stratis.Bitcoin.Features.Wallet;
 using Stratis.Bitcoin.Utilities;
->>>>>>> f2c1dfbf
 using Stratis.Bitcoin.Utilities.JsonErrors;
 using Stratis.Features.FederatedPeg.Conversion;
 using Stratis.Features.FederatedPeg.Coordination;
@@ -32,46 +25,24 @@
     {
         private readonly IConversionRequestCoordinationService conversionRequestCoordinationService;
         private readonly IConversionRequestRepository conversionRequestRepository;
-<<<<<<< HEAD
-
-        private readonly IInteropTransactionManager interopTransactionManager;
-
-        private readonly IETHCompatibleClientProvider ethCompatibleClientProvider;
-
-        private readonly InteropSettings interopSettings;
-
-=======
         private readonly IETHCompatibleClientProvider ethCompatibleClientProvider;
         private readonly IFederationManager federationManager;
         private readonly InteropSettings interopSettings;
->>>>>>> f2c1dfbf
         private readonly ILogger logger;
         private readonly Network network;
 
-<<<<<<< HEAD
-        public InteropController(Network network,
-            IConversionRequestRepository conversionRequestRepository,
-            IInteropTransactionManager interopTransactionManager,
-            IETHCompatibleClientProvider ethCompatibleClientProvider,
-=======
         public InteropController(
             Network network,
             IConversionRequestCoordinationService conversionRequestCoordinationService,
             IConversionRequestRepository conversionRequestRepository,
             IETHCompatibleClientProvider ethCompatibleClientProvider,
             IFederationManager federationManager,
->>>>>>> f2c1dfbf
             InteropSettings interopSettings)
         {
             this.conversionRequestCoordinationService = conversionRequestCoordinationService;
             this.conversionRequestRepository = conversionRequestRepository;
-<<<<<<< HEAD
-            this.interopTransactionManager = interopTransactionManager;
-            this.ethCompatibleClientProvider = ethCompatibleClientProvider;
-=======
             this.ethCompatibleClientProvider = ethCompatibleClientProvider;
             this.federationManager = federationManager;
->>>>>>> f2c1dfbf
             this.interopSettings = interopSettings;
             this.logger = LogManager.GetCurrentClassLogger();
             this.network = network;
@@ -248,11 +219,7 @@
                 ETHInteropSettings settings = this.interopSettings.GetSettingsByChain(destinationChain);
 
                 // TODO: Maybe for convenience the gas price could come from the external API poller
-<<<<<<< HEAD
-                return this.Json(await client.SubmitTransactionAsync(settings.MultisigWalletAddress, 0, data).ConfigureAwait(false));
-=======
                 return this.Json(await client.SubmitTransactionAsync(settings.MultisigWalletAddress, 0, data, gasPrice).ConfigureAwait(false));
->>>>>>> f2c1dfbf
             }
             catch (Exception e)
             {
@@ -288,11 +255,7 @@
                 ETHInteropSettings settings = this.interopSettings.GetSettingsByChain(destinationChain);
 
                 // TODO: Maybe for convenience the gas price could come from the external API poller
-<<<<<<< HEAD
-                return this.Json(await client.SubmitTransactionAsync(settings.MultisigWalletAddress, 0, data).ConfigureAwait(false));
-=======
                 return this.Json(await client.SubmitTransactionAsync(settings.MultisigWalletAddress, 0, data, gasPrice).ConfigureAwait(false));
->>>>>>> f2c1dfbf
             }
             catch (Exception e)
             {
@@ -324,12 +287,7 @@
 
                 IETHClient client = this.ethCompatibleClientProvider.GetClientForChain(destinationChain);
 
-<<<<<<< HEAD
-                // TODO: Maybe for convenience the gas price could come from the external API poller
-                return this.Json(await client.ConfirmTransactionAsync(transactionId).ConfigureAwait(false));
-=======
                 return this.Json(await client.ConfirmTransactionAsync(transactionId, gasPrice).ConfigureAwait(false));
->>>>>>> f2c1dfbf
             }
             catch (Exception e)
             {
@@ -347,11 +305,7 @@
         /// <param name="destinationChain">The chain the multisig wallet contract is deployed to.</param>
         /// <param name="requirement">The new threshold for confirmations on the multisig wallet contract. Can usually be numOwners / 2 rounded up.</param>
         /// <param name="gasPrice">The gas price to use for submitting the contract call transaction.</param>
-<<<<<<< HEAD
-        /// <returns>The multisig wallet transactionId of the changerequirement call.</returns>
-=======
         /// <returns>The on-chain transaction hash of the contract call transaction.</returns>
->>>>>>> f2c1dfbf
         [Route("changerequirement")]
         [HttpGet]
         [ProducesResponseType((int)HttpStatusCode.OK)]
@@ -371,21 +325,16 @@
                 ETHInteropSettings settings = this.interopSettings.GetSettingsByChain(destinationChain);
 
                 // TODO: Maybe for convenience the gas price could come from the external API poller
-<<<<<<< HEAD
-                return this.Json(await client.SubmitTransactionAsync(settings.MultisigWalletAddress, 0, data).ConfigureAwait(false));
-=======
                 return this.Json(await client.SubmitTransactionAsync(settings.MultisigWalletAddress, 0, data, gasPrice).ConfigureAwait(false));
->>>>>>> f2c1dfbf
-            }
-            catch (Exception e)
-            {
-                this.logger.Error("Exception occurred: {0}", e.ToString());
-
-                return ErrorHelpers.BuildErrorResponse(HttpStatusCode.BadRequest, e.Message, e.ToString());
-            }
-        }
-
-<<<<<<< HEAD
+            }
+            catch (Exception e)
+            {
+                this.logger.Error("Exception occurred: {0}", e.ToString());
+
+                return ErrorHelpers.BuildErrorResponse(HttpStatusCode.BadRequest, e.Message, e.ToString());
+            }
+        }
+
         /// <summary>
         /// Retrieves a multisig wallet transaction.
         /// </summary>
@@ -427,100 +376,10 @@
                 this.logger.Error("Exception occurred: {0}", e.ToString());
 
                 return ErrorHelpers.BuildErrorResponse(HttpStatusCode.BadRequest, e.Message, e.ToString());
-=======
-        [Route("requests/delete")]
-        [HttpDelete]
-        [ProducesResponseType((int)HttpStatusCode.OK)]
-        [ProducesResponseType((int)HttpStatusCode.BadRequest)]
-        [ProducesResponseType((int)HttpStatusCode.InternalServerError)]
-        public IActionResult DeleteConversionRequests()
-        {
-            if (this.network.IsTest() || this.network.IsRegTest())
-            {
-                var result = this.conversionRequestRepository.DeleteConversionRequests();
-                return this.Json($"{result} conversion requests have been deleted.");
-            }
-
-            return this.Json($"Deleting conversion requests is only available on test networks.");
-        }
-
-        /// <summary>
-        /// Endpoint that allows the multisig operator to set itself as the originator (submittor) for a given request id.
-        /// </summary>
-        /// <param name="requestId">The request id in question.</param>
-        [Route("requests/setoriginator")]
-        [HttpPost]
-        [ProducesResponseType((int)HttpStatusCode.OK)]
-        [ProducesResponseType((int)HttpStatusCode.BadRequest)]
-        [ProducesResponseType((int)HttpStatusCode.InternalServerError)]
-        public IActionResult SetOriginatorForRequest([FromBody] string requestId)
-        {
-            try
-            {
-                this.conversionRequestRepository.SetConversionRequestState(requestId, ConversionRequestStatus.OriginatorNotSubmitted);
-                return this.Json($"Conversion request '{requestId}' has been reset to {ConversionRequestStatus.OriginatorNotSubmitted}.");
-            }
-            catch (Exception e)
-            {
-                this.logger.Error("Exception setting conversion request '{0}' to {1} : {2}.", requestId, e.ToString(), ConversionRequestStatus.OriginatorNotSubmitted);
-
-                return ErrorHelpers.BuildErrorResponse(HttpStatusCode.BadRequest, "Error", e.Message);
-            }
-        }
-
-        /// <summary>
-        /// Endpoint that allows the multisig operator to reset the request as NotOriginator.
-        /// </summary>
-        /// <param name="requestId">The request id in question.</param>
-        [Route("requests/setnotoriginator")]
-        [HttpPost]
-        [ProducesResponseType((int)HttpStatusCode.OK)]
-        [ProducesResponseType((int)HttpStatusCode.BadRequest)]
-        [ProducesResponseType((int)HttpStatusCode.InternalServerError)]
-        public IActionResult ResetConversionRequestAsNotOriginator([FromBody] string requestId)
-        {
-            try
-            {
-                this.conversionRequestRepository.SetConversionRequestState(requestId, ConversionRequestStatus.NotOriginator);
-                return this.Json($"Conversion request '{requestId}' has been reset to {ConversionRequestStatus.NotOriginator}.");
-            }
-            catch (Exception e)
-            {
-                this.logger.Error("Exception setting conversion request '{0}' to {1} : {2}.", requestId, e.ToString(), ConversionRequestStatus.NotOriginator);
-
-                return ErrorHelpers.BuildErrorResponse(HttpStatusCode.BadRequest, "Error", e.Message);
-            }
-        }
-
-        /// <summary>
-        /// Endpoint that allows the multisig operator to reset the request as NotOriginator.
-        /// </summary>
-        /// <param name="model">The request id and height at which to reprocess the burn request at.</param>
-        [Route("requests/reprocessburn")]
-        [HttpPost]
-        [ProducesResponseType((int)HttpStatusCode.OK)]
-        [ProducesResponseType((int)HttpStatusCode.BadRequest)]
-        [ProducesResponseType((int)HttpStatusCode.InternalServerError)]
-        public IActionResult ReprocessBurnRequest([FromBody] ReprocessBurnRequestModel model)
-        {
-            try
-            {
-                this.conversionRequestRepository.ReprocessBurnRequest(model.RequestId, model.BlockHeight, ConversionRequestStatus.Unprocessed);
-                this.logger.Info($"Burn request '{model.RequestId}' will be reprocessed at height {model.BlockHeight}.");
-
-                return this.Json($"Burn request '{model.RequestId}' will be reprocessed at height {model.BlockHeight}.");
-            }
-            catch (Exception e)
-            {
-                this.logger.Error("Exception setting burn request '{0}' to be reprocessed : {1}.", model.RequestId, e.ToString());
-
-                return ErrorHelpers.BuildErrorResponse(HttpStatusCode.BadRequest, "Error", e.Message);
->>>>>>> f2c1dfbf
-            }
-        }
-
-        /// <summary>
-<<<<<<< HEAD
+            }
+        }
+
+        /// <summary>
         /// Retrieves the wSTRAX balance of a given account.
         /// </summary>
         /// <param name="destinationChain">The chain the wSTRAX ERC20 contract is deployed to.</param>
@@ -547,7 +406,100 @@
                 this.logger.Error("Exception occurred: {0}", e.ToString());
 
                 return ErrorHelpers.BuildErrorResponse(HttpStatusCode.BadRequest, e.Message, e.ToString());
-=======
+            }
+        }
+
+        [Route("requests/delete")]
+        [HttpDelete]
+        [ProducesResponseType((int)HttpStatusCode.OK)]
+        [ProducesResponseType((int)HttpStatusCode.BadRequest)]
+        [ProducesResponseType((int)HttpStatusCode.InternalServerError)]
+        public IActionResult DeleteConversionRequests()
+        {
+            if (this.network.IsTest() || this.network.IsRegTest())
+            {
+                var result = this.conversionRequestRepository.DeleteConversionRequests();
+                return this.Json($"{result} conversion requests have been deleted.");
+            }
+
+            return this.Json($"Deleting conversion requests is only available on test networks.");
+        }
+
+        /// <summary>
+        /// Endpoint that allows the multisig operator to set itself as the originator (submittor) for a given request id.
+        /// </summary>
+        /// <param name="requestId">The request id in question.</param>
+        [Route("requests/setoriginator")]
+        [HttpPost]
+        [ProducesResponseType((int)HttpStatusCode.OK)]
+        [ProducesResponseType((int)HttpStatusCode.BadRequest)]
+        [ProducesResponseType((int)HttpStatusCode.InternalServerError)]
+        public IActionResult SetOriginatorForRequest([FromBody] string requestId)
+        {
+            try
+            {
+                this.conversionRequestRepository.SetConversionRequestState(requestId, ConversionRequestStatus.OriginatorNotSubmitted);
+                return this.Json($"Conversion request '{requestId}' has been reset to {ConversionRequestStatus.OriginatorNotSubmitted}.");
+            }
+            catch (Exception e)
+            {
+                this.logger.Error("Exception setting conversion request '{0}' to {1} : {2}.", requestId, e.ToString(), ConversionRequestStatus.OriginatorNotSubmitted);
+
+                return ErrorHelpers.BuildErrorResponse(HttpStatusCode.BadRequest, "Error", e.Message);
+            }
+        }
+
+        /// <summary>
+        /// Endpoint that allows the multisig operator to reset the request as NotOriginator.
+        /// </summary>
+        /// <param name="requestId">The request id in question.</param>
+        [Route("requests/setnotoriginator")]
+        [HttpPost]
+        [ProducesResponseType((int)HttpStatusCode.OK)]
+        [ProducesResponseType((int)HttpStatusCode.BadRequest)]
+        [ProducesResponseType((int)HttpStatusCode.InternalServerError)]
+        public IActionResult ResetConversionRequestAsNotOriginator([FromBody] string requestId)
+        {
+            try
+            {
+                this.conversionRequestRepository.SetConversionRequestState(requestId, ConversionRequestStatus.NotOriginator);
+                return this.Json($"Conversion request '{requestId}' has been reset to {ConversionRequestStatus.NotOriginator}.");
+            }
+            catch (Exception e)
+            {
+                this.logger.Error("Exception setting conversion request '{0}' to {1} : {2}.", requestId, e.ToString(), ConversionRequestStatus.NotOriginator);
+
+                return ErrorHelpers.BuildErrorResponse(HttpStatusCode.BadRequest, "Error", e.Message);
+            }
+        }
+
+        /// <summary>
+        /// Endpoint that allows the multisig operator to reset the request as NotOriginator.
+        /// </summary>
+        /// <param name="model">The request id and height at which to reprocess the burn request at.</param>
+        [Route("requests/reprocessburn")]
+        [HttpPost]
+        [ProducesResponseType((int)HttpStatusCode.OK)]
+        [ProducesResponseType((int)HttpStatusCode.BadRequest)]
+        [ProducesResponseType((int)HttpStatusCode.InternalServerError)]
+        public IActionResult ReprocessBurnRequest([FromBody] ReprocessBurnRequestModel model)
+        {
+            try
+            {
+                this.conversionRequestRepository.ReprocessBurnRequest(model.RequestId, model.BlockHeight, ConversionRequestStatus.Unprocessed);
+                this.logger.Info($"Burn request '{model.RequestId}' will be reprocessed at height {model.BlockHeight}.");
+
+                return this.Json($"Burn request '{model.RequestId}' will be reprocessed at height {model.BlockHeight}.");
+            }
+            catch (Exception e)
+            {
+                this.logger.Error("Exception setting burn request '{0}' to be reprocessed : {1}.", model.RequestId, e.ToString());
+
+                return ErrorHelpers.BuildErrorResponse(HttpStatusCode.BadRequest, "Error", e.Message);
+            }
+        }
+
+        /// <summary>
         /// Endpoint that allows the multisig operator to manually add a vote if they are originator of the request.
         /// </summary>
         /// <param name="model">The request id and vote in question.</param>
@@ -569,7 +521,6 @@
                 this.logger.Error("Exception manual pushing vote for conversion request '{0}' : {1}.", model.RequestId, e.ToString());
 
                 return ErrorHelpers.BuildErrorResponse(HttpStatusCode.BadRequest, "Error", e.Message);
->>>>>>> f2c1dfbf
             }
         }
     }
