--- conflicted
+++ resolved
@@ -9,14 +9,9 @@
 using Stratis.Bitcoin.P2P.Peer;
 using Stratis.Bitcoin.P2P.Protocol;
 using Stratis.Bitcoin.P2P.Protocol.Behaviors;
-<<<<<<< HEAD
-using Stratis.Bitcoin.Utilities;
-using Stratis.Features.FederatedPeg.Conversion;
-=======
 using Stratis.Features.FederatedPeg.Conversion;
 using Stratis.Features.FederatedPeg.Coordination;
 using Stratis.Features.FederatedPeg.Payloads;
->>>>>>> f2c1dfbf
 using TracerAttributes;
 
 namespace Stratis.Bitcoin.Features.Interop
@@ -31,26 +26,6 @@
         private readonly ILogger logger;
         private readonly Network network;
 
-<<<<<<< HEAD
-        private readonly IFederationManager federationManager;
-
-        private readonly IInteropTransactionManager interopTransactionManager;
-
-        private readonly IETHCompatibleClientProvider clientProvider;
-
-        public InteropBehavior(Network network, IFederationManager federationManager, IInteropTransactionManager interopTransactionManager, IETHCompatibleClientProvider clientProvider)
-        {
-            Guard.NotNull(network, nameof(network));
-            Guard.NotNull(federationManager, nameof(federationManager));
-            Guard.NotNull(interopTransactionManager, nameof(interopTransactionManager));
-            Guard.NotNull(clientProvider, nameof(clientProvider));
-
-            this.logger = LogManager.GetCurrentClassLogger();
-            this.network = network;
-            this.federationManager = federationManager;
-            this.interopTransactionManager = interopTransactionManager;
-            this.clientProvider = clientProvider;
-=======
         public InteropBehavior(
             Network network,
             IConversionRequestCoordinationService conversionRequestCoordinationService,
@@ -67,18 +42,13 @@
             this.network = network;
 
             this.logger = LogManager.GetCurrentClassLogger();
->>>>>>> f2c1dfbf
         }
 
         /// <inheritdoc/>
         [NoTrace]
         public override object Clone()
         {
-<<<<<<< HEAD
-            return new InteropBehavior(this.network, this.federationManager, this.interopTransactionManager, this.clientProvider);
-=======
             return new InteropBehavior(this.network, this.conversionRequestCoordinationService, this.conversionRequestFeeService, this.conversionRequestRepository, this.ethClientProvider, this.federationManager);
->>>>>>> f2c1dfbf
         }
 
         /// <inheritdoc/>
@@ -173,12 +143,7 @@
             try
             {
                 // Check that the transaction ID in the payload actually exists, and is unconfirmed.
-<<<<<<< HEAD
-                confirmationCount = await this.clientProvider.GetClientForChain(payload.DestinationChain)
-                    .GetConfirmationCountAsync(payload.TransactionId).ConfigureAwait(false);
-=======
                 confirmationCount = await this.ethClientProvider.GetClientForChain(payload.DestinationChain).GetMultisigConfirmationCountAsync(payload.TransactionId).ConfigureAwait(false);
->>>>>>> f2c1dfbf
             }
             catch (Exception)
             {
