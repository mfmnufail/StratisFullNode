--- conflicted
+++ resolved
@@ -28,15 +28,8 @@
         private readonly IETHCompatibleClientProvider ethClientProvider;
         private readonly IFederationManager federationManager;
         private readonly InteropPoller interopPoller;
-<<<<<<< HEAD
-        
-        private readonly IInteropTransactionManager interopTransactionManager;
-
-        private readonly IETHCompatibleClientProvider clientProvider;
-=======
         private readonly InteropSettings interopSettings;
         private readonly Network network;
->>>>>>> f2c1dfbf
 
         public InteropFeature(
             IConnectionManager connectionManager,
@@ -47,14 +40,8 @@
             IFederationManager federationManager,
             IFullNode fullNode,
             InteropPoller interopPoller,
-<<<<<<< HEAD
-            IInteropTransactionManager interopTransactionManager,
-            IFullNode fullNode,
-            IETHCompatibleClientProvider ethCompatibleClientProvider)
-=======
             InteropSettings interopSettings,
             Network network)
->>>>>>> f2c1dfbf
         {
             this.connectionManager = connectionManager;
             this.conversionRequestCoordinationService = conversionRequestCoordinationService;
@@ -63,13 +50,8 @@
             this.ethClientProvider = ethCompatibleClientProvider;
             this.federationManager = federationManager;
             this.interopPoller = interopPoller;
-<<<<<<< HEAD
-            this.interopTransactionManager = interopTransactionManager;
-            this.clientProvider = ethCompatibleClientProvider;
-=======
             this.interopSettings = interopSettings;
             this.network = network;
->>>>>>> f2c1dfbf
 
             var payloadProvider = (PayloadProvider)fullNode.Services.ServiceProvider.GetService(typeof(PayloadProvider));
             payloadProvider.AddPayload(typeof(ConversionRequestPayload));
@@ -87,11 +69,7 @@
             this.interopPoller?.Initialize();
 
             NetworkPeerConnectionParameters networkPeerConnectionParameters = this.connectionManager.Parameters;
-<<<<<<< HEAD
-            networkPeerConnectionParameters.TemplateBehaviors.Add(new InteropBehavior(this.network, this.federationManager, this.interopTransactionManager, this.clientProvider));
-=======
             networkPeerConnectionParameters.TemplateBehaviors.Add(new InteropBehavior(this.network, this.conversionRequestCoordinationService, this.conversionRequestFeeService, this.conversionRequestRepository, this.ethClientProvider, this.federationManager));
->>>>>>> f2c1dfbf
 
             return Task.CompletedTask;
         }
@@ -121,10 +99,6 @@
                     .AddSingleton<IETHClient, ETHClient.ETHClient>()
                     .AddSingleton<IBNBClient, BNBClient>()
                     .AddSingleton<IETHCompatibleClientProvider, ETHCompatibleClientProvider>()
-<<<<<<< HEAD
-                    .AddSingleton<IInteropTransactionManager, InteropTransactionManager>()
-=======
->>>>>>> f2c1dfbf
                     .AddSingleton<InteropPoller>()
                     ));
 
