--- conflicted
+++ resolved
@@ -7,10 +7,6 @@
     public class InteropSettings
     {
         public ETHInteropSettings ETHSettings { get; set; }
-<<<<<<< HEAD
-
-        public BNBInteropSettings BNBSettings { get; set; }
-=======
 
         public BNBInteropSettings BNBSettings { get; set; }
 
@@ -19,41 +15,11 @@
 
         /// <summary> If this value is set, override this node as the originator.</summary>
         public bool OverrideOriginator { get; set; }
->>>>>>> f2c1dfbf
 
         public InteropSettings(NodeSettings nodeSettings)
         {
             this.ETHSettings = new ETHInteropSettings(nodeSettings);
             this.BNBSettings = new BNBInteropSettings(nodeSettings);
-<<<<<<< HEAD
-        }
-
-        public ETHInteropSettings GetSettingsByChain(DestinationChain chain)
-        {
-            switch (chain)
-            {
-                case DestinationChain.ETH:
-                    {
-                        return this.ETHSettings;
-                    }
-                case DestinationChain.BNB:
-                    {
-                        return this.BNBSettings;
-                    }
-            }
-
-            throw new NotImplementedException("Provided chain type not supported: " + chain);
-        }
-    }
-
-    public class ETHInteropSettings
-    {
-        public bool InteropEnabled { get; set; }
-
-        /// <summary>This should be set to the address of the multisig wallet contract deployed on the Ethereum blockchain.</summary>
-        public string MultisigWalletAddress { get; set; }
-
-=======
 
             this.OverrideOriginatorEnabled = nodeSettings.ConfigReader.GetOrDefault("overrideoriginatorenabled", false);
             this.OverrideOriginator = nodeSettings.ConfigReader.GetOrDefault("overrideoriginator", false);
@@ -88,7 +54,6 @@
         /// <summary>This should be set to the address of the multisig wallet contract deployed on the Ethereum blockchain.</summary>
         public string MultisigWalletAddress { get; set; }
 
->>>>>>> f2c1dfbf
         /// <summary>This should be set to the address of the Wrapped STRAX ERC-20 contract deployed on the Ethereum blockchain.</summary>
         public string WrappedStraxContractAddress { get; set; }
 
@@ -134,10 +99,7 @@
             this.InteropContractCirrusAddress = nodeSettings.ConfigReader.GetOrDefault(this.GetSettingsPrefix() + "interopcontractcirrusaddress", "");
             this.InteropContractAddress = nodeSettings.ConfigReader.GetOrDefault(this.GetSettingsPrefix() + "interopcontractaddress", "");
 
-<<<<<<< HEAD
-=======
             this.MultisigWalletQuorum = nodeSettings.ConfigReader.GetOrDefault(MultisigWalletContractQuorumKey, 6);
->>>>>>> f2c1dfbf
             this.MultisigWalletAddress = nodeSettings.ConfigReader.GetOrDefault(multisigWalletContractAddressKey, "");
             this.WrappedStraxContractAddress = nodeSettings.ConfigReader.GetOrDefault(wrappedStraxContractAddressKey, "");
             this.ClientUrl = nodeSettings.ConfigReader.GetOrDefault(clientUrlKey, "http://localhost:8545");
@@ -157,10 +119,7 @@
                 throw new Exception($"Cannot initialize interoperability feature without -{clientUrlKey} specified.");
         }
 
-<<<<<<< HEAD
-=======
         /// <summary>Prefix that determines which chain the setting are for.</summary>
->>>>>>> f2c1dfbf
         protected virtual string GetSettingsPrefix()
         {
             return "eth_";
