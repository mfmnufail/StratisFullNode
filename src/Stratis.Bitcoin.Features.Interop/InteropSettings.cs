﻿using System;
using Stratis.Bitcoin.Configuration;
using Stratis.Bitcoin.Features.Wallet;

namespace Stratis.Bitcoin.Features.Interop
{
    public class InteropSettings
    {
        public ETHInteropSettings ETHSettings { get; set; }

        public BNBInteropSettings BNBSettings { get; set; }

<<<<<<< HEAD
=======
        /// <summary> If this value is set, enable the override originator logic.</summary>
        public bool OverrideOriginatorEnabled { get; set; }

        /// <summary> If this value is set, override this node as the originator.</summary>
        public bool OverrideOriginator { get; set; }

>>>>>>> 9df4d0cf
        public InteropSettings(NodeSettings nodeSettings)
        {
            this.ETHSettings = new ETHInteropSettings(nodeSettings);
            this.BNBSettings = new BNBInteropSettings(nodeSettings);

            this.OverrideOriginatorEnabled = nodeSettings.ConfigReader.GetOrDefault("overrideoriginatorenabled", false);
            this.OverrideOriginator = nodeSettings.ConfigReader.GetOrDefault("overrideoriginator", false);
        }

        public ETHInteropSettings GetSettingsByChain(DestinationChain chain)
        {
            switch (chain)
            {
                case DestinationChain.ETH:
                    {
                        return this.ETHSettings;
                    }
                case DestinationChain.BNB:
                    {
                        return this.BNBSettings;
                    }
            }

            throw new NotImplementedException("Provided chain type not supported: " + chain);
        }
    }

    public class ETHInteropSettings
    {
        public bool InteropEnabled { get; set; }

        /// <summary>The amount of nodes that needs to agree on conversion transaction before it is released.</summary>
        public int MultisigWalletQuorum { get; set; }
        private const string MultisigWalletContractQuorumKey = "ethereummultisigwalletquorum";

        /// <summary>This should be set to the address of the multisig wallet contract deployed on the Ethereum blockchain.</summary>
        public string MultisigWalletAddress { get; set; }

        /// <summary>This should be set to the address of the Wrapped STRAX ERC-20 contract deployed on the Ethereum blockchain.</summary>
        public string WrappedStraxContractAddress { get; set; }

        /// <summary>This is the RPC address of the geth node running on the local machine. It is normally defaulted to http://localhost:8545</summary>
        public string ClientUrl { get; set; }

        /// <summary>
        /// Address of the account on your geth node. It is the account that will be used for transaction
        /// signing and all interactions with the multisig and wrapped STRAX contracts.
        /// </summary>
        public string Account { get; set; }

        /// <summary>Passphrase for the ethereum account.</summary>
        public string Passphrase { get; set; }

        /// <summary>The gas limit for Ethereum interoperability transactions.</summary>
        public int GasLimit { get; set; }

        /// <summary>The gas price for Ethereum interoperability transactions (denominated in gwei).</summary>
        public int GasPrice { get; set; }

        #region unused

        /// <summary>This is intended for future functionality and should therefore not be provided/set yet.</summary>
        public string InteropContractCirrusAddress { get; set; }

        /// <summary>This is intended for future functionality and should therefore not be provided/set yet.</summary>
        public string InteropContractAddress { get; set; }

        #endregion

        public ETHInteropSettings(NodeSettings nodeSettings)
        {
            this.InteropEnabled = nodeSettings.ConfigReader.GetOrDefault(this.GetSettingsPrefix() + "interopenabled", false);

            if (!this.InteropEnabled)
                return;

            string clientUrlKey = this.GetSettingsPrefix() + "clienturl";
            string wrappedStraxContractAddressKey = this.GetSettingsPrefix() + "wrappedstraxcontractaddress";
            string multisigWalletContractAddressKey = this.GetSettingsPrefix() + "multisigwalletcontractaddress";

            this.InteropContractCirrusAddress = nodeSettings.ConfigReader.GetOrDefault(this.GetSettingsPrefix() + "interopcontractcirrusaddress", "");
            this.InteropContractAddress = nodeSettings.ConfigReader.GetOrDefault(this.GetSettingsPrefix() + "interopcontractaddress", "");

            this.MultisigWalletQuorum = nodeSettings.ConfigReader.GetOrDefault(MultisigWalletContractQuorumKey, 6);
            this.MultisigWalletAddress = nodeSettings.ConfigReader.GetOrDefault(multisigWalletContractAddressKey, "");
            this.WrappedStraxContractAddress = nodeSettings.ConfigReader.GetOrDefault(wrappedStraxContractAddressKey, "");
            this.ClientUrl = nodeSettings.ConfigReader.GetOrDefault(clientUrlKey, "http://localhost:8545");
            this.Account = nodeSettings.ConfigReader.GetOrDefault(this.GetSettingsPrefix() + "account", "");
            this.Passphrase = nodeSettings.ConfigReader.GetOrDefault(this.GetSettingsPrefix() + "passphrase", "");

            this.GasLimit = nodeSettings.ConfigReader.GetOrDefault(this.GetSettingsPrefix() + "gas", 3_000_000);
            this.GasPrice = nodeSettings.ConfigReader.GetOrDefault(this.GetSettingsPrefix() + "gasprice", 100);

            if (string.IsNullOrWhiteSpace(this.MultisigWalletAddress))
                throw new Exception($"Cannot initialize interoperability feature without -{multisigWalletContractAddressKey} specified.");

            if (string.IsNullOrWhiteSpace(this.WrappedStraxContractAddress))
                throw new Exception($"Cannot initialize interoperability feature without -{wrappedStraxContractAddressKey} specified.");

            if (string.IsNullOrWhiteSpace(this.ClientUrl))
                throw new Exception($"Cannot initialize interoperability feature without -{clientUrlKey} specified.");
        }

<<<<<<< HEAD
=======
        /// <summary>Prefix that determines which chain the setting are for.</summary>
>>>>>>> 9df4d0cf
        protected virtual string GetSettingsPrefix()
        {
            return "eth_";
        }
    }

    public class BNBInteropSettings : ETHInteropSettings
    {
        public BNBInteropSettings(NodeSettings nodeSettings) : base(nodeSettings)
        {
        }

        protected override string GetSettingsPrefix()
        {
            return "bnb_";
        }
    }
}<|MERGE_RESOLUTION|>--- conflicted
+++ resolved
@@ -10,15 +10,12 @@
 
         public BNBInteropSettings BNBSettings { get; set; }
 
-<<<<<<< HEAD
-=======
         /// <summary> If this value is set, enable the override originator logic.</summary>
         public bool OverrideOriginatorEnabled { get; set; }
 
         /// <summary> If this value is set, override this node as the originator.</summary>
         public bool OverrideOriginator { get; set; }
 
->>>>>>> 9df4d0cf
         public InteropSettings(NodeSettings nodeSettings)
         {
             this.ETHSettings = new ETHInteropSettings(nodeSettings);
@@ -122,10 +119,7 @@
                 throw new Exception($"Cannot initialize interoperability feature without -{clientUrlKey} specified.");
         }
 
-<<<<<<< HEAD
-=======
         /// <summary>Prefix that determines which chain the setting are for.</summary>
->>>>>>> 9df4d0cf
         protected virtual string GetSettingsPrefix()
         {
             return "eth_";
