﻿using System.Collections.Generic;
using System.Linq;
using System.Numerics;
using System.Text;
using System.Threading.Tasks;
using NBitcoin.DataEncoders;
using Nethereum.ABI.FunctionEncoding.Attributes;
using Nethereum.Contracts;
using Nethereum.Contracts.ContractHandlers;
using Nethereum.Contracts.CQS;
using Nethereum.RPC.Eth.DTOs;
using Nethereum.Util;
using Nethereum.Web3;

namespace Stratis.Bitcoin.Features.Interop.ETHClient
{
    [Function("getOwners", "address[]")]
    public class GetOwnersFunction : FunctionMessage
    {
    }

    public class MultisigWalletDeployment : ContractDeploymentMessage
    {
        public static string BYTECODE =
            "0x60806040523480156200001157600080fd5b50604051620024c8380380620024c883398101806040528101908080518201929190602001805190602001909291905050506000825182603282111580156200005a5750818111155b801562000068575060008114155b801562000076575060008214155b15156200008257600080fd5b600092505b8451831015620001bd57600260008685815181101515620000a457fe5b9060200190602002015173ffffffffffffffffffffffffffffffffffffffff1673ffffffffffffffffffffffffffffffffffffffff16815260200190815260200160002060009054906101000a900460ff16158015620001335750600085848151811015156200011057fe5b9060200190602002015173ffffffffffffffffffffffffffffffffffffffff1614155b15156200013f57600080fd5b60016002600087868151811015156200015457fe5b9060200190602002015173ffffffffffffffffffffffffffffffffffffffff1673ffffffffffffffffffffffffffffffffffffffff16815260200190815260200160002060006101000a81548160ff021916908315150217905550828060010193505062000087565b8460039080519060200190620001d5929190620001e8565b50836004819055505050505050620002bd565b82805482825590600052602060002090810192821562000264579160200282015b82811115620002635782518260006101000a81548173ffffffffffffffffffffffffffffffffffffffff021916908373ffffffffffffffffffffffffffffffffffffffff1602179055509160200191906001019062000209565b5b50905062000273919062000277565b5090565b620002ba91905b80821115620002b657600081816101000a81549073ffffffffffffffffffffffffffffffffffffffff0219169055506001016200027e565b5090565b90565b6121fb80620002cd6000396000f30060806040526004361061011d576000357c0100000000000000000000000000000000000000000000000000000000900463ffffffff168063025e7c2714610177578063173825d9146101e457806320ea8d86146102275780632f54bf6e146102545780633411c81c146102af57806354741525146103145780637065cb4814610363578063784547a7146103a65780638b51d13f146103eb5780639ace38c21461042c578063a0e67e2b14610517578063a8abe69a14610583578063b5dc40c314610627578063b77bf600146106a9578063ba51a6df146106d4578063c01a8c8414610701578063c64274741461072e578063d74f8edd146107d5578063dc8452cd14610800578063e20056e61461082b578063ee22610b1461088e575b6000341115610175573373ffffffffffffffffffffffffffffffffffffffff167fe1fffcc4923d04b559f4d29a8bfc6cda04eb5b0d3c460751c2402c5c5cc9109c346040518082815260200191505060405180910390a25b005b34801561018357600080fd5b506101a2600480360381019080803590602001909291905050506108bb565b604051808273ffffffffffffffffffffffffffffffffffffffff1673ffffffffffffffffffffffffffffffffffffffff16815260200191505060405180910390f35b3480156101f057600080fd5b50610225600480360381019080803573ffffffffffffffffffffffffffffffffffffffff1690602001909291905050506108f9565b005b34801561023357600080fd5b5061025260048036038101908080359060200190929190505050610b92565b005b34801561026057600080fd5b50610295600480360381019080803573ffffffffffffffffffffffffffffffffffffffff169060200190929190505050610d3a565b604051808215151515815260200191505060405180910390f35b3480156102bb57600080fd5b506102fa60048036038101908080359060200190929190803573ffffffffffffffffffffffffffffffffffffffff169060200190929190505050610d5a565b604051808215151515815260200191505060405180910390f35b34801561032057600080fd5b5061034d600480360381019080803515159060200190929190803515159060200190929190505050610d89565b6040518082815260200191505060405180910390f35b34801561036f57600080fd5b506103a4600480360381019080803573ffffffffffffffffffffffffffffffffffffffff169060200190929190505050610e1b565b005b3480156103b257600080fd5b506103d160048036038101908080359060200190929190505050611020565b604051808215151515815260200191505060405180910390f35b3480156103f757600080fd5b5061041660048036038101908080359060200190929190505050611105565b6040518082815260200191505060405180910390f35b34801561043857600080fd5b50610457600480360381019080803590602001909291905050506111d0565b604051808573ffffffffffffffffffffffffffffffffffffffff1673ffffffffffffffffffffffffffffffffffffffff1681526020018481526020018060200183151515158152602001828103825284818151815260200191508051906020019080838360005b838110156104d95780820151818401526020810190506104be565b50505050905090810190601f1680156105065780820380516001836020036101000a031916815260200191505b509550505050505060405180910390f35b34801561052357600080fd5b5061052c6112c5565b6040518080602001828103825283818151815260200191508051906020019060200280838360005b8381101561056f578082015181840152602081019050610554565b505050509050019250505060405180910390f35b34801561058f57600080fd5b506105d06004803603810190808035906020019092919080359060200190929190803515159060200190929190803515159060200190929190505050611353565b6040518080602001828103825283818151815260200191508051906020019060200280838360005b838110156106135780820151818401526020810190506105f8565b505050509050019250505060405180910390f35b34801561063357600080fd5b50610652600480360381019080803590602001909291905050506114c4565b6040518080602001828103825283818151815260200191508051906020019060200280838360005b8381101561069557808201518184015260208101905061067a565b505050509050019250505060405180910390f35b3480156106b557600080fd5b506106be611701565b6040518082815260200191505060405180910390f35b3480156106e057600080fd5b506106ff60048036038101908080359060200190929190505050611707565b005b34801561070d57600080fd5b5061072c600480360381019080803590602001909291905050506117c1565b005b34801561073a57600080fd5b506107bf600480360381019080803573ffffffffffffffffffffffffffffffffffffffff16906020019092919080359060200190929190803590602001908201803590602001908080601f016020809104026020016040519081016040528093929190818152602001838380828437820191505050505050919291929050505061199e565b6040518082815260200191505060405180910390f35b3480156107e157600080fd5b506107ea6119bd565b6040518082815260200191505060405180910390f35b34801561080c57600080fd5b506108156119c2565b6040518082815260200191505060405180910390f35b34801561083757600080fd5b5061088c600480360381019080803573ffffffffffffffffffffffffffffffffffffffff169060200190929190803573ffffffffffffffffffffffffffffffffffffffff1690602001909291905050506119c8565b005b34801561089a57600080fd5b506108b960048036038101908080359060200190929190505050611cdd565b005b6003818154811015156108ca57fe5b906000526020600020016000915054906101000a900473ffffffffffffffffffffffffffffffffffffffff1681565b60003073ffffffffffffffffffffffffffffffffffffffff163373ffffffffffffffffffffffffffffffffffffffff1614151561093557600080fd5b81600260008273ffffffffffffffffffffffffffffffffffffffff1673ffffffffffffffffffffffffffffffffffffffff16815260200190815260200160002060009054906101000a900460ff16151561098e57600080fd5b6000600260008573ffffffffffffffffffffffffffffffffffffffff1673ffffffffffffffffffffffffffffffffffffffff16815260200190815260200160002060006101000a81548160ff021916908315150217905550600091505b600160038054905003821015610b13578273ffffffffffffffffffffffffffffffffffffffff16600383815481101515610a2157fe5b9060005260206000200160009054906101000a900473ffffffffffffffffffffffffffffffffffffffff1673ffffffffffffffffffffffffffffffffffffffff161415610b06576003600160038054905003815481101515610a7f57fe5b9060005260206000200160009054906101000a900473ffffffffffffffffffffffffffffffffffffffff16600383815481101515610ab957fe5b9060005260206000200160006101000a81548173ffffffffffffffffffffffffffffffffffffffff021916908373ffffffffffffffffffffffffffffffffffffffff160217905550610b13565b81806001019250506109eb565b6001600381818054905003915081610b2b91906120fe565b506003805490506004541115610b4a57610b49600380549050611707565b5b8273ffffffffffffffffffffffffffffffffffffffff167f8001553a916ef2f495d26a907cc54d96ed840d7bda71e73194bf5a9df7a76b9060405160405180910390a2505050565b33600260008273ffffffffffffffffffffffffffffffffffffffff1673ffffffffffffffffffffffffffffffffffffffff16815260200190815260200160002060009054906101000a900460ff161515610beb57600080fd5b81336001600083815260200190815260200160002060008273ffffffffffffffffffffffffffffffffffffffff1673ffffffffffffffffffffffffffffffffffffffff16815260200190815260200160002060009054906101000a900460ff161515610c5657600080fd5b8360008082815260200190815260200160002060030160009054906101000a900460ff16151515610c8657600080fd5b60006001600087815260200190815260200160002060003373ffffffffffffffffffffffffffffffffffffffff1673ffffffffffffffffffffffffffffffffffffffff16815260200190815260200160002060006101000a81548160ff021916908315150217905550843373ffffffffffffffffffffffffffffffffffffffff167ff6a317157440607f36269043eb55f1287a5a19ba2216afeab88cd46cbcfb88e960405160405180910390a35050505050565b60026020528060005260406000206000915054906101000a900460ff1681565b60016020528160005260406000206020528060005260406000206000915091509054906101000a900460ff1681565b600080600090505b600554811015610e1457838015610dc8575060008082815260200190815260200160002060030160009054906101000a900460ff16155b80610dfb5750828015610dfa575060008082815260200190815260200160002060030160009054906101000a900460ff165b5b15610e07576001820191505b8080600101915050610d91565b5092915050565b3073ffffffffffffffffffffffffffffffffffffffff163373ffffffffffffffffffffffffffffffffffffffff16141515610e5557600080fd5b80600260008273ffffffffffffffffffffffffffffffffffffffff1673ffffffffffffffffffffffffffffffffffffffff16815260200190815260200160002060009054906101000a900460ff16151515610eaf57600080fd5b8160008173ffffffffffffffffffffffffffffffffffffffff1614151515610ed657600080fd5b60016003805490500160045460328211158015610ef35750818111155b8015610f00575060008114155b8015610f0d575060008214155b1515610f1857600080fd5b6001600260008773ffffffffffffffffffffffffffffffffffffffff1673ffffffffffffffffffffffffffffffffffffffff16815260200190815260200160002060006101000a81548160ff02191690831515021790555060038590806001815401808255809150509060018203906000526020600020016000909192909190916101000a81548173ffffffffffffffffffffffffffffffffffffffff021916908373ffffffffffffffffffffffffffffffffffffffff160217905550508473ffffffffffffffffffffffffffffffffffffffff167ff39e6e1eb0edcf53c221607b54b00cd28f3196fed0a24994dc308b8f611b682d60405160405180910390a25050505050565b6000806000809150600090505b6003805490508110156110fd5760016000858152602001908152602001600020600060038381548110151561105e57fe5b9060005260206000200160009054906101000a900473ffffffffffffffffffffffffffffffffffffffff1673ffffffffffffffffffffffffffffffffffffffff1673ffffffffffffffffffffffffffffffffffffffff16815260200190815260200160002060009054906101000a900460ff16156110dd576001820191505b6004548214156110f057600192506110fe565b808060010191505061102d565b5b5050919050565b600080600090505b6003805490508110156111ca5760016000848152602001908152602001600020600060038381548110151561113e57fe5b9060005260206000200160009054906101000a900473ffffffffffffffffffffffffffffffffffffffff1673ffffffffffffffffffffffffffffffffffffffff1673ffffffffffffffffffffffffffffffffffffffff16815260200190815260200160002060009054906101000a900460ff16156111bd576001820191505b808060010191505061110d565b50919050565b60006020528060005260406000206000915090508060000160009054906101000a900473ffffffffffffffffffffffffffffffffffffffff1690806001015490806002018054600181600116156101000203166002900480601f0160208091040260200160405190810160405280929190818152602001828054600181600116156101000203166002900480156112a85780601f1061127d576101008083540402835291602001916112a8565b820191906000526020600020905b81548152906001019060200180831161128b57829003601f168201915b5050505050908060030160009054906101000a900460ff16905084565b6060600380548060200260200160405190810160405280929190818152602001828054801561134957602002820191906000526020600020905b8160009054906101000a900473ffffffffffffffffffffffffffffffffffffffff1673ffffffffffffffffffffffffffffffffffffffff16815260200190600101908083116112ff575b5050505050905090565b60608060008060055460405190808252806020026020018201604052801561138a5781602001602082028038833980820191505090505b50925060009150600090505b600554811015611436578580156113cd575060008082815260200190815260200160002060030160009054906101000a900460ff16155b8061140057508480156113ff575060008082815260200190815260200160002060030160009054906101000a900460ff165b5b156114295780838381518110151561141457fe5b90602001906020020181815250506001820191505b8080600101915050611396565b8787036040519080825280602002602001820160405280156114675781602001602082028038833980820191505090505b5093508790505b868110156114b957828181518110151561148457fe5b906020019060200201518489830381518110151561149e57fe5b9060200190602002018181525050808060010191505061146e565b505050949350505050565b6060806000806003805490506040519080825280602002602001820160405280156114fe5781602001602082028038833980820191505090505b50925060009150600090505b60038054905081101561164b5760016000868152602001908152602001600020600060038381548110151561153b57fe5b9060005260206000200160009054906101000a900473ffffffffffffffffffffffffffffffffffffffff1673ffffffffffffffffffffffffffffffffffffffff1673ffffffffffffffffffffffffffffffffffffffff16815260200190815260200160002060009054906101000a900460ff161561163e576003818154811015156115c257fe5b9060005260206000200160009054906101000a900473ffffffffffffffffffffffffffffffffffffffff1683838151811015156115fb57fe5b9060200190602002019073ffffffffffffffffffffffffffffffffffffffff16908173ffffffffffffffffffffffffffffffffffffffff16815250506001820191505b808060010191505061150a565b8160405190808252806020026020018201604052801561167a5781602001602082028038833980820191505090505b509350600090505b818110156116f957828181518110151561169857fe5b9060200190602002015184828151811015156116b057fe5b9060200190602002019073ffffffffffffffffffffffffffffffffffffffff16908173ffffffffffffffffffffffffffffffffffffffff16815250508080600101915050611682565b505050919050565b60055481565b3073ffffffffffffffffffffffffffffffffffffffff163373ffffffffffffffffffffffffffffffffffffffff1614151561174157600080fd5b60038054905081603282111580156117595750818111155b8015611766575060008114155b8015611773575060008214155b151561177e57600080fd5b826004819055507fa3f1ee9126a074d9326c682f561767f710e927faa811f7a99829d49dc421797a836040518082815260200191505060405180910390a1505050565b33600260008273ffffffffffffffffffffffffffffffffffffffff1673ffffffffffffffffffffffffffffffffffffffff16815260200190815260200160002060009054906101000a900460ff16151561181a57600080fd5b81600080600083815260200190815260200160002060000160009054906101000a900473ffffffffffffffffffffffffffffffffffffffff1673ffffffffffffffffffffffffffffffffffffffff161415151561187657600080fd5b82336001600083815260200190815260200160002060008273ffffffffffffffffffffffffffffffffffffffff1673ffffffffffffffffffffffffffffffffffffffff16815260200190815260200160002060009054906101000a900460ff161515156118e257600080fd5b600180600087815260200190815260200160002060003373ffffffffffffffffffffffffffffffffffffffff1673ffffffffffffffffffffffffffffffffffffffff16815260200190815260200160002060006101000a81548160ff021916908315150217905550843373ffffffffffffffffffffffffffffffffffffffff167f4a504a94899432a9846e1aa406dceb1bcfd538bb839071d49d1e5e23f5be30ef60405160405180910390a361199785611cdd565b5050505050565b60006119ab848484611f85565b90506119b6816117c1565b9392505050565b603281565b60045481565b60003073ffffffffffffffffffffffffffffffffffffffff163373ffffffffffffffffffffffffffffffffffffffff16141515611a0457600080fd5b82600260008273ffffffffffffffffffffffffffffffffffffffff1673ffffffffffffffffffffffffffffffffffffffff16815260200190815260200160002060009054906101000a900460ff161515611a5d57600080fd5b82600260008273ffffffffffffffffffffffffffffffffffffffff1673ffffffffffffffffffffffffffffffffffffffff16815260200190815260200160002060009054906101000a900460ff16151515611ab757600080fd5b600092505b600380549050831015611ba0578473ffffffffffffffffffffffffffffffffffffffff16600384815481101515611aef57fe5b9060005260206000200160009054906101000a900473ffffffffffffffffffffffffffffffffffffffff1673ffffffffffffffffffffffffffffffffffffffff161415611b935783600384815481101515611b4657fe5b9060005260206000200160006101000a81548173ffffffffffffffffffffffffffffffffffffffff021916908373ffffffffffffffffffffffffffffffffffffffff160217905550611ba0565b8280600101935050611abc565b6000600260008773ffffffffffffffffffffffffffffffffffffffff1673ffffffffffffffffffffffffffffffffffffffff16815260200190815260200160002060006101000a81548160ff0219169083151502179055506001600260008673ffffffffffffffffffffffffffffffffffffffff1673ffffffffffffffffffffffffffffffffffffffff16815260200190815260200160002060006101000a81548160ff0219169083151502179055508473ffffffffffffffffffffffffffffffffffffffff167f8001553a916ef2f495d26a907cc54d96ed840d7bda71e73194bf5a9df7a76b9060405160405180910390a28373ffffffffffffffffffffffffffffffffffffffff167ff39e6e1eb0edcf53c221607b54b00cd28f3196fed0a24994dc308b8f611b682d60405160405180910390a25050505050565b600033600260008273ffffffffffffffffffffffffffffffffffffffff1673ffffffffffffffffffffffffffffffffffffffff16815260200190815260200160002060009054906101000a900460ff161515611d3857600080fd5b82336001600083815260200190815260200160002060008273ffffffffffffffffffffffffffffffffffffffff1673ffffffffffffffffffffffffffffffffffffffff16815260200190815260200160002060009054906101000a900460ff161515611da357600080fd5b8460008082815260200190815260200160002060030160009054906101000a900460ff16151515611dd357600080fd5b611ddc86611020565b15611f7d57600080878152602001908152602001600020945060018560030160006101000a81548160ff021916908315150217905550611efa8560000160009054906101000a900473ffffffffffffffffffffffffffffffffffffffff16866001015487600201805460018160011615610100020316600290049050886002018054600181600116156101000203166002900480601f016020809104026020016040519081016040528092919081815260200182805460018160011615610100020316600290048015611ef05780601f10611ec557610100808354040283529160200191611ef0565b820191906000526020600020905b815481529060010190602001808311611ed357829003601f168201915b50505050506120d7565b15611f3157857f33e13ecb54c3076d8e8bb8c2881800a4d972b792045ffae98fdf46df365fed7560405160405180910390a2611f7c565b857f526441bb6c1aba3c9a4a6ca1d6545da9c2333c8c48343ef398eb858d72b7923660405160405180910390a260008560030160006101000a81548160ff0219169083151502179055505b5b505050505050565b60008360008173ffffffffffffffffffffffffffffffffffffffff1614151515611fae57600080fd5b60055491506080604051908101604052808673ffffffffffffffffffffffffffffffffffffffff1681526020018581526020018481526020016000151581525060008084815260200190815260200160002060008201518160000160006101000a81548173ffffffffffffffffffffffffffffffffffffffff021916908373ffffffffffffffffffffffffffffffffffffffff16021790555060208201518160010155604082015181600201908051906020019061206d92919061212a565b5060608201518160030160006101000a81548160ff0219169083151502179055509050506001600560008282540192505081905550817fc0ba8fe4b176c1714197d43b9cc6bcf797a4a7461c5fe8d0ef6e184ae7601e5160405160405180910390a2509392505050565b6000806040516020840160008287838a8c6187965a03f19250505080915050949350505050565b8154818355818111156121255781836000526020600020918201910161212491906121aa565b5b505050565b828054600181600116156101000203166002900490600052602060002090601f016020900481019282601f1061216b57805160ff1916838001178555612199565b82800160010185558215612199579182015b8281111561219857825182559160200191906001019061217d565b5b5090506121a691906121aa565b5090565b6121cc91905b808211156121c85760008160009055506001016121b0565b5090565b905600a165627a7a72305820d75e9eb36c60c222630447163984f892585447a8fa4f29e28a13557ecf25c51b0029";

        public MultisigWalletDeployment() : base(BYTECODE)
        {
        }

        [Parameter("address[]", "_owners", 1)]
        public string[] Owners { get; set; }

        [Parameter("uint", "_required", 2)]
        public uint Required { get; set; }
    }

    [Function("submitTransaction", "uint256")]
    public class SubmitTransactionFunction : FunctionMessage
    {
        [Parameter("address", "destination", 1)]
        public string Destination { get; set; }

        [Parameter("uint", "value", 2)]
        public BigInteger Value { get; set; }

        [Parameter("bytes", "data", 3)]
        public byte[] Data { get; set; }
    }

    [Event("Submission")]
    public class SubmissionEventDTO : IEventDTO
    {
        [Parameter("uint256", "transactionId", 1, true)]
        public BigInteger TransactionId { get; set; }
    }

    [Function("confirmTransaction")]
    public class ConfirmTransactionFunction : FunctionMessage
    {
        [Parameter("uint256", "transactionId", 1)]
        public BigInteger TransactionId { get; set; }
    }

    [Function("executeTransaction")]
    public class ExecuteTransactionFunction : FunctionMessage
    {
        [Parameter("uint256", "transactionId", 1)]
        public BigInteger TransactionId { get; set; }
    }

    [Function("getConfirmationCount", "uint256")]
    public class GetConfirmationCountFunction : FunctionMessage
    {
        [Parameter("uint256", "transactionId", 1)]
        public BigInteger TransactionId { get; set; }
    }

<<<<<<< HEAD
    [FunctionOutput]
    public class TransactionDTO : IFunctionOutputDTO
    {
        /// <summary>
        /// The destination the multisig transaction will be sent to once it is executed.
        /// For our implementation this is almost always the wSTRAX ERC20 contract.
        /// </summary>
        [Parameter("address", "destination", 1)]
        public string Destination { get; set; }

        /// <summary>
        /// Often zero for contract calls involving the multisig wallet contract.
        /// This does not contain the actual amount of wSTRAX being transacted, that is encoded inside the data field.
        /// </summary>
        [Parameter("uint256", "value", 2)]
        public BigInteger Value { get; set; }

        /// <summary>
        /// The ABI-encoded data of the multisig transaction.
        /// Typically this begins with the identifier of the contract call to be executed (e.g. transfer()), followed by zero or more parameters.
        /// </summary>
        [Parameter("bytes", "data", 3)]
        public byte[] Data { get; set; }

        /// <summary>
        /// Indicates whether the multisig transaction has reached its confirmation threshold and thus been executed.
        /// The actual execution typically appears as an internal transaction within a confirmTransaction() contract call.
        /// </summary>
        [Parameter("bool", "executed", 4)]
        public bool Executed { get; set; }
    }

    [Function("transactions", typeof(TransactionDTO))]
    public class TransactionsFunction : FunctionMessage
    {
        /// <summary>
        /// The numeric transaction identifier, i.e. the key of the transactions mapping dictionary.
        /// </summary>
        [Parameter("uint256", "transactionId", 1)]
=======
    public class MultisigTransactionIdentifiers
    {
        /// <summary>
        /// The hash of the Ethereum transaction containing the multisig contract call.
        /// </summary>
        public string TransactionHash { get; set; }

        /// <summary>
        /// The related multisig contract transaction ID.
        /// </summary>
>>>>>>> f2c1dfbf
        public BigInteger TransactionId { get; set; }
    }

    public class MultisigWallet
    {
        /// <summary>
        /// Deploys a new instance of the multisig wallet contract.
        /// </summary>
        /// <param name="web3">The web3 interface instance to use.</param>
        /// <param name="owners">An array of owner account strings e.g. 0xaabbccdd...</param>
        /// <param name="required">The number of confirmations needed for a multisig transaction to be executed.</param>
        /// <returns>The contract address of the deployed contract.</returns>
        public static async Task<string> DeployContractAsync(Web3 web3, string[] owners, uint required)
        {
            var deploymentMessage = new MultisigWalletDeployment()
            {
                Owners = owners,
                Required = required
            };

            IContractDeploymentTransactionHandler<MultisigWalletDeployment> deploymentHandler = web3.Eth.GetContractDeploymentHandler<MultisigWalletDeployment>();
            TransactionReceipt transactionReceiptDeployment = await deploymentHandler.SendRequestAndWaitForReceiptAsync(deploymentMessage).ConfigureAwait(false);
            string contractAddress = transactionReceiptDeployment.ContractAddress;

            return contractAddress;
        }

        /// <summary>
        /// Retrieves the current owners of the multisig contract.
        /// </summary>
        /// <param name="web3">The web3 interface instance to use.</param>
        /// <param name="contractAddress">The address of the deployed multisig wallet contract.</param>
        /// <returns>A list of owner accounts represented as strings.</returns>
        public static async Task<List<string>> GetOwnersAsync(Web3 web3, string contractAddress)
        {
            var getOwnersFunctionMessage = new GetOwnersFunction()
            {
            };

            IContractQueryHandler<GetOwnersFunction> ownerHandler = web3.Eth.GetContractQueryHandler<GetOwnersFunction>();
            List<string> owners = await ownerHandler.QueryAsync<List<string>>(contractAddress, getOwnersFunctionMessage).ConfigureAwait(false);

            return owners;
        }

<<<<<<< HEAD
        /// <summary>
        /// Gets a transaction out of the transactions mapping on the contract and decodes it.
        /// </summary>
        /// <param name="web3">The web3 interface instance to use.</param>
        /// <param name="contractAddress">The address of the deployed multisig wallet contract.</param>
        /// <param name="transactionId">The multisig wallet transaction identifier.</param>
        /// <returns>A decoded transaction object.</returns>
        public static async Task<TransactionDTO> GetTransactionAsync(Web3 web3, string contractAddress, BigInteger transactionId)
        {
            ContractHandler handler = web3.Eth.GetContractHandler(contractAddress);

            return await handler.QueryDeserializingToObjectAsync<TransactionsFunction, TransactionDTO>(new TransactionsFunction() { TransactionId = transactionId }).ConfigureAwait(false);
        }

        /// <summary>
        /// Gets a transaction out of the transactions mapping on the contract without decoding it.
        /// </summary>
        /// <param name="web3">The web3 interface instance to use.</param>
        /// <param name="contractAddress">The address of the deployed multisig wallet contract.</param>
        /// <param name="transactionId">The multisig wallet transaction identifier.</param>
        /// <returns>The transaction data in hex format. No decoding is applied.</returns>
        public static async Task<string> GetRawTransactionAsync(Web3 web3, string contractAddress, BigInteger transactionId)
        {
            ContractHandler handler = web3.Eth.GetContractHandler(contractAddress);
            byte[] rawTransaction = await handler.QueryRawAsync<TransactionsFunction>(new TransactionsFunction() { TransactionId = transactionId }).ConfigureAwait(false);

            return Encoders.Hex.EncodeData(rawTransaction);
        }

        public static async Task<BigInteger> SubmitTransactionAsync(Web3 web3, string contractAddress, string destination, BigInteger value, string data, BigInteger gas, BigInteger gasPrice)
=======
        public static async Task<MultisigTransactionIdentifiers> SubmitTransactionAsync(Web3 web3, string contractAddress, string destination, BigInteger value, string data, BigInteger gas, BigInteger gasPrice)
>>>>>>> f2c1dfbf
        {
            IContractTransactionHandler<SubmitTransactionFunction> submitHandler = web3.Eth.GetContractTransactionHandler<SubmitTransactionFunction>();
            
            var submitTransactionFunctionMessage = new SubmitTransactionFunction()
            {
                Destination = destination,
                Value = value,
                Data = Encoders.Hex.DecodeData(data),
                Gas = gas,
                GasPrice = Web3.Convert.ToWei(gasPrice, UnitConversion.EthUnit.Gwei)
            };

            TransactionReceipt submitTransactionReceipt = await submitHandler.SendRequestAndWaitForReceiptAsync(contractAddress, submitTransactionFunctionMessage).ConfigureAwait(false);
            EventLog<SubmissionEventDTO> submission = submitTransactionReceipt.DecodeAllEvents<SubmissionEventDTO>().FirstOrDefault();

            // Use -1 as an error indicator.
            if (submission == null)
                return new MultisigTransactionIdentifiers() { TransactionId = BigInteger.MinusOne };

            return new MultisigTransactionIdentifiers() { TransactionHash = submitTransactionReceipt.TransactionHash, TransactionId = submission.Event.TransactionId };
        }

        public static async Task<string> ConfirmTransactionAsync(Web3 web3, string contractAddress, BigInteger transactionId, BigInteger gas, BigInteger gasPrice)
        {
            IContractTransactionHandler<ConfirmTransactionFunction> confirmationHandler = web3.Eth.GetContractTransactionHandler<ConfirmTransactionFunction>();

            var confirmTransactionFunctionMessage = new ConfirmTransactionFunction()
            {
                TransactionId = transactionId,
                Gas = gas,
                GasPrice = Web3.Convert.ToWei(gasPrice, UnitConversion.EthUnit.Gwei)
            };

            TransactionReceipt confirmTransactionReceipt = await confirmationHandler.SendRequestAndWaitForReceiptAsync(contractAddress, confirmTransactionFunctionMessage).ConfigureAwait(false);

            return confirmTransactionReceipt.TransactionHash;
        }

        /// <summary>
        /// Normally the final mandatory confirmation will automatically call the execute.
        /// This is provided in case it has to be called again due to an error condition.
        /// </summary>
        public static async Task<string> ExecuteTransactionAsync(Web3 web3, string contractAddress, BigInteger transactionId, BigInteger gas, BigInteger gasPrice)
        {
            IContractTransactionHandler<ExecuteTransactionFunction> executionHandler = web3.Eth.GetContractTransactionHandler<ExecuteTransactionFunction>();

            var executeTransactionFunctionMessage = new ExecuteTransactionFunction()
            {
                TransactionId = transactionId,
                Gas = gas,
                GasPrice = Web3.Convert.ToWei(gasPrice, UnitConversion.EthUnit.Gwei)
            };

            TransactionReceipt executeTransactionReceipt = await executionHandler.SendRequestAndWaitForReceiptAsync(contractAddress, executeTransactionFunctionMessage).ConfigureAwait(false);

            return executeTransactionReceipt.TransactionHash;
        }

        public static async Task<BigInteger> GetConfirmationCountAsync(Web3 web3, string contractAddress, BigInteger transactionId)
        {
            var getConfirmationCountFunctionMessage = new GetConfirmationCountFunction()
            {
                TransactionId = transactionId
            };

            IContractQueryHandler<GetConfirmationCountFunction> confirmationHandler = web3.Eth.GetContractQueryHandler<GetConfirmationCountFunction>();
            BigInteger confirmations = await confirmationHandler.QueryAsync<BigInteger>(contractAddress, getConfirmationCountFunctionMessage).ConfigureAwait(false);

            return confirmations;
        }

        public static string ABI = @"[
            {
                ""constant"": false,
                ""inputs"": [
                    {
                        ""name"": ""owner"",
                        ""type"": ""address""
                    }
                ],
                ""name"": ""addOwner"",
                ""outputs"": [],
                ""payable"": false,
                ""stateMutability"": ""nonpayable"",
                ""type"": ""function""
            },
            {
                ""constant"": false,
                ""inputs"": [
                    {
                        ""name"": ""_required"",
                        ""type"": ""uint256""
                    }
                ],
                ""name"": ""changeRequirement"",
                ""outputs"": [],
                ""payable"": false,
                ""stateMutability"": ""nonpayable"",
                ""type"": ""function""
            },
            {
                ""constant"": false,
                ""inputs"": [
                    {
                        ""name"": ""transactionId"",
                        ""type"": ""uint256""
                    }
                ],
                ""name"": ""confirmTransaction"",
                ""outputs"": [],
                ""payable"": false,
                ""stateMutability"": ""nonpayable"",
                ""type"": ""function""
            },
            {
                ""constant"": false,
                ""inputs"": [
                    {
                        ""name"": ""transactionId"",
                        ""type"": ""uint256""
                    }
                ],
                ""name"": ""executeTransaction"",
                ""outputs"": [],
                ""payable"": false,
                ""stateMutability"": ""nonpayable"",
                ""type"": ""function""
            },
            {
                ""constant"": false,
                ""inputs"": [
                    {
                        ""name"": ""owner"",
                        ""type"": ""address""
                    }
                ],
                ""name"": ""removeOwner"",
                ""outputs"": [],
                ""payable"": false,
                ""stateMutability"": ""nonpayable"",
                ""type"": ""function""
            },
            {
                ""constant"": false,
                ""inputs"": [
                    {
                        ""name"": ""owner"",
                        ""type"": ""address""
                    },
                    {
                        ""name"": ""newOwner"",
                        ""type"": ""address""
                    }
                ],
                ""name"": ""replaceOwner"",
                ""outputs"": [],
                ""payable"": false,
                ""stateMutability"": ""nonpayable"",
                ""type"": ""function""
            },
            {
                ""constant"": false,
                ""inputs"": [
                    {
                        ""name"": ""transactionId"",
                        ""type"": ""uint256""
                    }
                ],
                ""name"": ""revokeConfirmation"",
                ""outputs"": [],
                ""payable"": false,
                ""stateMutability"": ""nonpayable"",
                ""type"": ""function""
            },
            {
                ""constant"": false,
                ""inputs"": [
                    {
                        ""name"": ""destination"",
                        ""type"": ""address""
                    },
                    {
                        ""name"": ""value"",
                        ""type"": ""uint256""
                    },
                    {
                        ""name"": ""data"",
                        ""type"": ""bytes""
                    }
                ],
                ""name"": ""submitTransaction"",
                ""outputs"": [
                    {
                        ""name"": ""transactionId"",
                        ""type"": ""uint256""
                    }
                ],
                ""payable"": false,
                ""stateMutability"": ""nonpayable"",
                ""type"": ""function""
            },
            {
                ""inputs"": [
                    {
                        ""name"": ""_owners"",
                        ""type"": ""address[]""
                    },
                    {
                        ""name"": ""_required"",
                        ""type"": ""uint256""
                    }
                ],
                ""payable"": false,
                ""stateMutability"": ""nonpayable"",
                ""type"": ""constructor""
            },
            {
                ""payable"": true,
                ""stateMutability"": ""payable"",
                ""type"": ""fallback""
            },
            {
                ""anonymous"": false,
                ""inputs"": [
                    {
                        ""indexed"": true,
                        ""name"": ""sender"",
                        ""type"": ""address""
                    },
                    {
                        ""indexed"": true,
                        ""name"": ""transactionId"",
                        ""type"": ""uint256""
                    }
                ],
                ""name"": ""Confirmation"",
                ""type"": ""event""
            },
            {
                ""anonymous"": false,
                ""inputs"": [
                    {
                        ""indexed"": true,
                        ""name"": ""sender"",
                        ""type"": ""address""
                    },
                    {
                        ""indexed"": true,
                        ""name"": ""transactionId"",
                        ""type"": ""uint256""
                    }
                ],
                ""name"": ""Revocation"",
                ""type"": ""event""
            },
            {
                ""anonymous"": false,
                ""inputs"": [
                    {
                        ""indexed"": true,
                        ""name"": ""transactionId"",
                        ""type"": ""uint256""
                    }
                ],
                ""name"": ""Submission"",
                ""type"": ""event""
            },
            {
                ""anonymous"": false,
                ""inputs"": [
                    {
                        ""indexed"": true,
                        ""name"": ""transactionId"",
                        ""type"": ""uint256""
                    }
                ],
                ""name"": ""Execution"",
                ""type"": ""event""
            },
            {
                ""anonymous"": false,
                ""inputs"": [
                    {
                        ""indexed"": true,
                        ""name"": ""transactionId"",
                        ""type"": ""uint256""
                    }
                ],
                ""name"": ""ExecutionFailure"",
                ""type"": ""event""
            },
            {
                ""anonymous"": false,
                ""inputs"": [
                    {
                        ""indexed"": true,
                        ""name"": ""sender"",
                        ""type"": ""address""
                    },
                    {
                        ""indexed"": false,
                        ""name"": ""value"",
                        ""type"": ""uint256""
                    }
                ],
                ""name"": ""Deposit"",
                ""type"": ""event""
            },
            {
                ""anonymous"": false,
                ""inputs"": [
                    {
                        ""indexed"": true,
                        ""name"": ""owner"",
                        ""type"": ""address""
                    }
                ],
                ""name"": ""OwnerAddition"",
                ""type"": ""event""
            },
            {
                ""anonymous"": false,
                ""inputs"": [
                    {
                        ""indexed"": true,
                        ""name"": ""owner"",
                        ""type"": ""address""
                    }
                ],
                ""name"": ""OwnerRemoval"",
                ""type"": ""event""
            },
            {
                ""anonymous"": false,
                ""inputs"": [
                    {
                        ""indexed"": false,
                        ""name"": ""required"",
                        ""type"": ""uint256""
                    }
                ],
                ""name"": ""RequirementChange"",
                ""type"": ""event""
            },
            {
                ""constant"": true,
                ""inputs"": [
                    {
                        ""name"": """",
                        ""type"": ""uint256""
                    },
                    {
                        ""name"": """",
                        ""type"": ""address""
                    }
                ],
                ""name"": ""confirmations"",
                ""outputs"": [
                    {
                        ""name"": """",
                        ""type"": ""bool""
                    }
                ],
                ""payable"": false,
                ""stateMutability"": ""view"",
                ""type"": ""function""
            },
            {
                ""constant"": true,
                ""inputs"": [
                    {
                        ""name"": ""transactionId"",
                        ""type"": ""uint256""
                    }
                ],
                ""name"": ""getConfirmationCount"",
                ""outputs"": [
                    {
                        ""name"": ""count"",
                        ""type"": ""uint256""
                    }
                ],
                ""payable"": false,
                ""stateMutability"": ""view"",
                ""type"": ""function""
            },
            {
                ""constant"": true,
                ""inputs"": [
                    {
                        ""name"": ""transactionId"",
                        ""type"": ""uint256""
                    }
                ],
                ""name"": ""getConfirmations"",
                ""outputs"": [
                    {
                        ""name"": ""_confirmations"",
                        ""type"": ""address[]""
                    }
                ],
                ""payable"": false,
                ""stateMutability"": ""view"",
                ""type"": ""function""
            },
            {
                ""constant"": true,
                ""inputs"": [],
                ""name"": ""getOwners"",
                ""outputs"": [
                    {
                        ""name"": """",
                        ""type"": ""address[]""
                    }
                ],
                ""payable"": false,
                ""stateMutability"": ""view"",
                ""type"": ""function""
            },
            {
                ""constant"": true,
                ""inputs"": [
                    {
                        ""name"": ""pending"",
                        ""type"": ""bool""
                    },
                    {
                        ""name"": ""executed"",
                        ""type"": ""bool""
                    }
                ],
                ""name"": ""getTransactionCount"",
                ""outputs"": [
                    {
                        ""name"": ""count"",
                        ""type"": ""uint256""
                    }
                ],
                ""payable"": false,
                ""stateMutability"": ""view"",
                ""type"": ""function""
            },
            {
                ""constant"": true,
                ""inputs"": [
                    {
                        ""name"": ""from"",
                        ""type"": ""uint256""
                    },
                    {
                        ""name"": ""to"",
                        ""type"": ""uint256""
                    },
                    {
                        ""name"": ""pending"",
                        ""type"": ""bool""
                    },
                    {
                        ""name"": ""executed"",
                        ""type"": ""bool""
                    }
                ],
                ""name"": ""getTransactionIds"",
                ""outputs"": [
                    {
                        ""name"": ""_transactionIds"",
                        ""type"": ""uint256[]""
                    }
                ],
                ""payable"": false,
                ""stateMutability"": ""view"",
                ""type"": ""function""
            },
            {
                ""constant"": true,
                ""inputs"": [
                    {
                        ""name"": ""transactionId"",
                        ""type"": ""uint256""
                    }
                ],
                ""name"": ""isConfirmed"",
                ""outputs"": [
                    {
                        ""name"": """",
                        ""type"": ""bool""
                    }
                ],
                ""payable"": false,
                ""stateMutability"": ""view"",
                ""type"": ""function""
            },
            {
                ""constant"": true,
                ""inputs"": [
                    {
                        ""name"": """",
                        ""type"": ""address""
                    }
                ],
                ""name"": ""isOwner"",
                ""outputs"": [
                    {
                        ""name"": """",
                        ""type"": ""bool""
                    }
                ],
                ""payable"": false,
                ""stateMutability"": ""view"",
                ""type"": ""function""
            },
            {
                ""constant"": true,
                ""inputs"": [],
                ""name"": ""MAX_OWNER_COUNT"",
                ""outputs"": [
                    {
                        ""name"": """",
                        ""type"": ""uint256""
                    }
                ],
                ""payable"": false,
                ""stateMutability"": ""view"",
                ""type"": ""function""
            },
            {
                ""constant"": true,
                ""inputs"": [
                    {
                        ""name"": """",
                        ""type"": ""uint256""
                    }
                ],
                ""name"": ""owners"",
                ""outputs"": [
                    {
                        ""name"": """",
                        ""type"": ""address""
                    }
                ],
                ""payable"": false,
                ""stateMutability"": ""view"",
                ""type"": ""function""
            },
            {
                ""constant"": true,
                ""inputs"": [],
                ""name"": ""required"",
                ""outputs"": [
                    {
                        ""name"": """",
                        ""type"": ""uint256""
                    }
                ],
                ""payable"": false,
                ""stateMutability"": ""view"",
                ""type"": ""function""
            },
            {
                ""constant"": true,
                ""inputs"": [],
                ""name"": ""transactionCount"",
                ""outputs"": [
                    {
                        ""name"": """",
                        ""type"": ""uint256""
                    }
                ],
                ""payable"": false,
                ""stateMutability"": ""view"",
                ""type"": ""function""
            },
            {
                ""constant"": true,
                ""inputs"": [
                    {
                        ""name"": """",
                        ""type"": ""uint256""
                    }
                ],
                ""name"": ""transactions"",
                ""outputs"": [
                    {
                        ""name"": ""destination"",
                        ""type"": ""address""
                    },
                    {
                        ""name"": ""value"",
                        ""type"": ""uint256""
                    },
                    {
                        ""name"": ""data"",
                        ""type"": ""bytes""
                    },
                    {
                        ""name"": ""executed"",
                        ""type"": ""bool""
                    }
                ],
                ""payable"": false,
                ""stateMutability"": ""view"",
                ""type"": ""function""
            }
        ]";
    }
}<|MERGE_RESOLUTION|>--- conflicted
+++ resolved
@@ -76,7 +76,6 @@
         public BigInteger TransactionId { get; set; }
     }
 
-<<<<<<< HEAD
     [FunctionOutput]
     public class TransactionDTO : IFunctionOutputDTO
     {
@@ -109,6 +108,19 @@
         public bool Executed { get; set; }
     }
 
+    public class MultisigTransactionIdentifiers
+    {
+        /// <summary>
+        /// The hash of the Ethereum transaction containing the multisig contract call.
+        /// </summary>
+        public string TransactionHash { get; set; }
+
+        /// <summary>
+        /// The related multisig contract transaction ID.
+        /// </summary>
+        public BigInteger TransactionId { get; set; }
+    }
+
     [Function("transactions", typeof(TransactionDTO))]
     public class TransactionsFunction : FunctionMessage
     {
@@ -116,18 +128,6 @@
         /// The numeric transaction identifier, i.e. the key of the transactions mapping dictionary.
         /// </summary>
         [Parameter("uint256", "transactionId", 1)]
-=======
-    public class MultisigTransactionIdentifiers
-    {
-        /// <summary>
-        /// The hash of the Ethereum transaction containing the multisig contract call.
-        /// </summary>
-        public string TransactionHash { get; set; }
-
-        /// <summary>
-        /// The related multisig contract transaction ID.
-        /// </summary>
->>>>>>> f2c1dfbf
         public BigInteger TransactionId { get; set; }
     }
 
@@ -173,7 +173,6 @@
             return owners;
         }
 
-<<<<<<< HEAD
         /// <summary>
         /// Gets a transaction out of the transactions mapping on the contract and decodes it.
         /// </summary>
@@ -203,10 +202,7 @@
             return Encoders.Hex.EncodeData(rawTransaction);
         }
 
-        public static async Task<BigInteger> SubmitTransactionAsync(Web3 web3, string contractAddress, string destination, BigInteger value, string data, BigInteger gas, BigInteger gasPrice)
-=======
         public static async Task<MultisigTransactionIdentifiers> SubmitTransactionAsync(Web3 web3, string contractAddress, string destination, BigInteger value, string data, BigInteger gas, BigInteger gasPrice)
->>>>>>> f2c1dfbf
         {
             IContractTransactionHandler<SubmitTransactionFunction> submitHandler = web3.Eth.GetContractTransactionHandler<SubmitTransactionFunction>();
             
