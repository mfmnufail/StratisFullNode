﻿using System.Collections.Generic;
using System.Numerics;
using System.Threading.Tasks;
using Nethereum.ABI;
using Nethereum.Contracts;
using Nethereum.Hex.HexConvertors.Extensions;
using Nethereum.Hex.HexTypes;
using Nethereum.JsonRpc.Client;
using Nethereum.RPC.Eth.Blocks;
using Nethereum.RPC.Eth.DTOs;
using Nethereum.Web3;
using Nethereum.Web3.Accounts.Managed;

namespace Stratis.Bitcoin.Features.Interop.ETHClient
{
    public interface IETHClient
    {
        /// <summary>
        /// Creates the filter that the RPC interface uses to listen for events against the desired contract.
        /// In this case the filter is specifically listening for Transfer events emitted by the wrapped strax
        /// contract.
        /// </summary>
        Task CreateTransferEventFilterAsync();

        /// <summary>
        /// Queries the previously created event filter for any new events matching the filter criteria.
        /// </summary>
        /// <returns>A list of event logs.</returns>
        Task<List<EventLog<TransferEventDTO>>> GetTransferEventsForWrappedStraxAsync();

        /// <summary>
        /// Retrieves the STRAX address that was recorded in the wrapped STRAX contract when a given account
        /// burnt funds. The destination address must have been provided as a parameter to the burn() method
        /// invocation and only one address at a time can be associated with each account.
        /// </summary>
        /// <param name="address">The Ethereum account to retrieve the destination STRAX address for.</param>
        /// <returns>The STRAX address associated with the provided Ethereum account.</returns>
        Task<string> GetDestinationAddressAsync(string address);

        /// <summary>
        /// Retrieves the current block height of the Ethereum node.
        /// </summary>
        Task<BigInteger> GetBlockHeightAsync();

        /// <summary>
        /// Retrieves the balance for an Ethereum account.
        /// </summary>
        /// <param name="address">The Ethereum account to retrieve the destination balance for.</param>
        /// <returns>The balance of the account in wei.</returns>
        Task<BigInteger> GetBalanceAsync(string address);

        /// <summary>
        /// Submits a transaction to the multisig wallet contract, to enable it to be separately confirmed by a quorum of the multisig wallet owners.
        /// </summary>
        /// <param name="destination">The account that the transaction is being sent to after confirmation. For wSTRAX operations this will typically be the wSTRAX ERC20 contract address.</param>
        /// <param name="value">The amount that is being sent. For wSTRAX operations this is typically zero, as the balance changes are encoded within the additional data.</param>
        /// <param name="data">Additional transaction data. This is encoded in accordance with the applicable contract's ABI.</param>
        /// <param name="gasPrice">The gas price to be used for the transaction, in gwei.</param>
        /// <returns>Returns the hash and transactionId of the submission transaction.</returns>
        Task<MultisigTransactionIdentifiers> SubmitTransactionAsync(string destination, BigInteger value, string data, int gasPrice);

        /// <summary>
        /// Confirms a multisig wallet transaction.
        /// </summary>
        /// <remarks>Once a sufficient threshold of confirmations is reached, the contract will automatically execute the saved transaction.</remarks>
        /// <param name="transactionId">The transactionId of an existing transaction stored in the multisig wallet contract.</param>
        /// <param name="gasPrice">The gas price to be used for the transaction, in gwei.</param>
        /// <returns>The hash of the confirmation transaction.</returns>
        Task<string> ConfirmTransactionAsync(BigInteger transactionId, int gasPrice);

        /// <summary>
        /// Retrieve the number of confirmations a given transaction currently has in the multisig wallet contract.
        /// </summary>
        /// <param name="transactionId">The numeric identifier of the transaction stored inside the multisig contract.</param>
        /// <returns>The number of confirmations.</returns>
        Task<BigInteger> GetMultisigConfirmationCountAsync(BigInteger transactionId);

        Task<(BigInteger ConfirmationCount, string BlockHash)> GetConfirmationsAsync(string transactionHash);

        /// <summary>
        /// Gets the list of owners for the multisig wallet contract.
        /// </summary>
        /// <returns>The list of owner accounts.</returns>
        Task<List<string>> GetOwnersAsync();

        /// <summary>
        /// Gets the list of owners for the multisig wallet contract.
        /// </summary>
        /// <returns>The list of owner accounts.</returns>
        Task<List<string>> GetOwnersAsync();

        /// <summary>
        /// Gets a transaction out of the transactions mapping on the contract and decodes it.
        /// </summary>
        /// <param name="transactionId">The identifier of the transaction to retrieve.</param>
        /// <returns>A decoded multisig transaction object.</returns>
        Task<TransactionDTO> GetMultisigTransactionAsync(BigInteger transactionId);

        /// <summary>
        /// Gets a transaction out of the transactions mapping on the contract without decoding it.
        /// </summary>
        /// <param name="transactionId">The identifier of the transaction to retrieve.</param>
        /// <returns>Raw hex data.</returns>
        Task<string> GetRawMultisigTransactionAsync(BigInteger transactionId);

        /// <summary>
        /// Retrieves the wSTRAX balance associated with an account.
        /// </summary>
        /// <param name="addressToQuery">The account to retrieve the ERC20 balance of.</param>
        /// <returns>The balance of the account.</returns>
        Task<BigInteger> GetErc20BalanceAsync(string addressToQuery);

        /// <summary>
        /// Returns the encoded form of transaction data that calls the transfer(address, uint256) method on the WrappedStrax contract.
        /// This is exactly the contents of the 'data' field in a normal transaction.
        /// This encoded data is required for submitting a transaction to the multisig contract.
        /// </summary>
        /// <param name="address">The address to transfer a quantity of the wSTRAX token to.</param>
        /// <param name="amount">The amount (in wei) of tokens to be transferred.</param>
        /// <returns>The hex data of the encoded parameters.</returns>
        string EncodeTransferParams(string address, BigInteger amount);

        /// <summary>
        /// Constructs the data field for a transaction invoking the mint() method of an ERC20 contract that implements it.
        /// The actual transaction will be sent to the multisig wallet contract as it is the contract that needs to execute the transaction.
        /// </summary>
        /// <param name="address">The account that needs tokens to be minted into it (not the address of the multisig contract or the wrapped STRAX contract)</param>
        /// <param name="amount">The number of tokens to be minted. This is denominated in wei.</param>
        /// <returns>The hex data of the encoded parameters.</returns>
        string EncodeMintParams(string address, BigInteger amount);

        /// <summary>
        /// Constructs the data field for a transaction invoking the burn() method of an ERC20 contract that implements it.
        /// The actual transaction will be sent to the multisig wallet contract as it is the contract that needs to execute the transaction.
        /// </summary>
        /// <param name="amount">The number of tokens to be minted. This is denominated in wei.</param>
        /// <param name="straxAddress">The destination address on the STRAX chain that the equivalent value of the burnt funds will be sent to.</param>
        /// <returns>The hex data of the encoded parameters.</returns>
        string EncodeBurnParams(BigInteger amount, string straxAddress);

        /// <summary>
        /// Constructs the data field for a transaction invoking the addOwner() method of the multisig wallet contract.
        /// </summary>
        /// <param name="newOwnerAddress">The account of the new owner to be added to the multisig owners list.</param>
        /// <returns>The hex data of the encoded parameters.</returns>
        string EncodeAddOwnerParams(string newOwnerAddress);

        /// <summary>
        /// Constructs the data field for a transaction invoking the removeOwner() method of the multisig wallet contract.
        /// </summary>
        /// <param name="existingOwnerAddress">The account of the existing owner to be removed from the multisig owners list.</param>
        /// <returns>The hex data of the encoded parameters.</returns>
        string EncodeRemoveOwnerParams(string existingOwnerAddress);

        /// <summary>
        /// Constructs the data field for a transaction invoking the changeRequirement() method of the multisig wallet contract.
        /// </summary>
        /// <param name="requirement">The new threshold for confirmations for a multisig transaction to be executed.</param>
        /// <returns>The hex data of the encoded parameters.</returns>
        string EncodeChangeRequirementParams(BigInteger requirement);
    }

    public class ETHClient : IETHClient
    {
        protected ETHInteropSettings settings;
        protected Web3 web3;
        protected Event<TransferEventDTO> transferEventHandler;
        protected NewFilterInput filterAllTransferEventsForContract;
        protected HexBigInteger filterId;

        public const string ZeroAddress = "0x0000000000000000000000000000000000000000";

        public ETHClient(InteropSettings interopSettings)
        {
            this.SetupConfiguration(interopSettings);
<<<<<<< HEAD
            
=======

>>>>>>> f2c1dfbf
            if (!this.settings.InteropEnabled)
                return;

            var account = new ManagedAccount(this.settings.Account, this.settings.Passphrase);

            // TODO: Support loading offline accounts from keystore JSON directly?
            this.web3 = !string.IsNullOrWhiteSpace(this.settings.ClientUrl) ? new Web3(account, this.settings.ClientUrl) : new Web3(account);
        }

        protected virtual void SetupConfiguration(InteropSettings interopSettings)
        {
            this.settings = interopSettings.ETHSettings;
        }

        /// <inheritdoc />
        public async Task CreateTransferEventFilterAsync()
        {
            this.transferEventHandler = this.web3.Eth.GetEvent<TransferEventDTO>(this.settings.WrappedStraxContractAddress);
            this.filterAllTransferEventsForContract = this.transferEventHandler.CreateFilterInput();
            this.filterId = await this.transferEventHandler.CreateFilterAsync(this.filterAllTransferEventsForContract).ConfigureAwait(false);
        }

        /// <inheritdoc />
        public async Task<List<EventLog<TransferEventDTO>>> GetTransferEventsForWrappedStraxAsync()
        {
            try
            {
                // Note: this will only return events from after the filter is created.
                return await this.transferEventHandler.GetFilterChanges(this.filterId).ConfigureAwait(false);
            }
            catch (RpcResponseException)
            {
                // If the filter is no longer available it may need to be re-created.
                await this.CreateTransferEventFilterAsync().ConfigureAwait(false);
            }

            return await this.transferEventHandler.GetFilterChanges(this.filterId).ConfigureAwait(false);
        }

        /// <inheritdoc />
        public async Task<string> GetDestinationAddressAsync(string address)
        {
            return await WrappedStrax.GetDestinationAddressAsync(this.web3, this.settings.WrappedStraxContractAddress, address).ConfigureAwait(false);
        }

        /// <inheritdoc />
        public async Task<BigInteger> GetBlockHeightAsync()
        {
            var blockNumberHandler = new EthBlockNumber(this.web3.Client);
            HexBigInteger block = await blockNumberHandler.SendRequestAsync().ConfigureAwait(false);

            return block.Value;
        }

        /// <inheritdoc />
        public async Task<BigInteger> GetBalanceAsync(string address)
        {

            HexBigInteger balance = await this.web3.Eth.GetBalance.SendRequestAsync(address).ConfigureAwait(false);

            return balance.Value;
        }

        /// <inheritdoc />
        public async Task<MultisigTransactionIdentifiers> SubmitTransactionAsync(string destination, BigInteger value, string data, int gasPrice)
        {
            return await MultisigWallet.SubmitTransactionAsync(this.web3, this.settings.MultisigWalletAddress, destination, value, data, this.settings.GasLimit, gasPrice).ConfigureAwait(false);
        }

        /// <inheritdoc />
        public async Task<string> ConfirmTransactionAsync(BigInteger transactionId, int gasPrice)
        {
<<<<<<< HEAD
            return await MultisigWallet.SubmitTransactionAsync(this.web3, this.settings.MultisigWalletAddress, destination, value, data, this.settings.GasLimit, this.settings.GasPrice).ConfigureAwait(false);
=======
            return await MultisigWallet.ConfirmTransactionAsync(this.web3, this.settings.MultisigWalletAddress, transactionId, this.settings.GasLimit, gasPrice).ConfigureAwait(false);
>>>>>>> f2c1dfbf
        }

        /// <inheritdoc />
        public async Task<BigInteger> GetMultisigConfirmationCountAsync(BigInteger transactionId)
        {
<<<<<<< HEAD
            return await MultisigWallet.ConfirmTransactionAsync(this.web3, this.settings.MultisigWalletAddress, transactionId, this.settings.GasLimit, this.settings.GasPrice).ConfigureAwait(false);
=======
            return await MultisigWallet.GetConfirmationCountAsync(this.web3, this.settings.MultisigWalletAddress, transactionId).ConfigureAwait(false);
>>>>>>> f2c1dfbf
        }

        /// <inheritdoc />
        public async Task<List<string>> GetOwnersAsync()
        {
<<<<<<< HEAD
            return await MultisigWallet.GetConfirmationCountAsync(this.web3, this.settings.MultisigWalletAddress, transactionId).ConfigureAwait(false);
        }

        /// <inheritdoc />
        public async Task<List<string>> GetOwnersAsync()
        {
            return await MultisigWallet.GetOwnersAsync(this.web3, this.settings.MultisigWalletAddress).ConfigureAwait(false);
        }

        public async Task<TransactionDTO> GetMultisigTransactionAsync(BigInteger transactionId)
        {
            return await MultisigWallet.GetTransactionAsync(this.web3, this.settings.MultisigWalletAddress, transactionId).ConfigureAwait(false);
        }

        public async Task<string> GetRawMultisigTransactionAsync(BigInteger transactionId)
        {
            return await MultisigWallet.GetRawTransactionAsync(this.web3, this.settings.MultisigWalletAddress, transactionId).ConfigureAwait(false);
=======
            return await MultisigWallet.GetOwnersAsync(this.web3, this.settings.MultisigWalletAddress).ConfigureAwait(false);
        }

        public async Task<(BigInteger ConfirmationCount, string BlockHash)> GetConfirmationsAsync(string transactionHash)
        {
            Transaction transaction = await this.web3.Eth.Transactions.GetTransactionByHash.SendRequestAsync(transactionHash).ConfigureAwait(false);

            if (transaction == null || transaction.BlockNumber == null)
                return (0, string.Empty);

            BigInteger currentBlockHeight = await this.GetBlockHeightAsync().ConfigureAwait(false);

            BigInteger confirmations = currentBlockHeight - transaction.BlockNumber.Value;

            return (confirmations > 0 ? confirmations : BigInteger.Zero, transaction.BlockHash);
>>>>>>> f2c1dfbf
        }

        public async Task<BigInteger> GetErc20BalanceAsync(string addressToQuery)
        {
            return await WrappedStrax.GetErc20BalanceAsync(this.web3, this.settings.WrappedStraxContractAddress, addressToQuery).ConfigureAwait(false);
        }

        /// <inheritdoc />
        public string EncodeTransferParams(string address, BigInteger amount)
        {
            // TODO: Extract this directly from the ABI
            const string TransferMethod = "a9059cbb";

            var abiEncode = new ABIEncode();
            string result = TransferMethod + abiEncode.GetABIEncoded(new ABIValue("address", address), new ABIValue("uint256", amount)).ToHex();

            return result;
        }

        /// <inheritdoc />
        public string EncodeMintParams(string address, BigInteger amount)
        {
            // TODO: Extract this directly from the ABI
            const string MintMethod = "40c10f19";

            var abiEncode = new ABIEncode();
            string result = MintMethod + abiEncode.GetABIEncoded(new ABIValue("address", address), new ABIValue("uint256", amount)).ToHex();

            return result;
        }

        /// <inheritdoc />
        public string EncodeBurnParams(BigInteger amount, string straxAddress)
        {
            // TODO: Extract this directly from the ABI
            const string BurnMethod = "7641e6f3";

            var abiEncode = new ABIEncode();
            string result = BurnMethod + abiEncode.GetABIEncoded(new ABIValue("uint256", amount), new ABIValue("string", straxAddress)).ToHex();

            return result;
        }

        /// <inheritdoc />
        public string EncodeAddOwnerParams(string newOwnerAddress)
        {
            // TODO: Extract this directly from the ABI
            const string AddOwnerMethod = "7065cb48";

            var abiEncode = new ABIEncode();
            string result = AddOwnerMethod + abiEncode.GetABIEncoded(new ABIValue("address", newOwnerAddress)).ToHex();

            return result;
        }

        /// <inheritdoc />
        public string EncodeRemoveOwnerParams(string existingOwnerAddress)
        {
            // TODO: Extract this directly from the ABI
            const string RemoveOwnerMethod = "173825d9";

            var abiEncode = new ABIEncode();
            string result = RemoveOwnerMethod + abiEncode.GetABIEncoded(new ABIValue("address", existingOwnerAddress)).ToHex();

            return result;
        }

        /// <inheritdoc />
        public string EncodeChangeRequirementParams(BigInteger requirement)
        {
            // TODO: Extract this directly from the ABI
            const string ChangeRequirementMethod = "ba51a6df";

            var abiEncode = new ABIEncode();
            string result = ChangeRequirementMethod + abiEncode.GetABIEncoded(new ABIValue("uint256", requirement)).ToHex();

            return result;
        }
    }
}<|MERGE_RESOLUTION|>--- conflicted
+++ resolved
@@ -84,12 +84,6 @@
         Task<List<string>> GetOwnersAsync();
 
         /// <summary>
-        /// Gets the list of owners for the multisig wallet contract.
-        /// </summary>
-        /// <returns>The list of owner accounts.</returns>
-        Task<List<string>> GetOwnersAsync();
-
-        /// <summary>
         /// Gets a transaction out of the transactions mapping on the contract and decodes it.
         /// </summary>
         /// <param name="transactionId">The identifier of the transaction to retrieve.</param>
@@ -173,11 +167,7 @@
         public ETHClient(InteropSettings interopSettings)
         {
             this.SetupConfiguration(interopSettings);
-<<<<<<< HEAD
-            
-=======
-
->>>>>>> f2c1dfbf
+
             if (!this.settings.InteropEnabled)
                 return;
 
@@ -250,48 +240,34 @@
         /// <inheritdoc />
         public async Task<string> ConfirmTransactionAsync(BigInteger transactionId, int gasPrice)
         {
-<<<<<<< HEAD
-            return await MultisigWallet.SubmitTransactionAsync(this.web3, this.settings.MultisigWalletAddress, destination, value, data, this.settings.GasLimit, this.settings.GasPrice).ConfigureAwait(false);
-=======
             return await MultisigWallet.ConfirmTransactionAsync(this.web3, this.settings.MultisigWalletAddress, transactionId, this.settings.GasLimit, gasPrice).ConfigureAwait(false);
->>>>>>> f2c1dfbf
         }
 
         /// <inheritdoc />
         public async Task<BigInteger> GetMultisigConfirmationCountAsync(BigInteger transactionId)
         {
-<<<<<<< HEAD
-            return await MultisigWallet.ConfirmTransactionAsync(this.web3, this.settings.MultisigWalletAddress, transactionId, this.settings.GasLimit, this.settings.GasPrice).ConfigureAwait(false);
-=======
             return await MultisigWallet.GetConfirmationCountAsync(this.web3, this.settings.MultisigWalletAddress, transactionId).ConfigureAwait(false);
->>>>>>> f2c1dfbf
         }
 
         /// <inheritdoc />
         public async Task<List<string>> GetOwnersAsync()
         {
-<<<<<<< HEAD
-            return await MultisigWallet.GetConfirmationCountAsync(this.web3, this.settings.MultisigWalletAddress, transactionId).ConfigureAwait(false);
-        }
-
-        /// <inheritdoc />
-        public async Task<List<string>> GetOwnersAsync()
-        {
             return await MultisigWallet.GetOwnersAsync(this.web3, this.settings.MultisigWalletAddress).ConfigureAwait(false);
         }
 
+        /// <inheritdoc />
         public async Task<TransactionDTO> GetMultisigTransactionAsync(BigInteger transactionId)
         {
             return await MultisigWallet.GetTransactionAsync(this.web3, this.settings.MultisigWalletAddress, transactionId).ConfigureAwait(false);
         }
 
+        /// <inheritdoc />
         public async Task<string> GetRawMultisigTransactionAsync(BigInteger transactionId)
         {
             return await MultisigWallet.GetRawTransactionAsync(this.web3, this.settings.MultisigWalletAddress, transactionId).ConfigureAwait(false);
-=======
-            return await MultisigWallet.GetOwnersAsync(this.web3, this.settings.MultisigWalletAddress).ConfigureAwait(false);
-        }
-
+        }
+
+        /// <inheritdoc />
         public async Task<(BigInteger ConfirmationCount, string BlockHash)> GetConfirmationsAsync(string transactionHash)
         {
             Transaction transaction = await this.web3.Eth.Transactions.GetTransactionByHash.SendRequestAsync(transactionHash).ConfigureAwait(false);
@@ -304,9 +280,9 @@
             BigInteger confirmations = currentBlockHeight - transaction.BlockNumber.Value;
 
             return (confirmations > 0 ? confirmations : BigInteger.Zero, transaction.BlockHash);
->>>>>>> f2c1dfbf
-        }
-
+        }
+
+        /// <inheritdoc />
         public async Task<BigInteger> GetErc20BalanceAsync(string addressToQuery)
         {
             return await WrappedStrax.GetErc20BalanceAsync(this.web3, this.settings.WrappedStraxContractAddress, addressToQuery).ConfigureAwait(false);
