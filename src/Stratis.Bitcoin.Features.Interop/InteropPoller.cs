﻿using System;
using System.Collections.Generic;
using System.Linq;
using System.Numerics;
using System.Runtime.CompilerServices;
using System.Text;
using System.Threading.Tasks;
using NBitcoin;
using NBitcoin.Crypto;
using Nethereum.RPC.Eth.DTOs;
using Nethereum.Util;
using Nethereum.Web3;
using NLog;
using Stratis.Bitcoin.AsyncWork;
using Stratis.Bitcoin.Configuration;
<<<<<<< HEAD
=======
using Stratis.Bitcoin.Features.ExternalApi;
>>>>>>> 96316595
using Stratis.Bitcoin.Features.Interop.ETHClient;
using Stratis.Bitcoin.Features.Interop.Exceptions;
using Stratis.Bitcoin.Features.Interop.Payloads;
using Stratis.Bitcoin.Features.PoA;
using Stratis.Bitcoin.Features.Wallet;
using Stratis.Bitcoin.Interfaces;
using Stratis.Bitcoin.Persistence;
using Stratis.Bitcoin.Utilities;
using Stratis.Features.Collateral.CounterChain;
using Stratis.Features.FederatedPeg.Conversion;
using Stratis.Features.FederatedPeg.Coordination;
using Stratis.Features.FederatedPeg.Distribution;
using Stratis.Features.FederatedPeg.Interfaces;

namespace Stratis.Bitcoin.Features.Interop
{
    public sealed class InteropPoller : IDisposable
    {
        private const string LastPolledBlockKey = "LastPolledBlock_{0}";

        /// <summary>
        /// We are giving a reorg window of 12 blocks here, so burns right at the tip won't be processed until they have 12 confirmations. 
        /// </summary>
        private const int DestinationChainReorgWindow = 12;

        /// <summary>
        /// If the last polled block for a given destination chain is more than this amount of blocks from the chain's tip,
        /// fast sync it up before the async loop poller takes over.
        /// </summary>
        private const int DestinationChainSyncToBuffer = 25;

        /// <summary>1x10^24 wei = 1 000 000 tokens</summary>
        public BigInteger ReserveBalanceTarget = BigInteger.Parse("1000000000000000000000000");

        /// <summary>The number of blocks deep a submission transaction needs to be before it should start getting confirmed by the non-originating nodes.</summary>
        public readonly BigInteger SubmissionConfirmationThreshold = 12;

        private readonly IAsyncProvider asyncProvider;
        private readonly ChainIndexer chainIndexer;
        private readonly Network counterChainNetwork;
        private readonly IConversionRequestCoordinationService conversionRequestCoordinationService;
        private readonly IConversionRequestRepository conversionRequestRepository;
        private readonly IExternalApiPoller externalApiPoller;
        private readonly IETHCompatibleClientProvider ethClientProvider;
        private readonly IFederationManager federationManager;
        private readonly IFederationHistory federationHistory;
        private readonly IFederatedPegBroadcaster federatedPegBroadcaster;
        private readonly InteropSettings interopSettings;
        private readonly IInitialBlockDownloadState initialBlockDownloadState;
        private readonly IKeyValueRepository keyValueRepository;
        private readonly ILogger logger;
        private readonly Network network;
        private readonly INodeLifetime nodeLifetime;

        private IAsyncLoop interopLoop;
        private IAsyncLoop conversionLoop;
        private IAsyncLoop conversionBurnLoop;

        private readonly Dictionary<DestinationChain, BigInteger> lastPolledBlock;

        /// <summary>Both the <see cref="conversionLoop"/> and <see cref="conversionBurnLoop"/> need to access the repository, so access to it should be locked to ensure consistency.</summary>
        private readonly object repositoryLock;

        public InteropPoller(NodeSettings nodeSettings,
            InteropSettings interopSettings,
            IAsyncProvider asyncProvider,
            INodeLifetime nodeLifetime,
            ChainIndexer chainIndexer,
            IConversionRequestRepository conversionRequestRepository,
            IConversionRequestCoordinationService conversionRequestCoordinationService,
            CounterChainNetworkWrapper counterChainNetworkWrapper,
            IETHCompatibleClientProvider ethClientProvider,
            IExternalApiPoller externalApiPoller,
            IInitialBlockDownloadState initialBlockDownloadState,
            IFederationManager federationManager,
            IFederationHistory federationHistory,
            IFederatedPegBroadcaster federatedPegBroadcaster,
            IKeyValueRepository keyValueRepository,
            INodeStats nodeStats)
        {
            this.interopSettings = interopSettings;
            this.ethClientProvider = ethClientProvider;
            this.network = nodeSettings.Network;
            this.asyncProvider = asyncProvider;
            this.nodeLifetime = nodeLifetime;
            this.chainIndexer = chainIndexer;
            this.initialBlockDownloadState = initialBlockDownloadState;
            this.federationManager = federationManager;
            this.federationHistory = federationHistory;
            this.federatedPegBroadcaster = federatedPegBroadcaster;
            this.conversionRequestRepository = conversionRequestRepository;
            this.conversionRequestCoordinationService = conversionRequestCoordinationService;
            this.counterChainNetwork = counterChainNetworkWrapper.CounterChainNetwork;
<<<<<<< HEAD
            this.logger = nodeSettings.LoggerFactory.CreateLogger(this.GetType().FullName);

            this.eventFilterCreationRequired = new Dictionary<DestinationChain, bool>()
            {
                {DestinationChain.ETH, true}
            };
=======
            this.externalApiPoller = externalApiPoller;
            this.keyValueRepository = keyValueRepository;
            this.logger = LogManager.GetCurrentClassLogger();

            this.lastPolledBlock = new Dictionary<DestinationChain, BigInteger>();

            this.repositoryLock = new object();

            nodeStats.RegisterStats(this.AddComponentStats, StatsType.Component, this.GetType().Name, 250);
>>>>>>> 96316595
        }

        /// <summary>
        /// Initializes the poller by starting the periodic loops that check for and process the conversion requests.
        /// </summary>
        public async Task InitializeAsync()
        {
            if (!this.ethClientProvider.GetAllSupportedChains().Any())
            {
                // There are no chains that are supported and enabled, exit.
                this.logger.Debug("Interop disabled.");
                return;
            }

            if (!this.federationManager.IsFederationMember)
            {
                this.logger.Debug("Not a federation member.");
                return;
            }

            this.logger.Info($"Interoperability enabled, initializing periodic loop.");

            // Initialize the interop polling loop, to check for interop contract requests.
            this.interopLoop = this.asyncProvider.CreateAndRunAsyncLoop("PeriodicCheckInterop", async (cancellation) =>
            {
                if (this.initialBlockDownloadState.IsInitialBlockDownload())
                    return;

                this.logger.Trace("Beginning interop loop.");

                try
                {
                    await this.CheckInteropNodesAsync().ConfigureAwait(false);
                }
                catch (Exception e)
                {
                    this.logger.Warn("Exception raised when checking interop requests. {0}", e);
                }

                this.logger.Trace("Finishing interop loop.");
            },
            this.nodeLifetime.ApplicationStopping,
            repeatEvery: TimeSpans.TenSeconds,
            startAfter: TimeSpans.Second);

            // Initialize the conversion polling loop, to check for conversion requests.
            this.conversionLoop = this.asyncProvider.CreateAndRunAsyncLoop("PeriodicCheckConversionStore", async (cancellation) =>
            {
                if (this.initialBlockDownloadState.IsInitialBlockDownload())
                    return;

                this.logger.Trace("Beginning conversion processing loop.");

                try
                {
                    await this.ProcessConversionRequestsAsync().ConfigureAwait(false);
                }
                catch (Exception e)
                {
                    this.logger.Warn($"Exception raised when checking conversion requests. {e}");
                }

                this.logger.Trace("Finishing conversion processing loop.");
            },
            this.nodeLifetime.ApplicationStopping,
            repeatEvery: TimeSpans.TenSeconds,
            startAfter: TimeSpans.Second);

<<<<<<< HEAD
                    try
                    {
                        foreach (KeyValuePair<DestinationChain, IETHClient> supportedChain in this.clientProvider.GetAllSupportedChains())
                            await this.CheckForContractEventsAsync(supportedChain.Key, supportedChain.Value).ConfigureAwait(false);

                        await this.ProcessConversionRequestsAsync().ConfigureAwait(false);
                    }
                    catch (Exception e)
                    {
                        this.logger.LogWarning($"Exception raised when checking conversion requests. {e}");
                    }
=======
            // Load the last polled block for each chain.
            await LoadLastPolledBlockAsync();
>>>>>>> 96316595

            await EnsureLastPolledBlockIsSyncedWithChainAsync();

            this.conversionBurnLoop = this.asyncProvider.CreateAndRunAsyncLoop("PeriodicPollConversionBurns", async (cancellation) =>
            {
                if (this.initialBlockDownloadState.IsInitialBlockDownload())
                    return;

                this.logger.Debug("Beginning conversion burn transaction polling loop.");

                try
                {
                    foreach (KeyValuePair<DestinationChain, IETHClient> supportedChain in this.ethClientProvider.GetAllSupportedChains())
                    {
                        BigInteger blockHeight = await supportedChain.Value.GetBlockHeightAsync().ConfigureAwait(false);

                        if (this.lastPolledBlock[supportedChain.Key] < (blockHeight - DestinationChainReorgWindow))
                            await PollBlockForBurnRequestsAsync(supportedChain, blockHeight);
                    }
                }
                catch (Exception e)
                {
                    this.logger.Warn($"Exception raised when polling for conversion burn transactions. {e}");
                }

                this.logger.Debug("Finishing conversion burn transaction polling loop.");
            },
            this.nodeLifetime.ApplicationStopping,
            repeatEvery: TimeSpans.TenSeconds,
            startAfter: TimeSpans.Second);
        }

        /// <summary>
        /// Loads the last polled block from the store.
        /// </summary>
        private async Task LoadLastPolledBlockAsync()
        {
            foreach (KeyValuePair<DestinationChain, IETHClient> supportedChain in this.ethClientProvider.GetAllSupportedChains())
            {
                var loaded = this.keyValueRepository.LoadValueJson<int>(string.Format(LastPolledBlockKey, supportedChain.Key));

                // If this has never been loaded, set this to the current height of the applicable chain.
                if (loaded == 0)
                    this.lastPolledBlock[supportedChain.Key] = await this.ethClientProvider.GetClientForChain(supportedChain.Key).GetBlockHeightAsync().ConfigureAwait(false);
                else
                    this.lastPolledBlock[supportedChain.Key] = loaded;

                this.logger.Info($"Last polled block for {supportedChain.Key} set to {this.lastPolledBlock[supportedChain.Key]}.");
            }
        }

        private void SaveLastPolledBlock(DestinationChain destinationChain)
        {
            this.keyValueRepository.SaveValueJson(string.Format(LastPolledBlockKey, destinationChain), this.lastPolledBlock[destinationChain]);
            this.logger.Info($"Last polled block for {destinationChain} saved as {this.lastPolledBlock[destinationChain]}.");
        }

        /// <summary>
        /// If the last polled block is more than 50 blocks from the chain's tip, 
        /// then sync it up so that the async loop task can take over from a point closer
        /// to the tip.
        /// </summary>
        private async Task EnsureLastPolledBlockIsSyncedWithChainAsync()
        {
            foreach (KeyValuePair<DestinationChain, IETHClient> supportedChain in this.ethClientProvider.GetAllSupportedChains())
            {
                BigInteger blockHeight = await supportedChain.Value.GetBlockHeightAsync().ConfigureAwait(false);

                while (this.lastPolledBlock[supportedChain.Key] < (blockHeight - DestinationChainReorgWindow - DestinationChainSyncToBuffer))
                {
                    await PollBlockForBurnRequestsAsync(supportedChain, blockHeight);
                }
            }
        }

        private async Task PollBlockForBurnRequestsAsync(KeyValuePair<DestinationChain, IETHClient> supportedChain, BigInteger blockHeight)
        {
            this.logger.Info("Polling {0} block at height {1} for burn transactions.", supportedChain.Key, blockHeight);

            BlockWithTransactions block = await supportedChain.Value.GetBlockAsync(this.lastPolledBlock[supportedChain.Key]).ConfigureAwait(false);
            List<(string TransactionHash, BurnFunction Burn)> burns = await supportedChain.Value.GetBurnsFromBlock(block).ConfigureAwait(false);

            foreach ((string TransactionHash, BurnFunction Burn) in burns)
            {
                this.ProcessBurn(block.BlockHash, TransactionHash, Burn);
            }

            this.lastPolledBlock[supportedChain.Key] += 1;

            SaveLastPolledBlock(supportedChain.Key);
        }

        /// <summary>Retrieves the current chain heights of interop enabled chains via the RPC interface.</summary>
        private async Task CheckInteropNodesAsync()
        {
            foreach (KeyValuePair<DestinationChain, IETHClient> clientForChain in this.ethClientProvider.GetAllSupportedChains())
            {
                // Retrieves current chain height via the RPC interface to geth.
                try
                {
                    BigInteger blockHeight = await clientForChain.Value.GetBlockHeightAsync().ConfigureAwait(false);

                    // TODO Add back or refactor so that this is specific per chain (if applicable)
                    // BigInteger balance = await this.ETHClientBase.GetBalanceAsync(this.interopSettings.ETHAccount).ConfigureAwait(false);

                    this.logger.Info("Current {0} node block height is {1}.", clientForChain.Key, blockHeight);
                }
                catch (Exception e)
                {
                    this.logger.Error("Error checking {0} node status: {1}", clientForChain.Key, e);
                }
            }
        }

        /// <summary>
        /// Processes burn() contract calls made against the Wrapped Strax contract deployed on a specific chain.
        /// </summary>
        private void ProcessBurn(string blockHash, string transactionHash, BurnFunction burn)
        {
            this.logger.Info("Conversion burn transaction '{0}' received from polled block '{1}', sender {2}.", transactionHash, blockHash, burn.FromAddress);

            lock (this.repositoryLock)
            {
                if (this.conversionRequestRepository.Get(transactionHash) != null)
                {
                    this.logger.Info("Conversion burn transaction '{0}' already exists, ignoring.", transactionHash);

                    return;
                }
            }

            this.logger.Info("Conversion burn transaction '{0}' has value {1}.", transactionHash, burn.Amount);

            // Get the destination address recorded in the contract call itself. This has the benefit that subsequent burn calls from the same account providing different addresses will not interfere with this call.
            string destinationAddress = burn.StraxAddress;

<<<<<<< HEAD
                this.logger.LogInformation("Conversion burn transaction {0} has destination address {1}.", transferEvent.Log.TransactionHash, destinationAddress);

                try
                {
                    // Validate that it is a mainchain address here before bothering to add it to the repository.
                    BitcoinAddress.Create(destinationAddress, this.counterChainNetwork);
                }
                catch (Exception)
                {
                    this.logger.LogWarning("Error validating destination address {0} for transaction {1}.", destinationAddress, transferEvent.Log.TransactionHash);
=======
            this.logger.Info("Conversion burn transaction '{0}' has destination address {1}.", transactionHash, destinationAddress);
>>>>>>> 96316595

            // Validate that it is a mainchain address here before bothering to add it to the repository.
            try
            {
                BitcoinAddress.Create(destinationAddress, this.counterChainNetwork);
            }
            catch (Exception)
            {
                this.logger.Warn("Error validating destination address '{0}' for transaction '{1}'.", destinationAddress, transactionHash);

                return;
            }

            // Schedule this transaction to be processed at the next block height that is divisible by 100. 
            // Thus will round up to the nearest 100 then add another another 100.
            // In this way, burns will always be scheduled at a predictable future time across the multisig.
            // This is because we cannot predict exactly when each node is polling the Ethereum chain for events.
            ulong blockHeight = (ulong)(this.chainIndexer.Tip.Height - (this.chainIndexer.Tip.Height % 50) + 100);

            if (blockHeight <= 0)
                blockHeight = 100;

            lock (this.repositoryLock)
            {
                this.conversionRequestRepository.Save(new ConversionRequest()
                {
                    RequestId = transactionHash,
                    RequestType = ConversionRequestType.Burn,
                    Processed = false,
                    RequestStatus = ConversionRequestStatus.Unprocessed,
                    Amount = this.ConvertWeiToSatoshi(burn.Amount),
                    BlockHeight = (int)blockHeight,
                    DestinationAddress = destinationAddress,
<<<<<<< HEAD
                    DestinationChain = targetChain
=======
                    DestinationChain = DestinationChain.STRAX
>>>>>>> 96316595
                });
            }
        }

        /// <summary>Converting from wei to satoshi will result in a loss of precision past the 8th decimal place.</summary>
        /// <param name="wei">The number of wei to convert.</param>
        /// <returns>The equivalent number of satoshi corresponding to the number of wei.</returns>
        private ulong ConvertWeiToSatoshi(BigInteger wei)
        {
            decimal baseCurrencyUnits = Web3.Convert.FromWei(wei, UnitConversion.EthUnit.Ether);

            return Convert.ToUInt64(Money.Coins(baseCurrencyUnits).Satoshi);
        }

        /// <summary>
        /// Iterates through all unprocessed mint requests in the repository.
        /// If this node is regarded as the designated originator of the multisig transaction, it will submit the transfer transaction data to
        /// the multisig wallet contract on the Ethereum chain. This data consists of a method call to the transfer() method on the wrapped STRAX contract,
        /// as well as the intended recipient address and amount of tokens to be transferred.
        /// </summary>
        private async Task ProcessConversionRequestsAsync()
        {
            List<ConversionRequest> mintRequests;
            lock (this.repositoryLock)
            {
                mintRequests = this.conversionRequestRepository.GetAllMint(true);
            }

            if (mintRequests == null)
            {
                this.logger.Debug("There are no requests.");
                return;
            }

            this.logger.Info("There are {0} unprocessed conversion mint requests.", mintRequests.Count);

            foreach (ConversionRequest request in mintRequests)
            {
                // Ignore old conversion requests for the time being.
                if (request.RequestStatus == ConversionRequestStatus.Unprocessed && (this.chainIndexer.Tip.Height - request.BlockHeight) > this.network.Consensus.MaxReorgLength)
                {
                    this.logger.Info("Ignoring old conversion mint request '{0}' with status {1} from block height {2}.", request.RequestId, request.RequestStatus, request.BlockHeight);

                    request.Processed = true;

                    lock (this.repositoryLock)
                    {
                        this.conversionRequestRepository.Save(request);
                    }

                    continue;
                }

                this.logger.Info("Processing conversion mint request {0} on {1} chain.", request.RequestId, request.DestinationChain);

                IETHClient clientForDestChain = this.ethClientProvider.GetClientForChain(request.DestinationChain);

                var originator = DetermineConversionRequestOriginator(request.BlockHeight, out IFederationMember designatedMember);

                // Regardless of whether we are the originator, this is a good time to check the multisig's remaining reserve
                // token balance. It is necessary to maintain a reserve as mint transactions are many times more expensive than
                // transfers. As we don't know precisely what value transactions are expected, the sole determining factor is
                // whether the reserve has a large enough balance to service the current conversion request. If not, trigger a
                // mint for a predetermined amount.

                BigInteger balanceRemaining = await clientForDestChain.GetErc20BalanceAsync(this.interopSettings.GetSettingsByChain(request.DestinationChain).MultisigWalletAddress).ConfigureAwait(false);

                // The request is denominated in satoshi and needs to be converted to wei.
                BigInteger conversionAmountInWei = this.CoinsToWei(Money.Satoshis(request.Amount));

                // We expect that every node will eventually enter this area of the code when the reserve balance is depleted.
                if (conversionAmountInWei >= balanceRemaining)
                    await this.PerformReplenishmentAsync(request, conversionAmountInWei, balanceRemaining, originator).ConfigureAwait(false);

                // TODO: Perhaps the transactionId coordination should actually be done within the multisig contract. This will however increase gas costs for each mint. Maybe a Cirrus contract instead?
                switch (request.RequestStatus)
                {
<<<<<<< HEAD
                    case ((int)ConversionRequestStatus.Unprocessed):
=======
                    case ConversionRequestStatus.Unprocessed:
>>>>>>> 96316595
                        {
                            if (originator)
                            {
                                // If this node is the designated transaction originator, it must create and submit the transaction to the multisig.
<<<<<<< HEAD
                                this.logger.LogInformation("This node selected as originator for transaction {0}.", request.RequestId);
=======
                                this.logger.Info("This node selected as originator for transaction '{0}'.", request.RequestId);
>>>>>>> 96316595

                                request.RequestStatus = ConversionRequestStatus.OriginatorNotSubmitted;
                            }
                            else
                            {
<<<<<<< HEAD
                                this.logger.LogInformation("This node was not selected as the originator for transaction {0}. The originator is: {1}.", request.RequestId, designatedMember.PubKey.ToHex());
=======
                                this.logger.Info("This node was not selected as the originator for transaction '{0}'. The originator is: '{1}'.", request.RequestId, designatedMember == null ? "N/A (Overridden)" : designatedMember.PubKey?.ToHex());
>>>>>>> 96316595

                                request.RequestStatus = ConversionRequestStatus.NotOriginator;
                            }

                            break;
                        }

<<<<<<< HEAD
                    case (ConversionRequestStatus.OriginatorNotSubmitted):
                        {
                            // First construct the necessary transfer() transaction data, utilising the ABI of the wrapped STRAX ERC20 contract.
                            // When this constructed transaction is actually executed, the transfer's source account will be the account executing the transaction i.e. the multisig contract address.
                            string abiData = clientForDestChain.EncodeTransferParams(request.DestinationAddress, amountInWei);

                            // Submit the unconfirmed transaction data to the multisig contract, returning a transactionId used to refer to it.
                            // Once sufficient multisig owners have confirmed the transaction the multisig contract will execute it.
                            // Note that by submitting the transaction to the multisig wallet contract, the originator is implicitly granting it one confirmation.
                            BigInteger transactionId = await clientForDestChain.SubmitTransactionAsync(this.interopSettings.ETHSettings.WrappedStraxContractAddress, 0, abiData).ConfigureAwait(false);

                            this.logger.LogInformation("Originator submitted transaction to multisig and was allocated transactionId {0}.", transactionId);

                            // TODO: Need to persist vote storage across node shutdowns
                            this.interopTransactionManager.AddVote(request.RequestId, transactionId, this.federationManager.CurrentFederationKey.PubKey);

                            request.RequestStatus = ConversionRequestStatus.OriginatorSubmitted;

                            break;
                        }

                    case (ConversionRequestStatus.OriginatorSubmitted):
                        {
                            // It must then propagate the transactionId to the other nodes so that they know they should confirm it.
                            // The reason why each node doesn't simply maintain its own transaction counter, is that it can't be guaranteed
                            // that a transaction won't be submitted out-of-turn by a rogue or malfunctioning federation multisig node.
                            // The coordination mechanism safeguards against this, as any such spurious transaction will not receive acceptance votes.
                            // TODO: The transactionId should be accompanied by the hash of the submission transaction on the Ethereum chain so that it can be verified

                            BigInteger transactionId2 = this.interopTransactionManager.GetCandidateTransactionId(request.RequestId);

                            if (transactionId2 != BigInteger.MinusOne)
                            {
                                await this.BroadcastCoordinationAsync(request.RequestId, transactionId2, request.DestinationChain).ConfigureAwait(false);

                                BigInteger agreedTransactionId = this.interopTransactionManager.GetAgreedTransactionId(request.RequestId, 6);

                                if (agreedTransactionId != BigInteger.MinusOne)
                                {
                                    this.logger.LogInformation("Transaction {0} has received sufficient votes, it should now start getting confirmed by each peer.", agreedTransactionId);

                                    request.RequestStatus = ConversionRequestStatus.VoteFinalised;
                                }
                            }

                            break;
                        }

                    case (ConversionRequestStatus.VoteFinalised):
                        {
                            BigInteger transactionId3 = this.interopTransactionManager.GetAgreedTransactionId(request.RequestId, 6);

                            if (transactionId3 != BigInteger.MinusOne)
                            {
                                // The originator isn't responsible for anything further at this point, except for periodically checking the confirmation count.
                                // The non-originators also need to monitor the confirmation count so that they know when to mark the transaction as processed locally.
                                BigInteger confirmationCount = await clientForDestChain.GetConfirmationCountAsync(transactionId3).ConfigureAwait(false);

                                if (confirmationCount >= 6)
                                {
                                    this.logger.LogInformation("Transaction {0} has received at least 6 confirmations, it will be automatically executed by the multisig contract.", transactionId3);

                                    request.RequestStatus = ConversionRequestStatus.Processed;
                                    request.Processed = true;

                                    // We no longer need to track votes for this transaction.
                                    this.interopTransactionManager.RemoveTransaction(request.RequestId);
                                }
                                else
                                {
                                    this.logger.LogInformation("Transaction {0} has finished voting but does not yet have 8 confirmations, re-broadcasting votes to peers.", transactionId3);

                                    // There are not enough confirmations yet.
                                    // Even though the vote is finalised, other nodes may come and go. So we re-broadcast the finalised votes to all federation peers.
                                    // Nodes will simply ignore the messages if they are not relevant.

                                    await this.BroadcastCoordinationAsync(request.RequestId, transactionId3, request.DestinationChain).ConfigureAwait(false);

                                    // No state transition here, we are waiting for sufficient confirmations.
                                }
                            }

                            break;
                        }
                    case (ConversionRequestStatus.NotOriginator):
                        {
                            // If not the originator, this node needs to determine what multisig wallet transactionId it should confirm.
                            // Initially there will not be a quorum of nodes that agree on the transactionId.
                            // So each node needs to satisfy itself that the transactionId sent by the originator exists in the multisig wallet.
                            // This is done within the InteropBehavior automatically, we just check each poll loop if a transaction has enough votes yet.
                            // Each node must only ever confirm a single transactionId for a given conversion transaction.
                            BigInteger agreedUponId = this.interopTransactionManager.GetAgreedTransactionId(request.RequestId, 6);

                            if (agreedUponId != BigInteger.MinusOne)
                            {
                                this.logger.LogInformation("Quorum reached for conversion transaction {0} with transactionId {1}, submitting confirmation to contract.", request.RequestId, agreedUponId);

                                // Once a quorum is reached, each node confirms the agreed transactionId.
                                // If the originator or some other nodes renege on their vote, the current node will not re-confirm a different transactionId.
                                string confirmationHash = await clientForDestChain.ConfirmTransactionAsync(agreedUponId).ConfigureAwait(false);

                                this.logger.LogInformation("The hash of the confirmation transaction for conversion transaction {0} was {1}.", request.RequestId, confirmationHash);

=======
                    case ConversionRequestStatus.OriginatorNotSubmitted:
                        {
                            this.logger.Info("Conversion not yet submitted, checking which gas price to use.");

                            // First construct the necessary transfer() transaction data, utilising the ABI of the wrapped STRAX ERC20 contract.
                            // When this constructed transaction is actually executed, the transfer's source account will be the account executing the transaction i.e. the multisig contract address.
                            string abiData = clientForDestChain.EncodeTransferParams(request.DestinationAddress, conversionAmountInWei);

                            int gasPrice = this.externalApiPoller.GetGasPrice();

                            // If a gas price is not currently available then fall back to the value specified on the command line.
                            if (gasPrice == -1)
                                gasPrice = this.interopSettings.GetSettingsByChain(request.DestinationChain).GasPrice;

                            this.logger.Info("Originator will use a gas price of {0} to submit the transaction.", gasPrice);

                            // Submit the unconfirmed transaction data to the multisig contract, returning a transactionId used to refer to it.
                            // Once sufficient multisig owners have confirmed the transaction the multisig contract will execute it.
                            // Note that by submitting the transaction to the multisig wallet contract, the originator is implicitly granting it one confirmation.
                            MultisigTransactionIdentifiers identifiers = await clientForDestChain.SubmitTransactionAsync(this.interopSettings.GetSettingsByChain(request.DestinationChain).WrappedStraxContractAddress, 0, abiData, gasPrice).ConfigureAwait(false);

                            if (identifiers.TransactionId == BigInteger.MinusOne)
                            {
                                // TODO: Submitting the transaction failed, this needs to be handled
                            }

                            request.ExternalChainTxHash = identifiers.TransactionHash;
                            request.ExternalChainTxEventId = identifiers.TransactionId.ToString();
                            request.RequestStatus = ConversionRequestStatus.OriginatorSubmitting;

                            break;
                        }
                    case ConversionRequestStatus.OriginatorSubmitting:
                        {
                            (BigInteger confirmationCount, string blockHash) = await this.ethClientProvider.GetClientForChain(request.DestinationChain).GetConfirmationsAsync(request.ExternalChainTxHash).ConfigureAwait(false);
                            this.logger.Info($"Originator confirming transaction id '{request.ExternalChainTxHash}' '({request.ExternalChainTxEventId})' before broadcasting; confirmations: {confirmationCount}; Block Hash {blockHash}.");

                            if (confirmationCount < this.SubmissionConfirmationThreshold)
                                break;

                            this.logger.Info("Originator submitted transaction to multisig in transaction '{0}' and was allocated transactionId '{1}'.", request.ExternalChainTxHash, request.ExternalChainTxEventId);

                            this.conversionRequestCoordinationService.AddVote(request.RequestId, BigInteger.Parse(request.ExternalChainTxEventId), this.federationManager.CurrentFederationKey.PubKey);

                            request.RequestStatus = ConversionRequestStatus.OriginatorSubmitted;

                            break;
                        }

                    case ConversionRequestStatus.OriginatorSubmitted:
                        {
                            // It must then propagate the transactionId to the other nodes so that they know they should confirm it.
                            // The reason why each node doesn't simply maintain its own transaction counter, is that it can't be guaranteed
                            // that a transaction won't be submitted out-of-turn by a rogue or malfunctioning federation multisig node.
                            // The coordination mechanism safeguards against this, as any such spurious transaction will not receive acceptance votes.
                            // TODO: The transactionId should be accompanied by the hash of the submission transaction on the Ethereum chain so that it can be verified

                            BigInteger transactionId2 = this.conversionRequestCoordinationService.GetCandidateTransactionId(request.RequestId);

                            if (transactionId2 != BigInteger.MinusOne)
                            {
                                await this.BroadcastCoordinationVoteRequestAsync(request.RequestId, transactionId2, request.DestinationChain).ConfigureAwait(false);

                                BigInteger agreedTransactionId = this.conversionRequestCoordinationService.GetAgreedTransactionId(request.RequestId, this.interopSettings.GetSettingsByChain(request.DestinationChain).MultisigWalletQuorum);

                                if (agreedTransactionId != BigInteger.MinusOne)
                                {
                                    this.logger.Info("Transaction '{0}' has received sufficient votes, it should now start getting confirmed by each peer.", agreedTransactionId);

                                    request.RequestStatus = ConversionRequestStatus.VoteFinalised;
                                }
                            }

                            break;
                        }

                    case ConversionRequestStatus.VoteFinalised:
                        {
                            BigInteger transactionId3 = this.conversionRequestCoordinationService.GetAgreedTransactionId(request.RequestId, this.interopSettings.GetSettingsByChain(request.DestinationChain).MultisigWalletQuorum);

                            if (transactionId3 != BigInteger.MinusOne)
                            {
                                // The originator isn't responsible for anything further at this point, except for periodically checking the confirmation count.
                                // The non-originators also need to monitor the confirmation count so that they know when to mark the transaction as processed locally.
                                BigInteger confirmationCount = await clientForDestChain.GetMultisigConfirmationCountAsync(transactionId3).ConfigureAwait(false);

                                if (confirmationCount >= this.interopSettings.GetSettingsByChain(request.DestinationChain).MultisigWalletQuorum)
                                {
                                    this.logger.Info("Transaction '{0}' has received at least {1} confirmations, it will be automatically executed by the multisig contract.", transactionId3, this.interopSettings.GetSettingsByChain(request.DestinationChain).MultisigWalletQuorum);

                                    request.RequestStatus = ConversionRequestStatus.Processed;
                                    request.Processed = true;

                                    // We no longer need to track votes for this transaction.
                                    this.conversionRequestCoordinationService.RemoveTransaction(request.RequestId);
                                }
                                else
                                {
                                    this.logger.Info("Transaction '{0}' has finished voting but does not yet have {1} confirmations, re-broadcasting votes to peers.", transactionId3, this.interopSettings.GetSettingsByChain(request.DestinationChain).MultisigWalletQuorum);
                                    // There are not enough confirmations yet.
                                    // Even though the vote is finalised, other nodes may come and go. So we re-broadcast the finalised votes to all federation peers.
                                    // Nodes will simply ignore the messages if they are not relevant.

                                    await this.BroadcastCoordinationVoteRequestAsync(request.RequestId, transactionId3, request.DestinationChain).ConfigureAwait(false);

                                    // No state transition here, we are waiting for sufficient confirmations.
                                }
                            }

                            break;
                        }
                    case ConversionRequestStatus.NotOriginator:
                        {
                            // If not the originator, this node needs to determine what multisig wallet transactionId it should confirm.
                            // Initially there will not be a quorum of nodes that agree on the transactionId.
                            // So each node needs to satisfy itself that the transactionId sent by the originator exists in the multisig wallet.
                            // This is done within the InteropBehavior automatically, we just check each poll loop if a transaction has enough votes yet.
                            // Each node must only ever confirm a single transactionId for a given conversion transaction.
                            BigInteger agreedUponId = this.conversionRequestCoordinationService.GetAgreedTransactionId(request.RequestId, this.interopSettings.GetSettingsByChain(request.DestinationChain).MultisigWalletQuorum);

                            if (agreedUponId != BigInteger.MinusOne)
                            {
                                // TODO: Should we check the number of confirmations for the submission transaction here too?

                                this.logger.Info("Quorum reached for conversion transaction '{0}' with transactionId '{1}', submitting confirmation to contract.", request.RequestId, agreedUponId);

                                int gasPrice = this.externalApiPoller.GetGasPrice();

                                // If a gas price is not currently available then fall back to the value specified on the command line.
                                if (gasPrice == -1)
                                    gasPrice = this.interopSettings.GetSettingsByChain(request.DestinationChain).GasPrice;

                                this.logger.Info("The non-originator will use a gas price of {0} to confirm the transaction.", gasPrice);

                                // Once a quorum is reached, each node confirms the agreed transactionId.
                                // If the originator or some other nodes renege on their vote, the current node will not re-confirm a different transactionId.
                                string confirmationHash = await clientForDestChain.ConfirmTransactionAsync(agreedUponId, gasPrice).ConfigureAwait(false);

                                request.ExternalChainTxHash = confirmationHash;

                                this.logger.Info("The hash of the confirmation transaction for conversion transaction '{0}' was '{1}'.", request.RequestId, confirmationHash);

>>>>>>> 96316595
                                request.RequestStatus = ConversionRequestStatus.VoteFinalised;
                            }
                            else
                            {
<<<<<<< HEAD
                                BigInteger transactionId4 = this.interopTransactionManager.GetCandidateTransactionId(request.RequestId);

                                if (transactionId4 != BigInteger.MinusOne)
                                {
                                    this.logger.LogInformation("Broadcasting vote (transactionId {0}) for conversion transaction {1}.", transactionId4, request.RequestId);

                                    this.interopTransactionManager.AddVote(request.RequestId, transactionId4, this.federationManager.CurrentFederationKey.PubKey);

                                    await this.BroadcastCoordinationAsync(request.RequestId, transactionId4, request.DestinationChain).ConfigureAwait(false);
=======
                                BigInteger transactionId4 = this.conversionRequestCoordinationService.GetCandidateTransactionId(request.RequestId);

                                if (transactionId4 != BigInteger.MinusOne)
                                {
                                    this.logger.Debug("Broadcasting vote (transactionId '{0}') for conversion transaction '{1}'.", transactionId4, request.RequestId);

                                    this.conversionRequestCoordinationService.AddVote(request.RequestId, transactionId4, this.federationManager.CurrentFederationKey.PubKey);

                                    await this.BroadcastCoordinationVoteRequestAsync(request.RequestId, transactionId4, request.DestinationChain).ConfigureAwait(false);
>>>>>>> 96316595
                                }

                                // No state transition here, as we are waiting for the candidate transactionId to progress to an agreed upon transactionId via a quorum.
                            }

                            break;
                        }
                }

                // Make sure that any state transitions are persisted to storage.
                lock (this.repositoryLock)
                {
                    this.conversionRequestRepository.Save(request);
                }

                // Unlike the mint requests, burns are not initiated by the multisig wallet.
                // Instead they are initiated by the user, via a contract call to the burn() method on the WrappedStrax contract.
                // They need to provide a destination STRAX address when calling the burn method.

                // Properly processing burn transactions requires emulating a withdrawal on the main chain from the multisig wallet.
                // It will be easier when conversion can be done directly to and from a Cirrus contract instead.
            }
        }

        /// <summary>
        /// Determines the originator of the conversion request. It can either be this node or another multisig member.
        /// <para>
        /// Multisig members on CirrusTest can use the -overrideoriginator command line parameter to determine who
        /// the originator is due to the fact that not all of the multisig members are online.
        /// </para>
        /// </summary>
        /// <param name="blockHeight">The block height of the conversion request.</param>
        /// <param name="designatedMember">The federation member who is assigned as the originator of this conversion transaction.</param>
        /// <returns><c>true</c> if this node is selected as the originator.</returns>
        private bool DetermineConversionRequestOriginator(int blockHeight, out IFederationMember designatedMember)
        {
            designatedMember = null;

            if (this.interopSettings.OverrideOriginatorEnabled)
            {
                if (this.interopSettings.OverrideOriginator)
                {
                    designatedMember = this.federationManager.GetCurrentFederationMember();
                    return true;
                }

                return false;
            }

            // We are not able to simply use the entire federation member list, as only multisig nodes can be transaction originators.
            List<IFederationMember> federation = this.federationHistory.GetFederationForBlock(this.chainIndexer.GetHeader(blockHeight));

            this.logger.Info($"Federation retrieved at height '{blockHeight}', size {federation.Count} members.");

            var multisig = new List<CollateralFederationMember>();

            foreach (IFederationMember member in federation)
            {
                if (!(member is CollateralFederationMember collateralMember))
                    continue;

                if (!collateralMember.IsMultisigMember)
                    continue;

                if (!MultiSigMembers.IsContractOwner(this.network, collateralMember.PubKey))
                    continue;

                multisig.Add(collateralMember);
            }

            // This should be impossible.
            if (multisig.Count == 0)
                throw new InteropException("There are no multisig members.");

            designatedMember = multisig[blockHeight % multisig.Count];
            return designatedMember.Equals(this.federationManager.GetCurrentFederationMember());
        }

        /// <summary>
        /// Wait for the submission to be well-confirmed before initial vote & broadcast.
        /// </summary>
        /// <param name="identifiers">The transaction information to check.</param>
        /// <param name="caller">The caller that is waiting on the submission transaction's confirmation count.</param>
        /// <returns><c>True if it succeeded</c>, <c>false</c> if the node is stopping.</returns>
        private async Task<bool> WaitForReplenishmentToBeConfirmedAsync(MultisigTransactionIdentifiers identifiers, DestinationChain destinationChain, [CallerMemberName] string caller = null)
        {
            while (true)
            {
                if (this.nodeLifetime.ApplicationStopping.IsCancellationRequested)
                    return false;

                (BigInteger confirmationCount, string blockHash) = await this.ethClientProvider.GetClientForChain(destinationChain).GetConfirmationsAsync(identifiers.TransactionHash).ConfigureAwait(false);
                this.logger.Info($"[{caller}] Originator confirming transaction id '{identifiers.TransactionHash}' '({identifiers.TransactionId})' before broadcasting; confirmations: {confirmationCount}; Block Hash {blockHash}.");

                if (confirmationCount >= this.SubmissionConfirmationThreshold)
                    break;

                await Task.Delay(TimeSpan.FromSeconds(2)).ConfigureAwait(false);
            }

            return true;
        }

        private async Task PerformReplenishmentAsync(ConversionRequest request, BigInteger amountInWei, BigInteger startBalance, bool originator)
        {
            // We need a 'request ID' for the minting that is a) different from the current request ID and b) always unique so that transaction ID votes are unique to this minting.
            string mintRequestId;

            // So, just hash the request ID once. This way all nodes will have the same request ID for this mint.
            using (var hs = new HashStream())
            {
                var bs = new BitcoinStream(hs, true);
                bs.ReadWrite(uint256.Parse(request.RequestId));

                mintRequestId = hs.GetHash().ToString();
            }

            // Only the originator initially knows what value this gets set to after submission, until voting is concluded.
            BigInteger mintTransactionId = BigInteger.MinusOne;

            if (originator)
            {
                this.logger.Info("Insufficient reserve balance remaining, initiating mint transaction to replenish reserve.");

                // By minting the request amount + the reserve requirement, we cater for arbitrarily large amounts in the request.
                string mintData = this.ethClientProvider.GetClientForChain(request.DestinationChain).EncodeMintParams(this.interopSettings.GetSettingsByChain(request.DestinationChain).MultisigWalletAddress, amountInWei + this.ReserveBalanceTarget);

                int gasPrice = this.externalApiPoller.GetGasPrice();

                // If a gas price is not currently available then fall back to the value specified on the command line.
                if (gasPrice == -1)
                    gasPrice = this.interopSettings.GetSettingsByChain(request.DestinationChain).GasPrice;

                this.logger.Info("Originator will use a gas price of {0} to submit the mint replenishment transaction.", gasPrice);

                MultisigTransactionIdentifiers identifiers = await this.ethClientProvider.GetClientForChain(request.DestinationChain).SubmitTransactionAsync(this.interopSettings.GetSettingsByChain(request.DestinationChain).WrappedStraxContractAddress, 0, mintData, gasPrice).ConfigureAwait(false);

                if (identifiers.TransactionId == BigInteger.MinusOne)
                {
                    // TODO: Submission failed, what should we do here? Note that retrying could incur additional transaction fees depending on the nature of the failure
                }
                else
                {
                    mintTransactionId = identifiers.TransactionId;

                    if (!await WaitForReplenishmentToBeConfirmedAsync(identifiers, request.DestinationChain).ConfigureAwait(false))
                        return;
                }

                this.logger.Info("Originator adding its vote for mint transaction id: {0}", mintTransactionId);

                this.conversionRequestCoordinationService.AddVote(mintRequestId, mintTransactionId, this.federationManager.CurrentFederationKey.PubKey);

                // Now we need to broadcast the mint transactionId to the other multisig nodes so that they can sign it off.
                // TODO: The other multisig nodes must be careful not to blindly trust that any given transactionId relates to a mint transaction. Need to validate the recipient

                await this.BroadcastCoordinationVoteRequestAsync(mintRequestId, mintTransactionId, request.DestinationChain).ConfigureAwait(false);
            }
            else
                this.logger.Info("Insufficient reserve balance remaining, waiting for originator to initiate mint transaction to replenish reserve.");

            BigInteger agreedTransactionId;

            // For non-originators to keep track of the ID they are intending to use.
            BigInteger ourTransactionId = BigInteger.MinusOne;

            while (true)
            {
                if (this.nodeLifetime.ApplicationStopping.IsCancellationRequested)
                    return;

                agreedTransactionId = this.conversionRequestCoordinationService.GetAgreedTransactionId(mintRequestId, this.interopSettings.GetSettingsByChain(request.DestinationChain).MultisigWalletQuorum);

                this.logger.Debug("Agreed transaction id '{0}'.", agreedTransactionId);

                if (agreedTransactionId != BigInteger.MinusOne)
                    break;

                // Just re-broadcast.
                if (originator)
                {
                    this.logger.Debug("Originator broadcasting id {0}.", mintTransactionId);

                    await this.BroadcastCoordinationVoteRequestAsync(mintRequestId, mintTransactionId, request.DestinationChain).ConfigureAwait(false);
                }
                else
                {
                    if (ourTransactionId == BigInteger.MinusOne)
                        ourTransactionId = this.conversionRequestCoordinationService.GetCandidateTransactionId(mintRequestId);

                    this.logger.Debug("Non-originator broadcasting id {0}.", ourTransactionId);

                    if (ourTransactionId != BigInteger.MinusOne)
                    {
                        // Wait for the submission of the transaction to be confirmed on the actual chain.

                        this.conversionRequestCoordinationService.AddVote(mintRequestId, ourTransactionId, this.federationManager.CurrentFederationKey.PubKey);

                        // Broadcast our vote.
                        await this.BroadcastCoordinationVoteRequestAsync(mintRequestId, ourTransactionId, request.DestinationChain).ConfigureAwait(false);
                    }
                }

                await Task.Delay(TimeSpan.FromSeconds(2)).ConfigureAwait(false);
            }

            this.logger.Info("Agreed transaction ID for replenishment transaction: {0}", agreedTransactionId);

            if (!originator)
            {
                int gasPrice = this.externalApiPoller.GetGasPrice();

                // If a gas price is not currently available then fall back to the value specified on the command line.
                if (gasPrice == -1)
                    gasPrice = this.interopSettings.GetSettingsByChain(request.DestinationChain).GasPrice;

                this.logger.Info("Non-originator will use a gas price of {0} to confirm the mint replenishment transaction.", gasPrice);

                string confirmation = await this.ethClientProvider.GetClientForChain(request.DestinationChain).ConfirmTransactionAsync(agreedTransactionId, gasPrice).ConfigureAwait(false);

                this.logger.Info("ID of confirmation transaction: {0}", confirmation);
            }

            while (true)
            {
                if (this.nodeLifetime.ApplicationStopping.IsCancellationRequested)
                    return;

                BigInteger confirmationCount = await this.ethClientProvider.GetClientForChain(request.DestinationChain).GetMultisigConfirmationCountAsync(agreedTransactionId).ConfigureAwait(false);

                this.logger.Info("Waiting for confirmation of mint replenishment transaction {0}, current count {1}.", mintRequestId, confirmationCount);

                if (confirmationCount >= this.interopSettings.GetSettingsByChain(request.DestinationChain).MultisigWalletQuorum)
                    break;

                // TODO: Maybe this should eventually age out?
                await Task.Delay(TimeSpan.FromSeconds(2)).ConfigureAwait(false);
            }

            this.logger.Info("Mint replenishment transaction {0} fully confirmed.", mintTransactionId);

            while (true)
            {
                if (this.nodeLifetime.ApplicationStopping.IsCancellationRequested)
                    return;

                BigInteger balance = await this.ethClientProvider.GetClientForChain(request.DestinationChain).GetErc20BalanceAsync(this.interopSettings.GetSettingsByChain(request.DestinationChain).MultisigWalletAddress).ConfigureAwait(false);

                if (balance > startBalance)
                {
                    this.logger.Info("The contract's balance has been replenished, new balance {0}.", balance);
                    break;
                }
                else
                    this.logger.Info("The contract's balance is unchanged at {0}.", balance);

                await Task.Delay(TimeSpan.FromSeconds(2)).ConfigureAwait(false);
            }
        }

        private async Task BroadcastCoordinationVoteRequestAsync(string requestId, BigInteger transactionId, DestinationChain destinationChain)
        {
            string signature = this.federationManager.CurrentFederationKey.SignMessage(requestId + ((int)transactionId));
            await this.federatedPegBroadcaster.BroadcastAsync(ConversionRequestPayload.Request(requestId, (int)transactionId, signature, destinationChain)).ConfigureAwait(false);
        }

        private BigInteger CoinsToWei(Money coins)
        {
            BigInteger baseCurrencyUnits = Web3.Convert.ToWei(coins.ToUnit(MoneyUnit.BTC), UnitConversion.EthUnit.Ether);

            return baseCurrencyUnits;
        }

<<<<<<< HEAD
=======
        private void AddComponentStats(StringBuilder benchLog)
        {
            if (this.interopSettings.OverrideOriginatorEnabled)
            {
                var isOriginatorOverridden = this.interopSettings.OverrideOriginator ? "Yes" : "No";
                benchLog.AppendLine($">> InterFlux Mint Requests (last 5) [Originator Overridden : {isOriginatorOverridden}]");
            }
            else
                benchLog.AppendLine(">> InterFlux Mint Requests (last 5) [Dynamic Originator]");

            List<ConversionRequest> requests;
            lock (this.repositoryLock)
            {
                requests = this.conversionRequestRepository.GetAllMint(false).OrderByDescending(i => i.BlockHeight).Take(5).ToList();
            }

            foreach (ConversionRequest request in requests)
            {
                benchLog.AppendLine($"Destination: {request.DestinationAddress.Substring(0, 10)}... Id: {request.RequestId} Status: {request.RequestStatus} Processed: {request.Processed} Amount: {new Money(request.Amount)} Eth Hash: {request.ExternalChainTxHash}");
            }

            benchLog.AppendLine();
            benchLog.AppendLine(">> InterFlux Burn Requests (last 5)");

            lock (this.repositoryLock)
            {
                requests = this.conversionRequestRepository.GetAllBurn(false).OrderByDescending(i => i.BlockHeight).Take(5).ToList();
            }
            foreach (ConversionRequest request in requests)
            {
                benchLog.AppendLine($"Destination: {request.DestinationAddress.Substring(0, 10)}... Id: {request.RequestId} Status: {request.RequestStatus} Processed: {request.Processed} Amount: {new Money(request.Amount)} Height: {request.BlockHeight}");
            }

            benchLog.AppendLine();
        }

>>>>>>> 96316595
        /// <inheritdoc />
        public void Dispose()
        {
            this.interopLoop?.Dispose();
            this.conversionLoop?.Dispose();
            this.conversionBurnLoop?.Dispose();
        }
    }
}<|MERGE_RESOLUTION|>--- conflicted
+++ resolved
@@ -13,10 +13,7 @@
 using NLog;
 using Stratis.Bitcoin.AsyncWork;
 using Stratis.Bitcoin.Configuration;
-<<<<<<< HEAD
-=======
 using Stratis.Bitcoin.Features.ExternalApi;
->>>>>>> 96316595
 using Stratis.Bitcoin.Features.Interop.ETHClient;
 using Stratis.Bitcoin.Features.Interop.Exceptions;
 using Stratis.Bitcoin.Features.Interop.Payloads;
@@ -110,14 +107,6 @@
             this.conversionRequestRepository = conversionRequestRepository;
             this.conversionRequestCoordinationService = conversionRequestCoordinationService;
             this.counterChainNetwork = counterChainNetworkWrapper.CounterChainNetwork;
-<<<<<<< HEAD
-            this.logger = nodeSettings.LoggerFactory.CreateLogger(this.GetType().FullName);
-
-            this.eventFilterCreationRequired = new Dictionary<DestinationChain, bool>()
-            {
-                {DestinationChain.ETH, true}
-            };
-=======
             this.externalApiPoller = externalApiPoller;
             this.keyValueRepository = keyValueRepository;
             this.logger = LogManager.GetCurrentClassLogger();
@@ -127,7 +116,6 @@
             this.repositoryLock = new object();
 
             nodeStats.RegisterStats(this.AddComponentStats, StatsType.Component, this.GetType().Name, 250);
->>>>>>> 96316595
         }
 
         /// <summary>
@@ -196,22 +184,8 @@
             repeatEvery: TimeSpans.TenSeconds,
             startAfter: TimeSpans.Second);
 
-<<<<<<< HEAD
-                    try
-                    {
-                        foreach (KeyValuePair<DestinationChain, IETHClient> supportedChain in this.clientProvider.GetAllSupportedChains())
-                            await this.CheckForContractEventsAsync(supportedChain.Key, supportedChain.Value).ConfigureAwait(false);
-
-                        await this.ProcessConversionRequestsAsync().ConfigureAwait(false);
-                    }
-                    catch (Exception e)
-                    {
-                        this.logger.LogWarning($"Exception raised when checking conversion requests. {e}");
-                    }
-=======
             // Load the last polled block for each chain.
             await LoadLastPolledBlockAsync();
->>>>>>> 96316595
 
             await EnsureLastPolledBlockIsSyncedWithChainAsync();
 
@@ -348,20 +322,7 @@
             // Get the destination address recorded in the contract call itself. This has the benefit that subsequent burn calls from the same account providing different addresses will not interfere with this call.
             string destinationAddress = burn.StraxAddress;
 
-<<<<<<< HEAD
-                this.logger.LogInformation("Conversion burn transaction {0} has destination address {1}.", transferEvent.Log.TransactionHash, destinationAddress);
-
-                try
-                {
-                    // Validate that it is a mainchain address here before bothering to add it to the repository.
-                    BitcoinAddress.Create(destinationAddress, this.counterChainNetwork);
-                }
-                catch (Exception)
-                {
-                    this.logger.LogWarning("Error validating destination address {0} for transaction {1}.", destinationAddress, transferEvent.Log.TransactionHash);
-=======
             this.logger.Info("Conversion burn transaction '{0}' has destination address {1}.", transactionHash, destinationAddress);
->>>>>>> 96316595
 
             // Validate that it is a mainchain address here before bothering to add it to the repository.
             try
@@ -395,11 +356,7 @@
                     Amount = this.ConvertWeiToSatoshi(burn.Amount),
                     BlockHeight = (int)blockHeight,
                     DestinationAddress = destinationAddress,
-<<<<<<< HEAD
-                    DestinationChain = targetChain
-=======
                     DestinationChain = DestinationChain.STRAX
->>>>>>> 96316595
                 });
             }
         }
@@ -477,30 +434,18 @@
                 // TODO: Perhaps the transactionId coordination should actually be done within the multisig contract. This will however increase gas costs for each mint. Maybe a Cirrus contract instead?
                 switch (request.RequestStatus)
                 {
-<<<<<<< HEAD
-                    case ((int)ConversionRequestStatus.Unprocessed):
-=======
                     case ConversionRequestStatus.Unprocessed:
->>>>>>> 96316595
                         {
                             if (originator)
                             {
                                 // If this node is the designated transaction originator, it must create and submit the transaction to the multisig.
-<<<<<<< HEAD
-                                this.logger.LogInformation("This node selected as originator for transaction {0}.", request.RequestId);
-=======
                                 this.logger.Info("This node selected as originator for transaction '{0}'.", request.RequestId);
->>>>>>> 96316595
 
                                 request.RequestStatus = ConversionRequestStatus.OriginatorNotSubmitted;
                             }
                             else
                             {
-<<<<<<< HEAD
-                                this.logger.LogInformation("This node was not selected as the originator for transaction {0}. The originator is: {1}.", request.RequestId, designatedMember.PubKey.ToHex());
-=======
                                 this.logger.Info("This node was not selected as the originator for transaction '{0}'. The originator is: '{1}'.", request.RequestId, designatedMember == null ? "N/A (Overridden)" : designatedMember.PubKey?.ToHex());
->>>>>>> 96316595
 
                                 request.RequestStatus = ConversionRequestStatus.NotOriginator;
                             }
@@ -508,111 +453,6 @@
                             break;
                         }
 
-<<<<<<< HEAD
-                    case (ConversionRequestStatus.OriginatorNotSubmitted):
-                        {
-                            // First construct the necessary transfer() transaction data, utilising the ABI of the wrapped STRAX ERC20 contract.
-                            // When this constructed transaction is actually executed, the transfer's source account will be the account executing the transaction i.e. the multisig contract address.
-                            string abiData = clientForDestChain.EncodeTransferParams(request.DestinationAddress, amountInWei);
-
-                            // Submit the unconfirmed transaction data to the multisig contract, returning a transactionId used to refer to it.
-                            // Once sufficient multisig owners have confirmed the transaction the multisig contract will execute it.
-                            // Note that by submitting the transaction to the multisig wallet contract, the originator is implicitly granting it one confirmation.
-                            BigInteger transactionId = await clientForDestChain.SubmitTransactionAsync(this.interopSettings.ETHSettings.WrappedStraxContractAddress, 0, abiData).ConfigureAwait(false);
-
-                            this.logger.LogInformation("Originator submitted transaction to multisig and was allocated transactionId {0}.", transactionId);
-
-                            // TODO: Need to persist vote storage across node shutdowns
-                            this.interopTransactionManager.AddVote(request.RequestId, transactionId, this.federationManager.CurrentFederationKey.PubKey);
-
-                            request.RequestStatus = ConversionRequestStatus.OriginatorSubmitted;
-
-                            break;
-                        }
-
-                    case (ConversionRequestStatus.OriginatorSubmitted):
-                        {
-                            // It must then propagate the transactionId to the other nodes so that they know they should confirm it.
-                            // The reason why each node doesn't simply maintain its own transaction counter, is that it can't be guaranteed
-                            // that a transaction won't be submitted out-of-turn by a rogue or malfunctioning federation multisig node.
-                            // The coordination mechanism safeguards against this, as any such spurious transaction will not receive acceptance votes.
-                            // TODO: The transactionId should be accompanied by the hash of the submission transaction on the Ethereum chain so that it can be verified
-
-                            BigInteger transactionId2 = this.interopTransactionManager.GetCandidateTransactionId(request.RequestId);
-
-                            if (transactionId2 != BigInteger.MinusOne)
-                            {
-                                await this.BroadcastCoordinationAsync(request.RequestId, transactionId2, request.DestinationChain).ConfigureAwait(false);
-
-                                BigInteger agreedTransactionId = this.interopTransactionManager.GetAgreedTransactionId(request.RequestId, 6);
-
-                                if (agreedTransactionId != BigInteger.MinusOne)
-                                {
-                                    this.logger.LogInformation("Transaction {0} has received sufficient votes, it should now start getting confirmed by each peer.", agreedTransactionId);
-
-                                    request.RequestStatus = ConversionRequestStatus.VoteFinalised;
-                                }
-                            }
-
-                            break;
-                        }
-
-                    case (ConversionRequestStatus.VoteFinalised):
-                        {
-                            BigInteger transactionId3 = this.interopTransactionManager.GetAgreedTransactionId(request.RequestId, 6);
-
-                            if (transactionId3 != BigInteger.MinusOne)
-                            {
-                                // The originator isn't responsible for anything further at this point, except for periodically checking the confirmation count.
-                                // The non-originators also need to monitor the confirmation count so that they know when to mark the transaction as processed locally.
-                                BigInteger confirmationCount = await clientForDestChain.GetConfirmationCountAsync(transactionId3).ConfigureAwait(false);
-
-                                if (confirmationCount >= 6)
-                                {
-                                    this.logger.LogInformation("Transaction {0} has received at least 6 confirmations, it will be automatically executed by the multisig contract.", transactionId3);
-
-                                    request.RequestStatus = ConversionRequestStatus.Processed;
-                                    request.Processed = true;
-
-                                    // We no longer need to track votes for this transaction.
-                                    this.interopTransactionManager.RemoveTransaction(request.RequestId);
-                                }
-                                else
-                                {
-                                    this.logger.LogInformation("Transaction {0} has finished voting but does not yet have 8 confirmations, re-broadcasting votes to peers.", transactionId3);
-
-                                    // There are not enough confirmations yet.
-                                    // Even though the vote is finalised, other nodes may come and go. So we re-broadcast the finalised votes to all federation peers.
-                                    // Nodes will simply ignore the messages if they are not relevant.
-
-                                    await this.BroadcastCoordinationAsync(request.RequestId, transactionId3, request.DestinationChain).ConfigureAwait(false);
-
-                                    // No state transition here, we are waiting for sufficient confirmations.
-                                }
-                            }
-
-                            break;
-                        }
-                    case (ConversionRequestStatus.NotOriginator):
-                        {
-                            // If not the originator, this node needs to determine what multisig wallet transactionId it should confirm.
-                            // Initially there will not be a quorum of nodes that agree on the transactionId.
-                            // So each node needs to satisfy itself that the transactionId sent by the originator exists in the multisig wallet.
-                            // This is done within the InteropBehavior automatically, we just check each poll loop if a transaction has enough votes yet.
-                            // Each node must only ever confirm a single transactionId for a given conversion transaction.
-                            BigInteger agreedUponId = this.interopTransactionManager.GetAgreedTransactionId(request.RequestId, 6);
-
-                            if (agreedUponId != BigInteger.MinusOne)
-                            {
-                                this.logger.LogInformation("Quorum reached for conversion transaction {0} with transactionId {1}, submitting confirmation to contract.", request.RequestId, agreedUponId);
-
-                                // Once a quorum is reached, each node confirms the agreed transactionId.
-                                // If the originator or some other nodes renege on their vote, the current node will not re-confirm a different transactionId.
-                                string confirmationHash = await clientForDestChain.ConfirmTransactionAsync(agreedUponId).ConfigureAwait(false);
-
-                                this.logger.LogInformation("The hash of the confirmation transaction for conversion transaction {0} was {1}.", request.RequestId, confirmationHash);
-
-=======
                     case ConversionRequestStatus.OriginatorNotSubmitted:
                         {
                             this.logger.Info("Conversion not yet submitted, checking which gas price to use.");
@@ -755,22 +595,10 @@
 
                                 this.logger.Info("The hash of the confirmation transaction for conversion transaction '{0}' was '{1}'.", request.RequestId, confirmationHash);
 
->>>>>>> 96316595
                                 request.RequestStatus = ConversionRequestStatus.VoteFinalised;
                             }
                             else
                             {
-<<<<<<< HEAD
-                                BigInteger transactionId4 = this.interopTransactionManager.GetCandidateTransactionId(request.RequestId);
-
-                                if (transactionId4 != BigInteger.MinusOne)
-                                {
-                                    this.logger.LogInformation("Broadcasting vote (transactionId {0}) for conversion transaction {1}.", transactionId4, request.RequestId);
-
-                                    this.interopTransactionManager.AddVote(request.RequestId, transactionId4, this.federationManager.CurrentFederationKey.PubKey);
-
-                                    await this.BroadcastCoordinationAsync(request.RequestId, transactionId4, request.DestinationChain).ConfigureAwait(false);
-=======
                                 BigInteger transactionId4 = this.conversionRequestCoordinationService.GetCandidateTransactionId(request.RequestId);
 
                                 if (transactionId4 != BigInteger.MinusOne)
@@ -780,7 +608,6 @@
                                     this.conversionRequestCoordinationService.AddVote(request.RequestId, transactionId4, this.federationManager.CurrentFederationKey.PubKey);
 
                                     await this.BroadcastCoordinationVoteRequestAsync(request.RequestId, transactionId4, request.DestinationChain).ConfigureAwait(false);
->>>>>>> 96316595
                                 }
 
                                 // No state transition here, as we are waiting for the candidate transactionId to progress to an agreed upon transactionId via a quorum.
@@ -1054,8 +881,6 @@
             return baseCurrencyUnits;
         }
 
-<<<<<<< HEAD
-=======
         private void AddComponentStats(StringBuilder benchLog)
         {
             if (this.interopSettings.OverrideOriginatorEnabled)
@@ -1092,7 +917,6 @@
             benchLog.AppendLine();
         }
 
->>>>>>> 96316595
         /// <inheritdoc />
         public void Dispose()
         {
