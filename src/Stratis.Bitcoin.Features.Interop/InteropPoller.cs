--- conflicted
+++ resolved
@@ -13,10 +13,7 @@
 using Nethereum.Web3;
 using Stratis.Bitcoin.AsyncWork;
 using Stratis.Bitcoin.Configuration;
-<<<<<<< HEAD
-=======
 using Stratis.Bitcoin.Features.ExternalApi;
->>>>>>> f2c1dfbf
 using Stratis.Bitcoin.Features.Interop.ETHClient;
 using Stratis.Bitcoin.Features.Interop.Exceptions;
 using Stratis.Bitcoin.Features.Interop.Payloads;
@@ -34,18 +31,12 @@
 {
     public sealed class InteropPoller : IDisposable
     {
-<<<<<<< HEAD
-        private readonly InteropSettings interopSettings;
-        private readonly IETHCompatibleClientProvider clientProvider;
-        private readonly Network network;
-=======
         /// <summary>1x10^24 wei = 1 000 000 tokens</summary>
         public BigInteger ReserveBalanceTarget = BigInteger.Parse("1000000000000000000000000");
 
         /// <summary>The number of blocks deep a submission transaction needs to be before it should start getting confirmed by the non-originating nodes.</summary>
         public readonly BigInteger SubmissionConfirmationThreshold = 12;
 
->>>>>>> f2c1dfbf
         private readonly IAsyncProvider asyncProvider;
         private readonly ChainIndexer chainIndexer;
         private readonly Network counterChainNetwork;
@@ -68,32 +59,6 @@
 
         private readonly Dictionary<DestinationChain, bool> eventFilterCreationRequired;
 
-<<<<<<< HEAD
-        private Dictionary<DestinationChain, bool> eventFilterCreationRequired;
-
-        private List<PubKey> multisigPubKeys = new List<PubKey>()
-        {
-            new PubKey("03a37019d2e010b046ef9d0459e4844a015758007602ddfbdc9702534924a23695"),
-            new PubKey("027e793fbf4f6d07de15b0aa8355f88759b8bdf92a9ffb8a65a87fa8ee03baeccd"),
-            new PubKey("03e8809be396745434ee8c875089e518a3eef40e31ade81869ce9cbef63484996d"),
-            new PubKey("03535a285d0919a9bd71df3b274cecb46e16b78bf50d3bf8b0a3b41028cf8a842d"),
-            new PubKey("0317abe6a28cc7af44a46de97e7c6120c1ccec78afb83efe18030f5c36e3016b32"),
-            new PubKey("03eb5db0b1703ea7418f0ad20582bf8de0b4105887d232c7724f43f19f14862488"),
-            new PubKey("038e1a76f0e33474144b61e0796404821a5150c00b05aad8a1cd502c865d8b5b92"),
-            new PubKey("0323033679aa439a0388f09f2883bf1ca6f50283b41bfeb6be6ddcc4e420144c16"),
-            new PubKey("028e1d9fd64b84a2ec85fac7185deb2c87cc0dd97270cf2d8adc3aa766dde975a7"),
-            new PubKey("036437789fac0ab74cda93d98b519c28608a48ef86c3bd5e8227af606c1e025f61"),
-            new PubKey("03f5de5176e29e1e7d518ae76c1e020b1da18b57a3713ac81b16015026e232748e")
-        };
-
-        public InteropPoller(NodeSettings nodeSettings, InteropSettings interopSettings, IAsyncProvider asyncProvider, INodeLifetime nodeLifetime,
-            ChainIndexer chainIndexer, IInitialBlockDownloadState initialBlockDownloadState, IFederationManager federationManager, IFederationHistory federationHistory,
-            IFederatedPegBroadcaster federatedPegBroadcaster, IConversionRequestRepository conversionRequestRepository, IInteropTransactionManager interopTransactionManager,
-            CounterChainNetworkWrapper counterChainNetworkWrapper, IETHCompatibleClientProvider clientProvider)
-        {
-            this.interopSettings = interopSettings;
-            this.clientProvider = clientProvider;
-=======
         /// <summary>Both the <see cref="conversionLoop"/> and <see cref="conversionBurnLoop"/> need to access the repository, so access to it should be locked to ensure consistency.</summary>
         private readonly object repositoryLock;
 
@@ -115,7 +80,6 @@
         {
             this.interopSettings = interopSettings;
             this.ethClientProvider = ethClientProvider;
->>>>>>> f2c1dfbf
             this.network = nodeSettings.Network;
             this.asyncProvider = asyncProvider;
             this.nodeLifetime = nodeLifetime;
@@ -134,13 +98,10 @@
             {
                 {DestinationChain.ETH, true}
             };
-<<<<<<< HEAD
-=======
 
             this.repositoryLock = new object();
 
             nodeStats.RegisterStats(this.AddComponentStats, StatsType.Component, this.GetType().Name, 250);
->>>>>>> f2c1dfbf
         }
 
         /// <summary>
@@ -148,11 +109,7 @@
         /// </summary>
         public void Initialize()
         {
-<<<<<<< HEAD
-            if (!this.clientProvider.GetAllSupportedChains().Any())
-=======
             if (!this.ethClientProvider.GetAllSupportedChains().Any())
->>>>>>> f2c1dfbf
             {
                 // There are no chains that are supported and enabled, exit.
                 this.logger.LogDebug("Interop disabled.");
@@ -175,16 +132,6 @@
 
                 this.logger.LogTrace("Beginning interop loop.");
 
-<<<<<<< HEAD
-                    try
-                    {
-                        await this.CheckInteropNodesAsync().ConfigureAwait(false);
-                    }
-                    catch (Exception e)
-                    {
-                        this.logger.LogWarning("Exception raised when checking interop requests. {0}", e);
-                    }
-=======
                 try
                 {
                     await this.CheckInteropNodesAsync().ConfigureAwait(false);
@@ -193,7 +140,6 @@
                 {
                     this.logger.LogWarning("Exception raised when checking interop requests. {0}", e);
                 }
->>>>>>> f2c1dfbf
 
                 this.logger.LogTrace("Finishing interop loop.");
             },
@@ -233,17 +179,10 @@
 
                     try
                     {
-<<<<<<< HEAD
-                        foreach (KeyValuePair<DestinationChain, IETHClient> supportedChain in this.clientProvider.GetAllSupportedChains())
-                            await this.CheckForContractEventsAsync(supportedChain.Key, supportedChain.Value).ConfigureAwait(false);
-
-                        await this.ProcessConversionRequestsAsync().ConfigureAwait(false);
-=======
                         // We need to regularly check for contract events, otherwise the created filter can time out and need to be recreated.
                         // This is done separately to the conversion request processing as transaction submission there can take an arbitrarily long length of time.
                         foreach (KeyValuePair<DestinationChain, IETHClient> supportedChain in this.ethClientProvider.GetAllSupportedChains())
                             await this.CheckForContractEventsAsync(supportedChain.Key, supportedChain.Value).ConfigureAwait(false);
->>>>>>> f2c1dfbf
                     }
                     catch (Exception e)
                     {
@@ -260,23 +199,16 @@
         /// <summary>Retrieves the current chain heights of interop enabled chains via the RPC interface.</summary>
         private async Task CheckInteropNodesAsync()
         {
-<<<<<<< HEAD
-            foreach (KeyValuePair<DestinationChain, IETHClient> clientForChain in this.clientProvider.GetAllSupportedChains())
-=======
             foreach (KeyValuePair<DestinationChain, IETHClient> clientForChain in this.ethClientProvider.GetAllSupportedChains())
->>>>>>> f2c1dfbf
             {
                 // Retrieves current chain height via the RPC interface to geth.
                 try
                 {
                     BigInteger blockHeight = await clientForChain.Value.GetBlockHeightAsync().ConfigureAwait(false);
 
-<<<<<<< HEAD
-=======
                     // TODO Add back or refactor so that this is specific per chain (if applicable)
                     // BigInteger balance = await this.ETHClientBase.GetBalanceAsync(this.interopSettings.ETHAccount).ConfigureAwait(false);
 
->>>>>>> f2c1dfbf
                     this.logger.LogInformation("Current {0} node block height is {1}.", clientForChain.Key, blockHeight);
                 }
                 catch (Exception e)
@@ -292,11 +224,7 @@
         /// </summary>
         private async Task CheckForContractEventsAsync(DestinationChain targetChain, IETHClient chainClient)
         {
-<<<<<<< HEAD
-            await this.CreateEventFiltersIfRequired(targetChain, chainClient).ConfigureAwait(false);
-=======
             await this.CreateEventFiltersIfRequiredAsync(targetChain, chainClient).ConfigureAwait(false);
->>>>>>> f2c1dfbf
 
             // Check for all Transfer events against the WrappedStrax contract since the last time we checked.
             // In future this could also poll for other events as the need arises.
@@ -346,17 +274,11 @@
 
                 // Look up the desired destination address for this account.
                 string destinationAddress = await chainClient.GetDestinationAddressAsync(transferEvent.Event.From).ConfigureAwait(false);
-<<<<<<< HEAD
-
-                this.logger.LogInformation("Conversion burn transaction {0} has destination address {1}.", transferEvent.Log.TransactionHash, destinationAddress);
-
-=======
 
                 this.logger.LogInformation("Conversion burn transaction '{0}' has destination address {1}.", transferEvent.Log.TransactionHash, destinationAddress);
 
                 // Validate that it is a mainchain address here before bothering to add it to the repository.
                 BitcoinAddress parsedAddress;
->>>>>>> f2c1dfbf
                 try
                 {
                     parsedAddress = BitcoinAddress.Create(destinationAddress, this.counterChainNetwork);
@@ -379,17 +301,6 @@
 
                 lock (this.repositoryLock)
                 {
-<<<<<<< HEAD
-                    RequestId = transferEvent.Log.TransactionHash,
-                    RequestType = ConversionRequestType.Burn,
-                    Processed = false,
-                    RequestStatus = ConversionRequestStatus.Unprocessed,
-                    Amount = this.ConvertWeiToSatoshi(transferEvent.Event.Value),
-                    BlockHeight = (int)blockHeight,
-                    DestinationAddress = destinationAddress,
-                    DestinationChain = targetChain
-                });
-=======
                     this.conversionRequestRepository.Save(new ConversionRequest()
                     {
                         RequestId = transferEvent.Log.TransactionHash,
@@ -418,23 +329,6 @@
                 await chainClient.CreateTransferEventFilterAsync().ConfigureAwait(false);
 
                 this.eventFilterCreationRequired[targetChain] = false;
->>>>>>> f2c1dfbf
-            }
-        }
-
-        /// <summary>
-        /// Creates filters that the RPC interfaces uses to listen for events against the desired contract.
-        /// In this case the filter is specifically listening for Transfer events emitted by the wrapped strax
-        /// contracts deployed on supported chains.
-        /// </summary>
-        private async Task CreateEventFiltersIfRequired(DestinationChain targetChain, IETHClient chainClient)
-        {
-            if (this.eventFilterCreationRequired[DestinationChain.ETH])
-            {
-                // The filter should only be set up once IBD completes.
-                await chainClient.CreateTransferEventFilterAsync().ConfigureAwait(false);
-
-                this.eventFilterCreationRequired[targetChain] = false;
             }
         }
 
@@ -464,12 +358,7 @@
 
             if (mintRequests == null)
             {
-<<<<<<< HEAD
-                this.logger.LogDebug("No requests.");
-
-=======
                 this.logger.LogDebug("There are no requests.");
->>>>>>> f2c1dfbf
                 return;
             }
 
@@ -477,50 +366,22 @@
 
             foreach (ConversionRequest request in mintRequests)
             {
-<<<<<<< HEAD
-                this.logger.LogInformation("Processing conversion mint request {0} on {1} chain.", request.RequestId, request.DestinationChain);
-
-                IETHClient clientForDestChain = this.clientProvider.GetClientForChain(request.DestinationChain);
-
-                // We are not able to simply use the entire federation member list, as only multisig nodes can be transaction originators.
-                List<IFederationMember> federation = this.federationHistory.GetFederationForBlock(this.chainIndexer.GetHeader(request.BlockHeight));
-
-                var multisig = new List<CollateralFederationMember>();
-
-                foreach (IFederationMember member in federation)
-=======
                 // Ignore old conversion requests for the time being.
                 if (request.RequestStatus == ConversionRequestStatus.Unprocessed && (this.chainIndexer.Tip.Height - request.BlockHeight) > this.network.Consensus.MaxReorgLength)
->>>>>>> f2c1dfbf
                 {
                     this.logger.LogInformation("Ignoring old conversion mint request '{0}' with status {1} from block height {2}.", request.RequestId, request.RequestStatus, request.BlockHeight);
 
                     request.Processed = true;
 
-<<<<<<< HEAD
-                    if (this.network.NetworkType == NetworkType.Mainnet && !this.multisigPubKeys.Contains(collateralMember.PubKey))
-                        continue;
-=======
                     lock (this.repositoryLock)
                     {
                         this.conversionRequestRepository.Save(request);
                     }
->>>>>>> f2c1dfbf
 
                     continue;
                 }
 
-<<<<<<< HEAD
-                // This should be impossible.
-                if (multisig.Count == 0)
-                {
-                    this.logger.LogError("Sanity check failed, there are no multisig members!");
-
-                    return;
-                }
-=======
                 this.logger.LogInformation("Processing conversion mint request {0} on {1} chain.", request.RequestId, request.DestinationChain);
->>>>>>> f2c1dfbf
 
                 IETHClient clientForDestChain = this.ethClientProvider.GetClientForChain(request.DestinationChain);
 
@@ -531,30 +392,11 @@
                 // transfers. As we don't know precisely what value transactions are expected, the sole determining factor is
                 // whether the reserve has a large enough balance to service the current conversion request. If not, trigger a
                 // mint for a predetermined amount.
-<<<<<<< HEAD
-                // BigInteger reserveBalanace = await this.ETHClient.GetErc20BalanceAsync(this.interopSettings.MultisigWalletAddress).ConfigureAwait(false);
-=======
->>>>>>> f2c1dfbf
 
                 BigInteger balanceRemaining = await clientForDestChain.GetErc20BalanceAsync(this.interopSettings.GetSettingsByChain(request.DestinationChain).MultisigWalletAddress).ConfigureAwait(false);
 
-<<<<<<< HEAD
-                    this.minting = true;
-
-                    this.logger.LogInformation("Insufficient reserve balance remaining, initiating mint transaction to replenish reserve.");
-
-                    string mintData = this.ETHClient.EncodeMintParams(this.interopSettings.MultisigWalletAddress, ReserveBalanceTarget);
-
-                    BigInteger mintTransactionId = await this.ETHClient.SubmitTransactionAsync(request.DestinationAddress, 0, mintData).ConfigureAwait(false);
-
-                    // Now we need to broadcast the mint transactionId to the other multisig nodes so that they can sign it off.
-                    string mintSignature = this.federationManager.CurrentFederationKey.SignMessage(MintPlaceHolderRequestId + ((int)mintTransactionId));
-                    // TODO: The other multisig nodes must be careful not to blindly trust that any given transactionId relates to a mint transaction. Need to validate the recipient
-                    await this.federatedPegBroadcaster.BroadcastAsync(new InteropCoordinationPayload(MintPlaceHolderRequestId, (int)mintTransactionId, mintSignature)).ConfigureAwait(false);
-=======
                 // The request is denominated in satoshi and needs to be converted to wei.
                 BigInteger conversionAmountInWei = this.CoinsToWei(Money.Satoshis(request.Amount));
->>>>>>> f2c1dfbf
 
                 // We expect that every node will eventually enter this area of the code when the reserve balance is depleted.
                 if (conversionAmountInWei >= balanceRemaining)
@@ -563,30 +405,18 @@
                 // TODO: Perhaps the transactionId coordination should actually be done within the multisig contract. This will however increase gas costs for each mint. Maybe a Cirrus contract instead?
                 switch (request.RequestStatus)
                 {
-<<<<<<< HEAD
-                    case ((int)ConversionRequestStatus.Unprocessed):
-=======
                     case ConversionRequestStatus.Unprocessed:
->>>>>>> f2c1dfbf
                         {
                             if (originator)
                             {
                                 // If this node is the designated transaction originator, it must create and submit the transaction to the multisig.
-<<<<<<< HEAD
-                                this.logger.LogInformation("This node selected as originator for transaction {0}.", request.RequestId);
-=======
                                 this.logger.LogInformation("This node selected as originator for transaction '{0}'.", request.RequestId);
->>>>>>> f2c1dfbf
 
                                 request.RequestStatus = ConversionRequestStatus.OriginatorNotSubmitted;
                             }
                             else
                             {
-<<<<<<< HEAD
-                                this.logger.LogInformation("This node was not selected as the originator for transaction {0}. The originator is: {1}.", request.RequestId, designatedMember.PubKey.ToHex());
-=======
                                 this.logger.LogInformation("This node was not selected as the originator for transaction '{0}'. The originator is: '{1}'.", request.RequestId, designatedMember == null ? "N/A (Overridden)" : designatedMember.PubKey?.ToHex());
->>>>>>> f2c1dfbf
 
                                 request.RequestStatus = ConversionRequestStatus.NotOriginator;
                             }
@@ -594,111 +424,6 @@
                             break;
                         }
 
-<<<<<<< HEAD
-                    case (ConversionRequestStatus.OriginatorNotSubmitted):
-                        {
-                            // First construct the necessary transfer() transaction data, utilising the ABI of the wrapped STRAX ERC20 contract.
-                            // When this constructed transaction is actually executed, the transfer's source account will be the account executing the transaction i.e. the multisig contract address.
-                            string abiData = clientForDestChain.EncodeTransferParams(request.DestinationAddress, amountInWei);
-
-                            // Submit the unconfirmed transaction data to the multisig contract, returning a transactionId used to refer to it.
-                            // Once sufficient multisig owners have confirmed the transaction the multisig contract will execute it.
-                            // Note that by submitting the transaction to the multisig wallet contract, the originator is implicitly granting it one confirmation.
-                            BigInteger transactionId = await clientForDestChain.SubmitTransactionAsync(this.interopSettings.ETHSettings.WrappedStraxContractAddress, 0, abiData).ConfigureAwait(false);
-
-                            this.logger.LogInformation("Originator submitted transaction to multisig and was allocated transactionId {0}.", transactionId);
-
-                            // TODO: Need to persist vote storage across node shutdowns
-                            this.interopTransactionManager.AddVote(request.RequestId, transactionId, this.federationManager.CurrentFederationKey.PubKey);
-
-                            request.RequestStatus = ConversionRequestStatus.OriginatorSubmitted;
-
-                            break;
-                        }
-
-                    case (ConversionRequestStatus.OriginatorSubmitted):
-                        {
-                            // It must then propagate the transactionId to the other nodes so that they know they should confirm it.
-                            // The reason why each node doesn't simply maintain its own transaction counter, is that it can't be guaranteed
-                            // that a transaction won't be submitted out-of-turn by a rogue or malfunctioning federation multisig node.
-                            // The coordination mechanism safeguards against this, as any such spurious transaction will not receive acceptance votes.
-                            // TODO: The transactionId should be accompanied by the hash of the submission transaction on the Ethereum chain so that it can be verified
-
-                            BigInteger transactionId2 = this.interopTransactionManager.GetCandidateTransactionId(request.RequestId);
-
-                            if (transactionId2 != BigInteger.MinusOne)
-                            {
-                                await this.BroadcastCoordinationAsync(request.RequestId, transactionId2, request.DestinationChain).ConfigureAwait(false);
-
-                                BigInteger agreedTransactionId = this.interopTransactionManager.GetAgreedTransactionId(request.RequestId, 6);
-
-                                if (agreedTransactionId != BigInteger.MinusOne)
-                                {
-                                    this.logger.LogInformation("Transaction {0} has received sufficient votes, it should now start getting confirmed by each peer.", agreedTransactionId);
-
-                                    request.RequestStatus = ConversionRequestStatus.VoteFinalised;
-                                }
-                            }
-
-                            break;
-                        }
-
-                    case (ConversionRequestStatus.VoteFinalised):
-                        {
-                            BigInteger transactionId3 = this.interopTransactionManager.GetAgreedTransactionId(request.RequestId, 6);
-
-                            if (transactionId3 != BigInteger.MinusOne)
-                            {
-                                // The originator isn't responsible for anything further at this point, except for periodically checking the confirmation count.
-                                // The non-originators also need to monitor the confirmation count so that they know when to mark the transaction as processed locally.
-                                BigInteger confirmationCount = await clientForDestChain.GetConfirmationCountAsync(transactionId3).ConfigureAwait(false);
-
-                                if (confirmationCount >= 6)
-                                {
-                                    this.logger.LogInformation("Transaction {0} has received at least 6 confirmations, it will be automatically executed by the multisig contract.", transactionId3);
-
-                                    request.RequestStatus = ConversionRequestStatus.Processed;
-                                    request.Processed = true;
-
-                                    // We no longer need to track votes for this transaction.
-                                    this.interopTransactionManager.RemoveTransaction(request.RequestId);
-                                }
-                                else
-                                {
-                                    this.logger.LogInformation("Transaction {0} has finished voting but does not yet have 8 confirmations, re-broadcasting votes to peers.", transactionId3);
-
-                                    // There are not enough confirmations yet.
-                                    // Even though the vote is finalised, other nodes may come and go. So we re-broadcast the finalised votes to all federation peers.
-                                    // Nodes will simply ignore the messages if they are not relevant.
-
-                                    await this.BroadcastCoordinationAsync(request.RequestId, transactionId3, request.DestinationChain).ConfigureAwait(false);
-
-                                    // No state transition here, we are waiting for sufficient confirmations.
-                                }
-                            }
-
-                            break;
-                        }
-                    case (ConversionRequestStatus.NotOriginator):
-                        {
-                            // If not the originator, this node needs to determine what multisig wallet transactionId it should confirm.
-                            // Initially there will not be a quorum of nodes that agree on the transactionId.
-                            // So each node needs to satisfy itself that the transactionId sent by the originator exists in the multisig wallet.
-                            // This is done within the InteropBehavior automatically, we just check each poll loop if a transaction has enough votes yet.
-                            // Each node must only ever confirm a single transactionId for a given conversion transaction.
-                            BigInteger agreedUponId = this.interopTransactionManager.GetAgreedTransactionId(request.RequestId, 6);
-
-                            if (agreedUponId != BigInteger.MinusOne)
-                            {
-                                this.logger.LogInformation("Quorum reached for conversion transaction {0} with transactionId {1}, submitting confirmation to contract.", request.RequestId, agreedUponId);
-
-                                // Once a quorum is reached, each node confirms the agreed transactionId.
-                                // If the originator or some other nodes renege on their vote, the current node will not re-confirm a different transactionId.
-                                string confirmationHash = await clientForDestChain.ConfirmTransactionAsync(agreedUponId).ConfigureAwait(false);
-
-                                this.logger.LogInformation("The hash of the confirmation transaction for conversion transaction {0} was {1}.", request.RequestId, confirmationHash);
-
-=======
                     case ConversionRequestStatus.OriginatorNotSubmitted:
                         {
                             this.logger.LogInformation("Conversion not yet submitted, checking which gas price to use.");
@@ -841,24 +566,10 @@
 
                                 this.logger.LogInformation("The hash of the confirmation transaction for conversion transaction '{0}' was '{1}'.", request.RequestId, confirmationHash);
 
->>>>>>> f2c1dfbf
                                 request.RequestStatus = ConversionRequestStatus.VoteFinalised;
                             }
                             else
                             {
-<<<<<<< HEAD
-                                BigInteger transactionId4 = this.interopTransactionManager.GetCandidateTransactionId(request.RequestId);
-
-                                if (transactionId4 != BigInteger.MinusOne)
-                                {
-                                    this.logger.LogInformation("Broadcasting vote (transactionId {0}) for conversion transaction {1}.", transactionId4, request.RequestId);
-
-                                    this.interopTransactionManager.AddVote(request.RequestId, transactionId4, this.federationManager.CurrentFederationKey.PubKey);
-
-                                    await this.BroadcastCoordinationAsync(request.RequestId, transactionId4, request.DestinationChain).ConfigureAwait(false);
-                                }
-
-=======
                                 BigInteger transactionId4 = this.conversionRequestCoordinationService.GetCandidateTransactionId(request.RequestId);
 
                                 if (transactionId4 != BigInteger.MinusOne)
@@ -870,7 +581,6 @@
                                     await this.BroadcastCoordinationVoteRequestAsync(request.RequestId, transactionId4, request.DestinationChain).ConfigureAwait(false);
                                 }
 
->>>>>>> f2c1dfbf
                                 // No state transition here, as we are waiting for the candidate transactionId to progress to an agreed upon transactionId via a quorum.
                             }
 
@@ -895,9 +605,6 @@
             }
         }
 
-<<<<<<< HEAD
-        private async Task BroadcastCoordinationAsync(string requestId, BigInteger transactionId, DestinationChain targetChain)
-=======
         /// <summary>
         /// Determines the originator of the conversion request. It can either be this node or another multisig member.
         /// <para>
@@ -909,7 +616,6 @@
         /// <param name="designatedMember">The federatrion member who is assigned as the originator of this conversion transaction.</param>
         /// <returns><c>true</c> if this node is selected as the originator.</returns>
         private bool DetermineConversionRequestOriginator(int blockHeight, out IFederationMember designatedMember)
->>>>>>> f2c1dfbf
         {
             designatedMember = null;
 
@@ -945,9 +651,6 @@
                 multisig.Add(collateralMember);
             }
 
-<<<<<<< HEAD
-            await this.federatedPegBroadcaster.BroadcastAsync(new InteropCoordinationPayload(requestId, (int)transactionId, signature, targetChain)).ConfigureAwait(false);
-=======
             // This should be impossible.
             if (multisig.Count == 0)
                 throw new InteropException("There are no multisig members.");
@@ -1141,7 +844,6 @@
         {
             string signature = this.federationManager.CurrentFederationKey.SignMessage(requestId + ((int)transactionId));
             await this.federatedPegBroadcaster.BroadcastAsync(ConversionRequestPayload.Request(requestId, (int)transactionId, signature, destinationChain)).ConfigureAwait(false);
->>>>>>> f2c1dfbf
         }
 
         private BigInteger CoinsToWei(Money coins)
