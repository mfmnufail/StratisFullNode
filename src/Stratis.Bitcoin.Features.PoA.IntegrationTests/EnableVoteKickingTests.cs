<<<<<<< HEAD
﻿using System.Collections.Generic;
=======
﻿using System;
>>>>>>> 743194e8
using System.Threading.Tasks;
using Stratis.Bitcoin.Features.PoA.IntegrationTests.Common;
using Stratis.Bitcoin.Features.PoA.Voting;
using Stratis.Bitcoin.IntegrationTests.Common;
using Stratis.Bitcoin.IntegrationTests.Common.EnvironmentMockUpHelpers;
using Xunit;

namespace Stratis.Bitcoin.Features.PoA.IntegrationTests
{
    public class EnableVoteKickingTests
    {
        [Fact]
        public async Task EnableAutoKickAsync()
        {
            using (var builder = PoANodeBuilder.CreatePoANodeBuilder(this))
            {
                const int idleTimeSeconds = 10 * 60;

                // Have a network that mimics Cirrus where voting is on and kicking is off.
<<<<<<< HEAD
                var votingNetwork1 = new TestPoANetwork("VoteNetwork1");
                var votingNetwork2 = new TestPoANetwork("VoteNetwork2");

                var oldOptions = (PoAConsensusOptions)votingNetwork1.Consensus.Options;

                votingNetwork1.Consensus.Options = new PoAConsensusOptions(maxBlockBaseSize: oldOptions.MaxBlockBaseSize,
=======
                var votingNetwork = new TestPoANetwork(Guid.NewGuid().ToString());
                var oldOptions = (PoAConsensusOptions)votingNetwork.Consensus.Options;
                votingNetwork.Consensus.Options = new PoAConsensusOptions(maxBlockBaseSize: oldOptions.MaxBlockBaseSize,
>>>>>>> 743194e8
                    maxStandardVersion: oldOptions.MaxStandardVersion,
                    maxStandardTxWeight: oldOptions.MaxStandardTxWeight,
                    maxBlockSigopsCost: oldOptions.MaxBlockSigopsCost,
                    maxStandardTxSigopsCost: oldOptions.MaxStandardTxSigopsCost,
                    genesisFederationMembers: oldOptions.GenesisFederationMembers,
                    targetSpacingSeconds: 60,
                    votingEnabled: true,
                    autoKickIdleMembers: false,
                    federationMemberMaxIdleTimeSeconds: oldOptions.FederationMemberMaxIdleTimeSeconds);

                CoreNode node1 = builder.CreatePoANode(votingNetwork1, votingNetwork1.FederationKey1).Start();
                CoreNode node2 = builder.CreatePoANode(votingNetwork2, votingNetwork2.FederationKey2).Start();
                TestHelper.Connect(node1, node2);

                // Mine a block on this network from each node. Confirm it's alive.
                await node1.MineBlocksAsync(1);
                CoreNodePoAExtensions.WaitTillSynced(node1, node2);
                await node2.MineBlocksAsync(1);
                CoreNodePoAExtensions.WaitTillSynced(node1, node2);

                // Edit the consensus options so that kicking is turned on.
                votingNetwork1.Consensus.Options = new PoAConsensusOptions(maxBlockBaseSize: oldOptions.MaxBlockBaseSize,
                    maxStandardVersion: oldOptions.MaxStandardVersion,
                    maxStandardTxWeight: oldOptions.MaxStandardTxWeight,
                    maxBlockSigopsCost: oldOptions.MaxBlockSigopsCost,
                    maxStandardTxSigopsCost: oldOptions.MaxStandardTxSigopsCost,
                    genesisFederationMembers: oldOptions.GenesisFederationMembers,
                    targetSpacingSeconds: 60,
                    votingEnabled: true,
                    autoKickIdleMembers: true,
                    federationMemberMaxIdleTimeSeconds: idleTimeSeconds);

                // Restart node 1 to ensure that we have the new network consensus options which reflects
                // the autokicking enabled.
                node1.Restart();

                // Lets get our 2 nodes to actively mine some blocks. 
                // In doing so, their test datetimeprovider will increment by minutes at a time.
                for (int i = 0; i < 5; i++)
                {
                    await node1.MineBlocksAsync(1);
                    CoreNodePoAExtensions.WaitTillSynced(node1, node2);

                    await node2.MineBlocksAsync(1);
                    CoreNodePoAExtensions.WaitTillSynced(node1, node2);
                }

                // Enough time has passed - Check that our new node wants to vote the third fed member out, who has not mined at all.
                // Check that we have a single active poll to vote him out.
                List<Poll> activePolls = node1.FullNode.NodeService<VotingManager>().GetPendingPolls();
                Assert.Single(activePolls);
                Assert.Equal(VoteKey.KickFederationMember, activePolls[0].VotingData.Key);
                byte[] lastMemberBytes = (votingNetwork1.Consensus.ConsensusFactory as PoAConsensusFactory).SerializeFederationMember(votingNetwork1.ConsensusOptions.GenesisFederationMembers[2]);
                Assert.Equal(lastMemberBytes, activePolls[0].VotingData.Data);
            }
        }
    }
}<|MERGE_RESOLUTION|>--- conflicted
+++ resolved
@@ -1,8 +1,5 @@
-<<<<<<< HEAD
-﻿using System.Collections.Generic;
-=======
 ﻿using System;
->>>>>>> 743194e8
+using System.Collections.Generic;
 using System.Threading.Tasks;
 using Stratis.Bitcoin.Features.PoA.IntegrationTests.Common;
 using Stratis.Bitcoin.Features.PoA.Voting;
@@ -22,18 +19,12 @@
                 const int idleTimeSeconds = 10 * 60;
 
                 // Have a network that mimics Cirrus where voting is on and kicking is off.
-<<<<<<< HEAD
                 var votingNetwork1 = new TestPoANetwork("VoteNetwork1");
                 var votingNetwork2 = new TestPoANetwork("VoteNetwork2");
 
                 var oldOptions = (PoAConsensusOptions)votingNetwork1.Consensus.Options;
 
                 votingNetwork1.Consensus.Options = new PoAConsensusOptions(maxBlockBaseSize: oldOptions.MaxBlockBaseSize,
-=======
-                var votingNetwork = new TestPoANetwork(Guid.NewGuid().ToString());
-                var oldOptions = (PoAConsensusOptions)votingNetwork.Consensus.Options;
-                votingNetwork.Consensus.Options = new PoAConsensusOptions(maxBlockBaseSize: oldOptions.MaxBlockBaseSize,
->>>>>>> 743194e8
                     maxStandardVersion: oldOptions.MaxStandardVersion,
                     maxStandardTxWeight: oldOptions.MaxStandardTxWeight,
                     maxBlockSigopsCost: oldOptions.MaxBlockSigopsCost,
