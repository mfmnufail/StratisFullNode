--- conflicted
+++ resolved
@@ -16,11 +16,7 @@
 
   <PropertyGroup>
     <LangVersion>latest</LangVersion>
-<<<<<<< HEAD
-    <Version>1.0.9.5</Version>
-=======
     <Version>1.1.0.0</Version>
->>>>>>> 96316595
     <Authors>Stratis Group Ltd.</Authors>
   </PropertyGroup>
 
