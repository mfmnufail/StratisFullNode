--- conflicted
+++ resolved
@@ -16,11 +16,7 @@
 
   <PropertyGroup>
     <LangVersion>latest</LangVersion>
-<<<<<<< HEAD
-    <Version>1.0.9.4</Version>
-=======
     <Version>1.0.9.5</Version>
->>>>>>> 6e28aaf6
     <Authors>Stratis Group Ltd.</Authors>
   </PropertyGroup>
 
