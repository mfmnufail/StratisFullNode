--- conflicted
+++ resolved
@@ -66,17 +66,6 @@
                 [DepositRetrievalType.Large] = federatedPegSettings.MinimumConfirmationsLargeDeposits
             };
 
-<<<<<<< HEAD
-            if (this.federatedPegSettings.IsMainChain)
-            {
-                this.retrievalTypeConfirmations[DepositRetrievalType.Distribution] = this.federatedPegSettings.MinimumConfirmationsDistributionDeposits;
-                this.retrievalTypeConfirmations[DepositRetrievalType.ConversionSmall] = this.federatedPegSettings.MinimumConfirmationsSmallDeposits;
-                this.retrievalTypeConfirmations[DepositRetrievalType.ConversionNormal] = this.federatedPegSettings.MinimumConfirmationsNormalDeposits;
-                this.retrievalTypeConfirmations[DepositRetrievalType.ConversionLarge] = this.federatedPegSettings.MinimumConfirmationsLargeDeposits;
-            }
-
-            this.externalApiPoller = externalApiPoller;
-=======
             if (federatedPegSettings.IsMainChain)
             {
                 this.retrievalTypeConfirmations[DepositRetrievalType.Distribution] = federatedPegSettings.MinimumConfirmationsDistributionDeposits;
@@ -84,7 +73,6 @@
                 this.retrievalTypeConfirmations[DepositRetrievalType.ConversionNormal] = federatedPegSettings.MinimumConfirmationsNormalDeposits;
                 this.retrievalTypeConfirmations[DepositRetrievalType.ConversionLarge] = federatedPegSettings.MinimumConfirmationsLargeDeposits;
             }
->>>>>>> e433b0e8
         }
 
         /// <inheritdoc />
