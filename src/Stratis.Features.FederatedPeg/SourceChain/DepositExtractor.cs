--- conflicted
+++ resolved
@@ -3,10 +3,7 @@
 using System.Linq;
 using System.Threading.Tasks;
 using NBitcoin;
-<<<<<<< HEAD
-=======
 using NLog;
->>>>>>> f2c1dfbf
 using Stratis.Bitcoin;
 using Stratis.Bitcoin.Features.Wallet;
 using Stratis.Features.FederatedPeg.Conversion;
@@ -16,13 +13,7 @@
 {
     public sealed class DepositExtractor : IDepositExtractor
     {
-<<<<<<< HEAD
-        // Conversion transaction deposits smaller than this threshold will be ignored. Denominated in STRAX.
-        public const decimal ConversionTransactionMinimum = 90_000;
-
-=======
         private readonly IConversionRequestRepository conversionRequestRepository;
->>>>>>> f2c1dfbf
         private readonly IFederatedPegSettings federatedPegSettings;
         private readonly Network network;
         private readonly IOpReturnDataReader opReturnDataReader;
@@ -32,10 +23,7 @@
 
         public DepositExtractor(IConversionRequestRepository conversionRequestRepository, IFederatedPegSettings federatedPegSettings, Network network, IOpReturnDataReader opReturnDataReader)
         {
-<<<<<<< HEAD
-=======
             this.conversionRequestRepository = conversionRequestRepository;
->>>>>>> f2c1dfbf
             this.federatedPegSettings = federatedPegSettings;
             this.network = network;
             this.opReturnDataReader = opReturnDataReader;
@@ -56,32 +44,20 @@
             { "CirrusTest", new List<IDeposit> {
                 new Deposit(
                     uint256.Parse("7691bf9838ebdede6db0cb466d93c1941d13894536dc3a5db8289ad04b28d12c"), DepositRetrievalType.Small, new Money(20, MoneyUnit.BTC),
-<<<<<<< HEAD
-                    "qeyK7poxBE1wy8H24a7AcpLySCsfiqAo6A", DestinationChain.STRAX, 2_177_900, 0)
-=======
                     "qeyK7poxBE1wy8H24a7AcpLySCsfiqAo6A",DestinationChain.STRAX, 2_178_200, 0)
->>>>>>> f2c1dfbf
                 }
             },
 
             { "CirrusMain", new List<IDeposit> {
                 new Deposit(
                     uint256.Parse("6179ee3332348948641210e2c9358a41aa8aaf2924d783e52bc4cec47deef495") /* Tx of deposit being redone */, DepositRetrievalType.Normal,
-<<<<<<< HEAD
-                    new Money(239, MoneyUnit.BTC), "XNrgftud4ExFL7dXEHjPPx3JX22qvFy39v", DestinationChain.STRAX, 2_450_000, 0),
-=======
                     new Money(239, MoneyUnit.BTC), "XNrgftud4ExFL7dXEHjPPx3JX22qvFy39v",DestinationChain.STRAX, 2_450_000, 0),
->>>>>>> f2c1dfbf
                 new Deposit(
                     uint256.Parse("b8417bdbe7690609b2fff47d6d8b39bed69993df6656d7e10197c141bdacdd90") /* Tx of deposit being redone */, DepositRetrievalType.Normal,
                     new Money(640, MoneyUnit.BTC), "XCDeD5URnSbExLsuVYu7yufpbmb6KvaX8D", DestinationChain.STRAX, 2_450_000, 0),
                 new Deposit(
                     uint256.Parse("375ed4f028d3ef32397641a0e307e1705fc3f8ba76fa776ce33fff53f52b0e1c") /* Tx of deposit being redone */, DepositRetrievalType.Large,
-<<<<<<< HEAD
-                    new Money(1649, MoneyUnit.BTC), "XCrHzx5AUnNChCj8MP9j82X3Y7gLAtULtj", DestinationChain.STRAX, 2_450_000, 0),
-=======
                     new Money(1649, MoneyUnit.BTC), "XCrHzx5AUnNChCj8MP9j82X3Y7gLAtULtj",DestinationChain.STRAX, 2_450_000, 0),
->>>>>>> f2c1dfbf
                 }
             }
         };
@@ -96,22 +72,16 @@
             else
                 deposits = new List<IDeposit>();
 
-<<<<<<< HEAD
-=======
             // Only the sidechain interacts with burn requests from the multisig contract.
             if (!this.federatedPegSettings.IsMainChain)
                 ProcessInterFluxBurnRequests(deposits, blockHeight, confirmationsByRetrievalType);
 
->>>>>>> f2c1dfbf
             foreach (IDeposit deposit in deposits)
             {
                 ((Deposit)deposit).BlockHash = block.GetHash();
             }
-<<<<<<< HEAD
-=======
 
             DepositRetrievalType[] retrievalTypes = confirmationsByRetrievalType.Keys.ToArray();
->>>>>>> f2c1dfbf
 
             // If it's an empty block (i.e. only the coinbase transaction is present), there's no deposits inside.
             if (block.Transactions.Count > 1)
@@ -141,16 +111,6 @@
         /// <param name="confirmationsByRetrievalType">The various retrieval types and their required confirmations.</param>
         private void ProcessInterFluxBurnRequests(List<IDeposit> deposits, int inspectForDepositsAtHeight, Dictionary<DepositRetrievalType, int> confirmationsByRetrievalType)
         {
-<<<<<<< HEAD
-            // If there are no deposits to the multsig (i.e. cross chain transfers) do nothing.
-            if (!DepositValidationHelper.TryGetDepositsToMultisig(this.network, transaction, FederatedPegSettings.CrossChainTransferMinimum, out List<TxOut> depositsToMultisig))
-                return null;
-
-            // If there are deposits to the multsig (i.e. cross chain transfers), try and extract and validate the address by the specfied destination chain.
-            if (!DepositValidationHelper.TryGetTarget(transaction, this.opReturnDataReader, out bool conversionTransaction, out string targetAddress, out int targetChain))
-                return null;
-
-=======
             List<ConversionRequest> burnRequests = this.conversionRequestRepository.GetAllBurn(true);
 
             if (burnRequests == null)
@@ -259,7 +219,6 @@
             if (!DepositValidationHelper.TryGetTarget(transaction, this.opReturnDataReader, out bool conversionTransaction, out string targetAddress, out int targetChain))
                 return null;
 
->>>>>>> f2c1dfbf
             Money amount = depositsToMultisig.Sum(o => o.Value);
 
             DepositRetrievalType depositRetrievalType;
@@ -291,10 +250,6 @@
                 }
             }
 
-<<<<<<< HEAD
-
-            return new Deposit(transaction.GetHash(), depositRetrievalType, amount, targetAddress, (DestinationChain)targetChain, blockHeight, blockHash);
-=======
             return new Deposit(transaction.GetHash(), depositRetrievalType, amount, targetAddress, (DestinationChain)targetChain, blockHeight, blockHash);
         }
 
@@ -307,7 +262,6 @@
                 return DepositRetrievalType.Normal;
 
             return DepositRetrievalType.Small;
->>>>>>> f2c1dfbf
         }
     }
 }