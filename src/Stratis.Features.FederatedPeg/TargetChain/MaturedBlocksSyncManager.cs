--- conflicted
+++ resolved
@@ -5,11 +5,8 @@
 using NBitcoin;
 using NLog;
 using Stratis.Bitcoin.AsyncWork;
-<<<<<<< HEAD
 using Stratis.Bitcoin.Features.ExternalApi;
-=======
 using Stratis.Bitcoin.Interfaces;
->>>>>>> e433b0e8
 using Stratis.Bitcoin.Utilities;
 using Stratis.Features.FederatedPeg.Controllers;
 using Stratis.Features.FederatedPeg.Conversion;
@@ -44,11 +41,8 @@
         private readonly INodeLifetime nodeLifetime;
         private readonly IConversionRequestRepository conversionRequestRepository;
         private readonly ChainIndexer chainIndexer;
-<<<<<<< HEAD
         private readonly IExternalApiPoller externalApiPoller;
         private readonly Network network;
-=======
->>>>>>> e433b0e8
 
         private IAsyncLoop requestDepositsTask;
 
@@ -64,10 +58,6 @@
         /// <remarks>Needed to give other node some time to start before bombing it with requests.</remarks>
         private const int InitializationDelaySeconds = 10;
 
-<<<<<<< HEAD
-        public MaturedBlocksSyncManager(IAsyncProvider asyncProvider, ICrossChainTransferStore crossChainTransferStore, IFederationGatewayClient federationGatewayClient,
-            INodeLifetime nodeLifetime, IConversionRequestRepository conversionRequestRepository, ChainIndexer chainIndexer, IExternalApiPoller externalApiPoller, Network network)
-=======
         public MaturedBlocksSyncManager(
             IAsyncProvider asyncProvider,
             ICrossChainTransferStore crossChainTransferStore,
@@ -76,8 +66,9 @@
             IInitialBlockDownloadState initialBlockDownloadState,
             INodeLifetime nodeLifetime,
             IConversionRequestRepository conversionRequestRepository,
-            ChainIndexer chainIndexer)
->>>>>>> e433b0e8
+            ChainIndexer chainIndexer,
+            IExternalApiPoller externalApiPoller,
+            Network network)
         {
             this.asyncProvider = asyncProvider;
             this.chainIndexer = chainIndexer;
@@ -166,30 +157,18 @@
             }
 
             // Filter out conversion transactions & also log what we've received for diagnostic purposes.
-<<<<<<< HEAD
-            foreach (MaturedBlockDepositsModel maturedBlockDeposit in matureBlockDepositsResult.Value)
-=======
             foreach (MaturedBlockDepositsModel maturedBlockDeposit in matureBlockDeposits.Value)
->>>>>>> e433b0e8
             {
                 foreach (IDeposit conversionTransaction in maturedBlockDeposit.Deposits.Where(d =>
                     d.RetrievalType == DepositRetrievalType.ConversionSmall ||
                     d.RetrievalType == DepositRetrievalType.ConversionNormal ||
                     d.RetrievalType == DepositRetrievalType.ConversionLarge))
                 {
-<<<<<<< HEAD
                     this.logger.Info("Conversion transaction " + conversionTransaction.Id + " received in matured blocks.");
 
                     if (this.conversionRequestRepository.Get(conversionTransaction.Id.ToString()) != null)
                     {
                         this.logger.Info("Conversion transaction " + conversionTransaction.Id + " already exists, ignoring.");
-=======
-                    this.logger.Info("Conversion mint transaction " + conversionTransaction + " received in matured blocks.");
-
-                    if (this.conversionRequestRepository.Get(conversionTransaction.Id.ToString()) != null)
-                    {
-                        this.logger.Info("Conversion mint transaction " + conversionTransaction + " already exists, ignoring.");
->>>>>>> e433b0e8
 
                         continue;
                     }
@@ -219,7 +198,6 @@
 
                     if (!found)
                     {
-<<<<<<< HEAD
                         this.logger.Warn("Unable to determine timestamp for conversion transaction " + conversionTransaction.Id + ", ignoring.");
 
                         continue;
@@ -247,30 +225,15 @@
                     maturedBlockDeposit.Deposits = tempList.AsReadOnly();
 
                     this.conversionRequestRepository.Save(new ConversionRequest() {
-                        RequestId = conversionTransaction.Id.ToString(),
-                        RequestType = (int)ConversionRequestType.Mint,
-                        Processed = false,
-                        RequestStatus = (int)ConversionRequestStatus.Unprocessed,
-                        // We do NOT convert to wei here yet. That is done when the minting transaction is submitted on the Ethereum network.
-                        Amount = (ulong)(conversionTransaction.Amount - Money.Coins(conversionFeeAmount)).Satoshi,
-                        BlockHeight = header.Height,
-                        DestinationAddress = conversionTransaction.TargetAddress
-=======
-                        continue;
-                    }
-
-                    this.conversionRequestRepository.Save(new ConversionRequest()
-                    {
                         RequestId = conversionTransaction.Id.ToString(),
                         RequestType = ConversionRequestType.Mint,
                         Processed = false,
                         RequestStatus = ConversionRequestStatus.Unprocessed,
                         // We do NOT convert to wei here yet. That is done when the minting transaction is submitted on the Ethereum network.
-                        Amount = (ulong)conversionTransaction.Amount.Satoshi,
+                        Amount = (ulong)(conversionTransaction.Amount - Money.Coins(conversionFeeAmount)).Satoshi,
                         BlockHeight = header.Height,
                         DestinationAddress = conversionTransaction.TargetAddress,
                         DestinationChain = conversionTransaction.TargetChain
->>>>>>> e433b0e8
                     });
                 }
 
@@ -287,11 +250,7 @@
             }
 
             // If we received a portion of blocks we can ask for a new portion without any delay.
-<<<<<<< HEAD
-            RecordLatestMatureDepositsResult result = await this.crossChainTransferStore.RecordLatestMatureDepositsAsync(matureBlockDepositsResult.Value).ConfigureAwait(false);
-=======
             RecordLatestMatureDepositsResult result = await this.crossChainTransferStore.RecordLatestMatureDepositsAsync(matureBlockDeposits.Value).ConfigureAwait(false);
->>>>>>> e433b0e8
             return !result.MatureDepositRecorded;
         }
 
