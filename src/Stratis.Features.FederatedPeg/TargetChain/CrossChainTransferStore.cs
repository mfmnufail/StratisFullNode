﻿using System;
using System.Collections.Generic;
using System.IO;
using System.Linq;
using System.Text;
using System.Threading;
using System.Threading.Tasks;
using DBreeze;
using DBreeze.DataTypes;
using DBreeze.Utils;
using NBitcoin;
using NLog;
using Stratis.Bitcoin.Configuration;
using Stratis.Bitcoin.Configuration.Logging;
using Stratis.Bitcoin.Features.BlockStore;
using Stratis.Bitcoin.Features.MemoryPool;
using Stratis.Bitcoin.Signals;
using Stratis.Bitcoin.Utilities;
using Stratis.Features.FederatedPeg.Events;
using Stratis.Features.FederatedPeg.Exceptions;
using Stratis.Features.FederatedPeg.Interfaces;
using Stratis.Features.FederatedPeg.Models;
using Stratis.Features.FederatedPeg.Wallet;
using Stratis.SmartContracts.Core.State;

namespace Stratis.Features.FederatedPeg.TargetChain
{
    public sealed class CrossChainTransferStore : ICrossChainTransferStore
    {
        /// <summary>
        /// Given that we can have up to 10 UTXOs going at once.
        /// </summary>
        private const int TransfersToDisplay = 10;

        /// <summary>
        /// Maximum number of partial transactions.
        /// </summary>
        public const int MaximumPartialTransactions = 100;

        /// <summary>This table contains the cross-chain transfer information.</summary>
        private const string transferTableName = "Transfers";

        /// <summary>This table keeps track of the chain tips so that we know exactly what data our transfer table contains.</summary>
        private const string commonTableName = "Common";

        // <summary>Block batch size for synchronization</summary>
        private const int SynchronizationBatchSize = 1000;

        /// <summary>This contains deposits ids indexed by block hash of the corresponding transaction.</summary>
        private readonly Dictionary<uint256, HashSet<uint256>> depositIdsByBlockHash = new Dictionary<uint256, HashSet<uint256>>();

        /// <summary>This contains the block heights by block hashes for only the blocks of interest in our chain.</summary>
        private readonly Dictionary<uint256, int> blockHeightsByBlockHash = new Dictionary<uint256, int>();

        /// <summary>This table contains deposits ids by status.</summary>
        private readonly Dictionary<CrossChainTransferStatus, HashSet<uint256>> depositsIdsByStatus = new Dictionary<CrossChainTransferStatus, HashSet<uint256>>();

        /// <inheritdoc />
        public int NextMatureDepositHeight { get; private set; }

        /// <inheritdoc />
        public ChainedHeader TipHashAndHeight { get; private set; }

        /// <summary>The key of the repository tip in the common table.</summary>
        private static readonly byte[] RepositoryTipKey = new byte[] { 0 };

        /// <summary>The key of the counter-chain last mature block tip in the common table.</summary>
        private static readonly byte[] NextMatureTipKey = new byte[] { 1 };

        /// <summary>Instance logger.</summary>
        private readonly ILogger logger;

        /// <summary>Access to DBreeze database.</summary>
        private readonly DBreezeEngine DBreeze;

        private readonly IBlockRepository blockRepository;
        private readonly CancellationTokenSource cancellation;
        private readonly ChainIndexer chainIndexer;
        private readonly DBreezeSerializer dBreezeSerializer;
        private readonly IFederationWalletManager federationWalletManager;
        private readonly Network network;
        private readonly IFederatedPegSettings settings;
        private readonly ISignals signals;
        private readonly IStateRepositoryRoot stateRepositoryRoot;
        private readonly IWithdrawalExtractor withdrawalExtractor;
        private readonly IWithdrawalHistoryProvider withdrawalHistoryProvider;
        private readonly IWithdrawalTransactionBuilder withdrawalTransactionBuilder;

        /// <summary>Provider of time functions.</summary>
        private readonly object lockObj;

        public CrossChainTransferStore(Network network, INodeStats nodeStats, DataFolder dataFolder, ChainIndexer chainIndexer, IFederatedPegSettings settings, IDateTimeProvider dateTimeProvider,
            IWithdrawalExtractor withdrawalExtractor, IWithdrawalHistoryProvider withdrawalHistoryProvider, IBlockRepository blockRepository, IFederationWalletManager federationWalletManager, IWithdrawalTransactionBuilder withdrawalTransactionBuilder,
            DBreezeSerializer dBreezeSerializer, ISignals signals, IStateRepositoryRoot stateRepositoryRoot = null)
        {
            if (!settings.IsMainChain)
            {
                Guard.NotNull(stateRepositoryRoot, nameof(stateRepositoryRoot));
            }

            Guard.NotNull(network, nameof(network));
            Guard.NotNull(dataFolder, nameof(dataFolder));
            Guard.NotNull(chainIndexer, nameof(chainIndexer));
            Guard.NotNull(settings, nameof(settings));
            Guard.NotNull(dateTimeProvider, nameof(dateTimeProvider));
            Guard.NotNull(withdrawalExtractor, nameof(withdrawalExtractor));
            Guard.NotNull(blockRepository, nameof(blockRepository));
            Guard.NotNull(federationWalletManager, nameof(federationWalletManager));
            Guard.NotNull(withdrawalTransactionBuilder, nameof(withdrawalTransactionBuilder));

            this.network = network;
            this.chainIndexer = chainIndexer;
            this.blockRepository = blockRepository;
            this.federationWalletManager = federationWalletManager;
            this.dBreezeSerializer = dBreezeSerializer;
            this.lockObj = new object();
            this.logger = LogManager.GetCurrentClassLogger();
            this.TipHashAndHeight = this.chainIndexer.GetHeader(0);
            this.NextMatureDepositHeight = 1;
            this.cancellation = new CancellationTokenSource();
            this.settings = settings;
            this.signals = signals;
            this.stateRepositoryRoot = stateRepositoryRoot;
            this.withdrawalExtractor = withdrawalExtractor;
            this.withdrawalHistoryProvider = withdrawalHistoryProvider;
            this.withdrawalTransactionBuilder = withdrawalTransactionBuilder;

            // Future-proof store name.
            string depositStoreName = "federatedTransfers" + settings.MultiSigAddress.ToString();
            string folder = Path.Combine(dataFolder.RootPath, depositStoreName);
            Directory.CreateDirectory(folder);
            this.DBreeze = new DBreezeEngine(folder);

            // Initialize tracking deposits by status.
            foreach (object status in typeof(CrossChainTransferStatus).GetEnumValues())
                this.depositsIdsByStatus[(CrossChainTransferStatus)status] = new HashSet<uint256>();

            nodeStats.RegisterStats(this.AddComponentStats, StatsType.Component, this.GetType().Name);
        }

        /// <summary>Performs any needed initialisation for the database.</summary>
        public void Initialize()
        {
            lock (this.lockObj)
            {
                using (DBreeze.Transactions.Transaction dbreezeTransaction = this.DBreeze.GetTransaction())
                {
                    dbreezeTransaction.ValuesLazyLoadingIsOn = false;

                    this.LoadTipHashAndHeight(dbreezeTransaction);
                    this.LoadNextMatureHeight(dbreezeTransaction);

                    // Initialize the lookups.
                    foreach (Row<byte[], byte[]> transferRow in dbreezeTransaction.SelectForward<byte[], byte[]>(transferTableName))
                    {
                        var transfer = new CrossChainTransfer();
                        transfer.FromBytes(transferRow.Value, this.network.Consensus.ConsensusFactory);
                        this.depositsIdsByStatus[transfer.Status].Add(transfer.DepositTransactionId);

                        if (transfer.BlockHash != null && transfer.BlockHeight != null)
                        {
                            if (!this.depositIdsByBlockHash.TryGetValue(transfer.BlockHash, out HashSet<uint256> deposits))
                            {
                                deposits = new HashSet<uint256>();
                                this.depositIdsByBlockHash[transfer.BlockHash] = deposits;
                            }

                            deposits.Add(transfer.DepositTransactionId);

                            this.blockHeightsByBlockHash[transfer.BlockHash] = (int)transfer.BlockHeight;
                        }
                    }
                }
            }
        }

        /// <summary>Starts the cross-chain-transfer store.</summary>
        public void Start()
        {
            lock (this.lockObj)
            {
                this.federationWalletManager.Synchronous(() =>
                {
                    this.Synchronize();
                });
            }
        }

        /// <inheritdoc />
        public bool HasSuspended()
        {
            lock (this.lockObj)
            {
                return this.depositsIdsByStatus[CrossChainTransferStatus.Suspended].Count != 0;
            }
        }

        /// <summary>
        /// Partial or fully signed transfers should have their source UTXO's recorded by an up-to-date wallet.
        /// Sets transfers to <see cref="CrossChainTransferStatus.Suspended"/> if their UTXO's are not reserved
        /// within the wallet.
        /// </summary>
        /// <param name="crossChainTransfers">The transfers to check. If not supplied then all partial and fully signed transfers are checked.</param>
        /// <returns>Returns the list of transfers, possible with updated statuses.</returns>
        private ICrossChainTransfer[] ValidateCrossChainTransfers(ICrossChainTransfer[] crossChainTransfers = null)
        {
            if (crossChainTransfers == null)
            {
                crossChainTransfers = this.Get(
                    this.depositsIdsByStatus[CrossChainTransferStatus.Partial].Union(
                        this.depositsIdsByStatus[CrossChainTransferStatus.FullySigned]).ToArray());
            }

            var tracker = new StatusChangeTracker();
            int newChainATip = this.NextMatureDepositHeight;

            foreach (ICrossChainTransfer partialTransfer in crossChainTransfers)
            {
                if (partialTransfer == null)
                    continue;

                if (partialTransfer.Status != CrossChainTransferStatus.Partial && partialTransfer.Status != CrossChainTransferStatus.FullySigned)
                    continue;

                List<(Transaction transaction, IWithdrawal withdrawal)> walletData = this.federationWalletManager.FindWithdrawalTransactions(partialTransfer.DepositTransactionId);

                this.logger.Trace("DepositTransactionId:{0}; {1}:{2}", partialTransfer.DepositTransactionId, nameof(walletData), walletData.Count);

                if (walletData.Count == 1 && this.ValidateTransaction(walletData[0].transaction))
                {
                    Transaction walletTran = walletData[0].transaction;
                    if (walletTran.GetHash() == partialTransfer.PartialTransaction.GetHash())
                        continue;

                    if (SigningUtils.TemplatesMatch(this.network, walletTran, partialTransfer.PartialTransaction))
                    {
                        partialTransfer.SetPartialTransaction(walletTran);

                        if (walletData[0].withdrawal.BlockNumber != 0)
                            tracker.SetTransferStatus(partialTransfer, CrossChainTransferStatus.SeenInBlock, walletData[0].withdrawal.BlockHash, (int)walletData[0].withdrawal.BlockNumber);
                        else if (this.ValidateTransaction(walletTran, true))
                            tracker.SetTransferStatus(partialTransfer, CrossChainTransferStatus.FullySigned);
                        else
                            tracker.SetTransferStatus(partialTransfer, CrossChainTransferStatus.Partial);

                        continue;
                    }

                    this.logger.Debug("Templates don't match for {0} and {1}.", walletTran.GetHash(), partialTransfer.PartialTransaction.GetHash());
                }

                // The chain may have been rewound so that this transaction or its UTXO's have been lost.
                // Rewind our recorded chain A tip to ensure the transaction is re-built once UTXO's become available.
                if (partialTransfer.DepositHeight < newChainATip)
                    newChainATip = partialTransfer.DepositHeight ?? newChainATip;

                this.logger.Debug("Setting DepositId {0} to Suspended", partialTransfer.DepositTransactionId);

                tracker.SetTransferStatus(partialTransfer, CrossChainTransferStatus.Suspended);
            }

            if (tracker.Count == 0)
            {
                this.logger.Trace("(-)[NO_CHANGES_IN_TRACKER]");
                return crossChainTransfers;
            }

            using (DBreeze.Transactions.Transaction dbreezeTransaction = this.DBreeze.GetTransaction())
            {
                dbreezeTransaction.SynchronizeTables(transferTableName, commonTableName);

                int oldChainATip = this.NextMatureDepositHeight;

                try
                {
                    foreach (KeyValuePair<ICrossChainTransfer, CrossChainTransferStatus?> kv in tracker)
                    {
                        this.PutTransfer(dbreezeTransaction, kv.Key);
                    }

                    this.SaveNextMatureHeight(dbreezeTransaction, newChainATip);
                    dbreezeTransaction.Commit();
                    this.UpdateLookups(tracker);

                    // Remove any remnants of suspended transactions from the wallet.
                    foreach (KeyValuePair<ICrossChainTransfer, CrossChainTransferStatus?> kv in tracker)
                    {
                        if (kv.Key.Status == CrossChainTransferStatus.Suspended)
                        {
                            this.federationWalletManager.RemoveWithdrawalTransactions(kv.Key.DepositTransactionId);
                        }
                    }

                    this.federationWalletManager.SaveWallet();

                    return crossChainTransfers;
                }
                catch (Exception err)
                {
                    // Restore expected store state in case the calling code retries / continues using the store.
                    this.NextMatureDepositHeight = oldChainATip;

                    this.RollbackAndThrowTransactionError(dbreezeTransaction, err, "SANITY_ERROR");

                    // Dummy return as the above method throws. Avoids compiler error.
                    return null;
                }
            }
        }

        /// <summary>Rolls back the database if an operation running in the context of a database transaction fails.</summary>
        /// <param name="dbreezeTransaction">Database transaction to roll back.</param>
        /// <param name="exception">Exception to report and re-raise.</param>
        /// <param name="reason">Short reason/context code of failure.</param>
        private void RollbackAndThrowTransactionError(DBreeze.Transactions.Transaction dbreezeTransaction, Exception exception, string reason = "FAILED_TRANSACTION")
        {
            this.logger.Error("Error during database update: {0}, reason: {1}", exception.Message, reason);

            dbreezeTransaction.Rollback();
            throw exception;
        }

        /// <inheritdoc />
        public Task SaveCurrentTipAsync()
        {
            return Task.Run(() =>
            {
                lock (this.lockObj)
                {
                    using (DBreeze.Transactions.Transaction dbreezeTransaction = this.DBreeze.GetTransaction())
                    {
                        dbreezeTransaction.SynchronizeTables(transferTableName, commonTableName);
                        this.SaveNextMatureHeight(dbreezeTransaction, this.NextMatureDepositHeight);
                        dbreezeTransaction.Commit();
                    }
                }
            });
        }

        /// <inheritdoc />
        public void RejectTransfer(ICrossChainTransfer crossChainTransfer)
        {
            Guard.Assert(crossChainTransfer.Status == CrossChainTransferStatus.FullySigned);

            lock (this.lockObj)
            {
                var tracker = new StatusChangeTracker();

                tracker.SetTransferStatus(crossChainTransfer, CrossChainTransferStatus.Rejected);

                this.federationWalletManager.Synchronous(() =>
                {
                    if (!this.Synchronize())
                        return;

                    using (DBreeze.Transactions.Transaction dbreezeTransaction = this.DBreeze.GetTransaction())
                    {
                        try
                        {
                            dbreezeTransaction.SynchronizeTables(transferTableName, commonTableName);

                            // Update new or modified transfers.
                            foreach (KeyValuePair<ICrossChainTransfer, CrossChainTransferStatus?> kv in tracker)
                                this.PutTransfer(dbreezeTransaction, kv.Key);

                            dbreezeTransaction.Commit();
                            this.UpdateLookups(tracker);

                            foreach (KeyValuePair<ICrossChainTransfer, CrossChainTransferStatus?> kv in tracker)
                                this.federationWalletManager.RemoveWithdrawalTransactions(kv.Key.DepositTransactionId);

                            this.federationWalletManager.SaveWallet();
                        }
                        catch (Exception err)
                        {
                            this.logger.Error("An error occurred when processing deposits {0}", err);

                            this.RollbackAndThrowTransactionError(dbreezeTransaction, err, "REJECT_ERROR");
                        }
                    }
                });
            }
        }

        /// <inheritdoc />
        public Task<RecordLatestMatureDepositsResult> RecordLatestMatureDepositsAsync(IList<MaturedBlockDepositsModel> maturedBlockDeposits)
        {
            Guard.NotNull(maturedBlockDeposits, nameof(maturedBlockDeposits));

            return Task.Run(() =>
            {
                lock (this.lockObj)
                {
                    int originalDepositHeight = this.NextMatureDepositHeight;

                    // Sanitize and sort the list.
                    maturedBlockDeposits = maturedBlockDeposits
                        .OrderBy(a => a.BlockInfo.BlockHeight)
                        .SkipWhile(m => m.BlockInfo.BlockHeight < this.NextMatureDepositHeight).ToArray();

                    if (maturedBlockDeposits.Count == 0 || maturedBlockDeposits.First().BlockInfo.BlockHeight != this.NextMatureDepositHeight)
                    {
                        this.logger.Debug($"No viable blocks to process; {nameof(maturedBlockDeposits)}={maturedBlockDeposits.Count};{nameof(this.NextMatureDepositHeight)}={this.NextMatureDepositHeight}");
                        return new RecordLatestMatureDepositsResult().Succeeded();
                    }

                    if (maturedBlockDeposits.Last().BlockInfo.BlockHeight != this.NextMatureDepositHeight + maturedBlockDeposits.Count - 1)
                    {
                        this.logger.Debug("(-)[DUPLICATE_BLOCKS]:true");
                        return new RecordLatestMatureDepositsResult().Succeeded();
                    }

                    // Paying to our own multisig is a null operation and not supported.
                    bool depositFilter(IDeposit d) => d.TargetAddress != this.settings.MultiSigAddress.ToString();

                    if (!maturedBlockDeposits.Any(md => md.Deposits.Any(depositFilter)))
                    {
                        this.NextMatureDepositHeight += maturedBlockDeposits.Count;

                        this.logger.Debug("(-)[NO_DEPOSITS]:true");
                        return new RecordLatestMatureDepositsResult().Succeeded();
                    }

                    var recordDepositResult = new RecordLatestMatureDepositsResult();

                    this.federationWalletManager.Synchronous(() =>
                    {
                        if (!this.Synchronize())
                            return;

                        this.logger.Info($"{maturedBlockDeposits.Count} blocks received, containing a total of {maturedBlockDeposits.SelectMany(d => d.Deposits).Where(a => a.Amount > 0).Count()} deposits.");
                        this.logger.Info($"Block Range : {maturedBlockDeposits.Min(a => a.BlockInfo.BlockHeight)} to {maturedBlockDeposits.Max(a => a.BlockInfo.BlockHeight)}.");

                        foreach (MaturedBlockDepositsModel maturedDeposit in maturedBlockDeposits)
                        {
                            if (maturedDeposit.BlockInfo.BlockHeight != this.NextMatureDepositHeight)
                                continue;

                            IReadOnlyList<IDeposit> deposits = maturedDeposit.Deposits.Where(depositFilter).ToList();
                            if (deposits.Count == 0)
                            {
                                this.NextMatureDepositHeight++;
                                continue;
                            }

                            if (!this.federationWalletManager.IsFederationWalletActive())
                            {
                                this.logger.Error("The store can't persist mature deposits while the federation is inactive.");
                                continue;
                            }

                            ICrossChainTransfer[] transfers = this.ValidateCrossChainTransfers(this.Get(deposits.Select(d => d.Id).ToArray()));

                            var tracker = new StatusChangeTracker();
                            bool walletUpdated = false;

                            // Deposits are assumed to be in order of occurrence on the source chain.
                            // If we fail to build a transaction the transfer and subsequent transfers
                            // in the ordered list will be set to suspended.
                            bool haveSuspendedTransfers = false;

                            for (int i = 0; i < deposits.Count; i++)
                            {
                                if (transfers[i] != null && transfers[i].Status != CrossChainTransferStatus.Suspended)
                                    continue;

                                IDeposit deposit = deposits[i];
                                Transaction transaction = null;
                                CrossChainTransferStatus status = CrossChainTransferStatus.Suspended;
                                Script scriptPubKey = BitcoinAddress.Create(deposit.TargetAddress, this.network).ScriptPubKey;

                                if (!haveSuspendedTransfers)
                                {
                                    var recipient = new Recipient
                                    {
                                        Amount = deposit.Amount,
                                        ScriptPubKey = scriptPubKey
                                    };

                                    // Can't send funds to known contract address.
                                    bool invalidRecipient = false;

                                    if (this.stateRepositoryRoot != null)
                                    {
                                        KeyId p2pkhParams = PayToPubkeyHashTemplate.Instance.ExtractScriptPubKeyParameters(recipient.ScriptPubKey);

                                        if (p2pkhParams != null && this.stateRepositoryRoot.GetAccountState(new uint160(p2pkhParams.ToBytes())) != null)
                                        {
                                            invalidRecipient = true;
                                        }
                                    }

                                    if (invalidRecipient)
                                    {
                                        this.logger.Info("Invalid recipient.");

                                        status = CrossChainTransferStatus.Rejected;
                                    }
                                    else if ((tracker.Count(t => t.Value == CrossChainTransferStatus.Partial) + this.depositsIdsByStatus[CrossChainTransferStatus.Partial].Count) >= this.settings.MaximumPartialTransactionThreshold)
                                    {
                                        haveSuspendedTransfers = true;
                                        this.logger.Warn($"Partial transaction limit of {this.settings.MaximumPartialTransactionThreshold} reached, processing of deposits will continue once the partial transaction count falls below this value.");
                                    }
                                    else
                                    {
                                        transaction = this.withdrawalTransactionBuilder.BuildWithdrawalTransaction(maturedDeposit.BlockInfo.BlockHeight, deposit.Id, maturedDeposit.BlockInfo.BlockTime, recipient);

                                        if (transaction != null)
                                        {
                                            // Reserve the UTXOs before building the next transaction.
                                            walletUpdated |= this.federationWalletManager.ProcessTransaction(transaction);

                                            if (!this.ValidateTransaction(transaction))
                                            {
                                                this.logger.Info("Suspending transfer for deposit '{0}' to retry invalid transaction later.", deposit.Id);

                                                this.federationWalletManager.RemoveWithdrawalTransactions(deposit.Id);
                                                haveSuspendedTransfers = true;
                                                transaction = null;
                                            }
                                            else
                                            {
                                                status = CrossChainTransferStatus.Partial;
                                                recordDepositResult.WithdrawalTransactions.Add(transaction);
                                            }
                                        }
                                        else
                                        {
                                            this.logger.Info("Unable to build withdrawal transaction, suspending.");
                                            haveSuspendedTransfers = true;
                                        }
                                    }
                                }
                                else
                                {
                                    this.logger.Info("Suspended flag set: '{0}'", deposit);
                                }

                                if (transfers[i] == null || transaction == null)
                                {
                                    transfers[i] = new CrossChainTransfer(status, deposit.Id, scriptPubKey, deposit.Amount, maturedDeposit.BlockInfo.BlockHeight, transaction, null, null);
                                    tracker.SetTransferStatus(transfers[i]);
                                    this.logger.Debug("Set {0} to {1}.", transfers[i]?.DepositTransactionId, status);
                                }
                                else
                                {
                                    transfers[i].SetPartialTransaction(transaction);
                                    tracker.SetTransferStatus(transfers[i], CrossChainTransferStatus.Partial);
                                    this.logger.Debug("Set {0} to Partial.", transfers[i]?.DepositTransactionId);
                                }
                            }

                            using (DBreeze.Transactions.Transaction dbreezeTransaction = this.DBreeze.GetTransaction())
                            {
                                dbreezeTransaction.SynchronizeTables(transferTableName, commonTableName);

                                int currentDepositHeight = this.NextMatureDepositHeight;

                                try
                                {
                                    if (walletUpdated)
                                    {
                                        this.federationWalletManager.SaveWallet();
                                    }

                                    // Update new or modified transfers.
                                    foreach (KeyValuePair<ICrossChainTransfer, CrossChainTransferStatus?> kv in tracker)
                                    {
                                        this.PutTransfer(dbreezeTransaction, kv.Key);
                                    }

                                    // Ensure we get called for a retry by NOT advancing the chain A tip if the block
                                    // contained any suspended transfers.
                                    if (!haveSuspendedTransfers)
                                        this.SaveNextMatureHeight(dbreezeTransaction, this.NextMatureDepositHeight + 1);

                                    dbreezeTransaction.Commit();
                                    this.UpdateLookups(tracker);
                                }
                                catch (Exception err)
                                {
                                    this.logger.Error("An error occurred when processing deposits {0}", err);

                                    // Undo reserved UTXO's.
                                    if (walletUpdated)
                                    {
                                        foreach (KeyValuePair<ICrossChainTransfer, CrossChainTransferStatus?> kv in tracker)
                                        {
                                            if (kv.Value == CrossChainTransferStatus.Partial)
                                            {
                                                this.federationWalletManager.RemoveWithdrawalTransactions(kv.Key.DepositTransactionId);
                                            }
                                        }

                                        this.federationWalletManager.SaveWallet();
                                    }

                                    // Restore expected store state in case the calling code retries / continues using the store.
                                    this.NextMatureDepositHeight = currentDepositHeight;
                                    this.RollbackAndThrowTransactionError(dbreezeTransaction, err, "DEPOSIT_ERROR");
                                }
                            }
                        }
                    });

                    // If progress was made we will check for more blocks.
                    if (this.NextMatureDepositHeight != originalDepositHeight)
                        return recordDepositResult.Succeeded();

                    return recordDepositResult;
                }
            });
        }

        /// <inheritdoc />
        public Transaction MergeTransactionSignatures(uint256 depositId, Transaction[] partialTransactions)
        {
            Guard.NotNull(depositId, nameof(depositId));
            Guard.NotNull(partialTransactions, nameof(partialTransactions));

            lock (this.lockObj)
            {
                return this.federationWalletManager.Synchronous(() =>
                {
                    if (!this.Synchronize())
                        return null;

                    ICrossChainTransfer transfer = this.ValidateCrossChainTransfers(this.Get(new[] { depositId })).FirstOrDefault();

                    if (transfer == null)
                    {
                        this.logger.Debug("(-)[MERGE_NOT_FOUND]:null");
                        return null;
                    }

                    if (transfer.Status != CrossChainTransferStatus.Partial)
                    {
                        this.logger.Debug("(-)[MERGE_BAD_STATUS]:{0}={1}", nameof(transfer.Status), transfer.Status);
                        return transfer.PartialTransaction;
                    }

                    try
                    {

                        this.logger.Debug("Partial Transaction inputs:{0}", partialTransactions[0].Inputs.Count);
                        this.logger.Debug("Partial Transaction outputs:{0}", partialTransactions[0].Outputs.Count);

                        for (int i = 0; i < partialTransactions[0].Inputs.Count; i++)
                        {
                            TxIn input = partialTransactions[0].Inputs[i];
                            this.logger.Debug("Partial Transaction Input N:{0} : Hash:{1}", input.PrevOut.N, input.PrevOut.Hash);
                        }

                        for (int i = 0; i < partialTransactions[0].Outputs.Count; i++)
                        {
                            TxOut output = partialTransactions[0].Outputs[i];
                            this.logger.Debug("Partial Transaction Output Value:{0} : ScriptPubKey:{1}", output.Value, output.ScriptPubKey);
                        }

                        this.logger.Debug("Transfer Partial Transaction inputs:{0}", transfer.PartialTransaction.Inputs.Count);
                        this.logger.Debug("Transfer Partial Transaction outputs:{0}", transfer.PartialTransaction.Outputs.Count);

                        for (int i = 0; i < transfer.PartialTransaction.Inputs.Count; i++)
                        {
                            TxIn transferInput = transfer.PartialTransaction.Inputs[i];
                            this.logger.Debug("Transfer Partial Transaction Input N:{0} : Hash:{1}", transferInput.PrevOut.N, transferInput.PrevOut.Hash);
                        }

                        for (int i = 0; i < transfer.PartialTransaction.Outputs.Count; i++)
                        {
                            TxOut transferOutput = transfer.PartialTransaction.Outputs[i];
                            this.logger.Debug("Transfer Partial Transaction Output Value:{0} : ScriptPubKey:{1}", transferOutput.Value, transferOutput.ScriptPubKey);
                        }
                    }
                    catch (Exception err)
                    {
                        this.logger.Debug("Failed to log transactions: {0}.", err.Message);
                    }

                    this.logger.Debug("Merging signatures for deposit : {0}", depositId);

                    var builder = new TransactionBuilder(this.network);
                    Transaction oldTransaction = transfer.PartialTransaction;

                    transfer.CombineSignatures(builder, partialTransactions);

                    if (transfer.PartialTransaction.GetHash() == oldTransaction.GetHash())
                    {
                        // We will finish dealing with the request here if an invalid signature is sent.
                        // The incoming partial transaction will not have the same inputs / outputs as what our node has generated
                        // so would have failed CrossChainTransfer.TemplatesMatch() and leave through here.
                        this.logger.Debug("(-)[MERGE_UNCHANGED_TX_HASHES_MATCH]");
                        return transfer.PartialTransaction;
                    }

                    using (DBreeze.Transactions.Transaction dbreezeTransaction = this.DBreeze.GetTransaction())
                    {
                        try
                        {
                            dbreezeTransaction.SynchronizeTables(transferTableName, commonTableName);

                            if (this.federationWalletManager.ProcessTransaction(transfer.PartialTransaction))
                                this.federationWalletManager.SaveWallet();

                            if (this.ValidateTransaction(transfer.PartialTransaction, true))
                            {
                                this.logger.Debug("Deposit: {0} collected enough signatures and is FullySigned", transfer.DepositTransactionId);
                                transfer.SetStatus(CrossChainTransferStatus.FullySigned);
                                this.signals.Publish(new CrossChainTransferTransactionFullySigned(transfer));
                            }
                            else
                            {
                                this.logger.Debug("Deposit: {0} did not collect enough signatures and is Partial", transfer.DepositTransactionId);
                            }

                            this.PutTransfer(dbreezeTransaction, transfer);
                            dbreezeTransaction.Commit();

                            // Do this last to maintain DB integrity. We are assuming that this won't throw.
                            // This will remove the transaction from the Partial dictionary, and re-insert it, either as Partial again or FullySigned dependent on what happened above.
                            this.TransferStatusUpdated(transfer, CrossChainTransferStatus.Partial);
                        }
                        catch (Exception err)
                        {
                            this.logger.Error("Error: {0} ", err);

                            // Restore expected store state in case the calling code retries / continues using the store.
                            transfer.SetPartialTransaction(oldTransaction);

                            if (this.federationWalletManager.ProcessTransaction(oldTransaction))
                                this.federationWalletManager.SaveWallet();

                            this.RollbackAndThrowTransactionError(dbreezeTransaction, err, "MERGE_ERROR");
                        }

                        return transfer.PartialTransaction;
                    }
                });
            }
        }

        /// <summary>
        /// Uses the information contained in our chain's blocks to update the store.
        /// Sets the <see cref="CrossChainTransferStatus.SeenInBlock"/> status for transfers
        /// identified in the blocks.
        /// </summary>
        /// <param name="blocks">The blocks used to update the store. Must be sorted by ascending height leading up to the new tip.</param>
        private void Put(List<Block> blocks, Dictionary<uint256, ChainedHeader> chainedHeadersSnapshot)
        {
            if (blocks.Count == 0)
                this.logger.Trace("(-)[NO_BLOCKS]:0");

            Dictionary<uint256, ICrossChainTransfer> transferLookup;
            Dictionary<uint256, IWithdrawal[]> allWithdrawals;

            int blockHeight = this.TipHashAndHeight.Height + 1;
            var allDepositIds = new HashSet<uint256>();

            allWithdrawals = new Dictionary<uint256, IWithdrawal[]>();
            foreach (Block block in blocks)
            {
                IReadOnlyList<IWithdrawal> blockWithdrawals = this.withdrawalExtractor.ExtractWithdrawalsFromBlock(block, blockHeight++);
                allDepositIds.UnionWith(blockWithdrawals.Select(d => d.DepositId).ToArray());
                allWithdrawals[block.GetHash()] = blockWithdrawals.ToArray();
            }

            // Nothing to do?
            if (allDepositIds.Count == 0)
            {
                // Exiting here and saving the tip after the sync.
                this.TipHashAndHeight = chainedHeadersSnapshot[blocks.Last().GetHash()];

                this.logger.Trace("(-)[NO_DEPOSIT_IDS]");
                return;
            }

            // Create transfer lookup by deposit Id.
            uint256[] uniqueDepositIds = allDepositIds.ToArray();
            ICrossChainTransfer[] uniqueTransfers = this.Get(uniqueDepositIds);
            transferLookup = new Dictionary<uint256, ICrossChainTransfer>();
            for (int i = 0; i < uniqueDepositIds.Length; i++)
                transferLookup[uniqueDepositIds[i]] = uniqueTransfers[i];

            // Only create a transaction if there is important work to do.
            using (DBreeze.Transactions.Transaction dbreezeTransaction = this.DBreeze.GetTransaction())
            {
                dbreezeTransaction.SynchronizeTables(transferTableName, commonTableName);

                ChainedHeader prevTip = this.TipHashAndHeight;

                try
                {
                    var tracker = new StatusChangeTracker();

                    // Find transfer transactions in blocks
                    foreach (Block block in blocks)
                    {
                        // First check the database to see if we already know about these deposits.
                        IWithdrawal[] withdrawals = allWithdrawals[block.GetHash()].ToArray();
                        ICrossChainTransfer[] crossChainTransfers = withdrawals.Select(d => transferLookup[d.DepositId]).ToArray();

                        // Update the information about these deposits or record their status.
                        for (int i = 0; i < crossChainTransfers.Length; i++)
                        {
                            IWithdrawal withdrawal = withdrawals[i];
                            Transaction transaction = block.Transactions.Single(t => t.GetHash() == withdrawal.Id);

                            // Ensure that the wallet is in step.
                            if (this.federationWalletManager.ProcessTransaction(transaction, withdrawal.BlockNumber, withdrawal.BlockHash, block))
                                this.federationWalletManager.SaveWallet();

                            if (crossChainTransfers[i] == null)
                            {
                                Script scriptPubKey = BitcoinAddress.Create(withdrawal.TargetAddress, this.network).ScriptPubKey;

                                crossChainTransfers[i] = new CrossChainTransfer(CrossChainTransferStatus.SeenInBlock, withdrawal.DepositId,
                                    scriptPubKey, withdrawal.Amount, null, transaction, withdrawal.BlockHash, withdrawal.BlockNumber);

                                tracker.SetTransferStatus(crossChainTransfers[i]);
                            }
                            else
                            {
                                crossChainTransfers[i].SetPartialTransaction(transaction);

                                tracker.SetTransferStatus(crossChainTransfers[i], CrossChainTransferStatus.SeenInBlock, withdrawal.BlockHash, withdrawal.BlockNumber);
                            }
                        }
                    }

                    // Write transfers.
                    this.PutTransfers(dbreezeTransaction, tracker.Keys.ToArray());

                    // Commit additions
                    ChainedHeader newTip = chainedHeadersSnapshot[blocks.Last().GetHash()];
                    this.SaveTipHashAndHeight(dbreezeTransaction, newTip);
                    dbreezeTransaction.Commit();

                    // Update the lookups last to ensure store integrity.
                    this.UpdateLookups(tracker);
                }
                catch (Exception err)
                {
                    // Restore expected store state in case the calling code retries / continues using the store.
                    this.TipHashAndHeight = prevTip;
                    this.RollbackAndThrowTransactionError(dbreezeTransaction, err, "PUT_ERROR");
                }
            }
        }

        /// <summary>
        /// Used to handle reorg (if required) and revert status from <see cref="CrossChainTransferStatus.SeenInBlock"/> to
        /// <see cref="CrossChainTransferStatus.FullySigned"/>. Also returns a flag to indicate whether we are behind the current tip.
        /// </summary>
        private void RewindIfRequiredLocked()
        {
            if (this.TipHashAndHeight == null)
            {
                this.logger.Trace("(-)[CCTS_TIP_NOT_SET]");
                return;
            }

            HashHeightPair tipToChase = this.federationWalletManager.LastBlockSyncedHashHeight();

            // Indicates that the CCTS is synchronized with the Federation Wallet.
            if (this.TipHashAndHeight.HashBlock == tipToChase.Hash)
            {
                this.logger.Trace("(-)[SYNCHRONIZED]");
                return;
            }

            // If the Federation Wallet's tip is not on chain, rewind.
            if (this.chainIndexer.GetHeader(tipToChase.Hash) == null)
            {
                var blocks = this.federationWalletManager.GetWallet().BlockLocator.ToList();
                ChainedHeader fork = this.chainIndexer.FindFork(new BlockLocator { Blocks = blocks });

                this.federationWalletManager.RemoveBlocks(fork);

                // Re-set the tip to chase to the federation wallet's new tip.
                tipToChase = this.federationWalletManager.LastBlockSyncedHashHeight();
            }

            // If the CCTS's tip is higher than the federation wallet's tip 
            // OR
            // the CCTS's tip is not on chain, then rewind.
            if (this.TipHashAndHeight.Height > tipToChase.Height || this.chainIndexer.GetHeader(this.TipHashAndHeight.HashBlock)?.Height != this.TipHashAndHeight.Height)
            {
                // We are ahead of the current chain or on the wrong chain.
                ChainedHeader fork = this.chainIndexer.FindFork(this.TipHashAndHeight.GetLocator()) ?? this.chainIndexer.GetHeader(0);

                // Must not exceed wallet height otherwise transaction validations may fail.
                while (fork.Height > tipToChase.Height)
                    fork = fork.Previous;

                using (DBreeze.Transactions.Transaction dbreezeTransaction = this.DBreeze.GetTransaction())
                {
                    dbreezeTransaction.SynchronizeTables(transferTableName, commonTableName);
                    dbreezeTransaction.ValuesLazyLoadingIsOn = false;

                    ChainedHeader prevTip = this.TipHashAndHeight;
                    int prevDepositHeight = this.NextMatureDepositHeight;

                    try
                    {
                        StatusChangeTracker tracker = this.OnDeleteBlocks(dbreezeTransaction, fork.Height);

                        int newDepositHeight = Math.Min(prevDepositHeight, tracker
                            .Select(kv => kv.Key)
                            .Where(transfer => transfer.Status == CrossChainTransferStatus.Suspended)
                            .Min(transfer => transfer.DepositHeight) ?? int.MaxValue);

                        this.SaveNextMatureHeight(dbreezeTransaction, newDepositHeight);
                        this.SaveTipHashAndHeight(dbreezeTransaction, fork);

                        dbreezeTransaction.Commit();

                        // Remove any remnants of suspended transactions from the wallet.
                        bool walletUpdated = false;
                        foreach (KeyValuePair<ICrossChainTransfer, CrossChainTransferStatus?> kv in tracker)
                            if (kv.Key.Status == CrossChainTransferStatus.Suspended)
                                walletUpdated |= this.federationWalletManager.RemoveWithdrawalTransactions(kv.Key.DepositTransactionId);

                        if (walletUpdated)
                            this.federationWalletManager.SaveWallet();

                        this.UndoLookups(tracker);
                    }
                    catch (Exception err)
                    {
                        // Restore expected store state in case the calling code retries / continues using the store.
                        this.TipHashAndHeight = prevTip;
                        this.NextMatureDepositHeight = prevDepositHeight;
                        this.RollbackAndThrowTransactionError(dbreezeTransaction, err, "REWIND_ERROR");
                    }
                }

                this.ValidateCrossChainTransfers();
            }
        }

        /// <summary>
        /// Attempts to synchronizes the store with the chain.
        /// <para>
        /// If the synchronization did not happen due to the federation wallet tip not being on chain,
        /// we exit and the caller needs to stop further execution.
        /// </para>
        /// </summary>
        /// <returns>Returns <c>true</c> if the store is in sync or <c>false</c> otherwise.</returns>
        private bool Synchronize()
        {
            lock (this.lockObj)
            {
                if (this.TipHashAndHeight == null)
                {
                    this.logger.Error("Synchronization failed as the store's tip is null.");
                    this.logger.Trace("(-)[CCTS_TIP_NOT_SET]:false");
                    return false;
                }

                HashHeightPair federationWalletTip = this.federationWalletManager.LastBlockSyncedHashHeight();

                // Check if the federation wallet's tip is on chain, if not exit.
                if (this.chainIndexer.GetHeader(federationWalletTip.Hash) == null)
                {
                    this.logger.Debug("Synchronization failed as the federation wallet tip is not on chain; {0}='{1}', {2}='{3}'", nameof(this.chainIndexer.Tip), this.chainIndexer.Tip, nameof(federationWalletTip), federationWalletTip);
                    this.logger.Trace("(-)[FED_WALLET_TIP_NOT_ONCHAIN]:false");
                    return false;
                }

                // If the federation wallet tip matches the store's tip, exit.
                if (federationWalletTip.Hash == this.TipHashAndHeight.HashBlock)
                {
                    this.logger.Trace("(-)[SYNCHRONIZED]:true");
                    return true;
                }

                while (!this.cancellation.IsCancellationRequested)
                {
                    if (this.HasSuspended())
                    {
                        try
                        {
                            ICrossChainTransfer[] transfers = this.Get(this.depositsIdsByStatus[CrossChainTransferStatus.Suspended].ToArray());
                            this.NextMatureDepositHeight = transfers.Min(t => t.DepositHeight) ?? this.NextMatureDepositHeight;
                        }
                        catch (Exception ex)
                        {
                            this.logger.Error($"An error occurred whilst synchronizing the store: {ex}.");
                            throw ex;
                        }
                    }

                    this.RewindIfRequiredLocked();

                    try
                    {
                        if (this.SynchronizeBatch())
                        {
                            using (DBreeze.Transactions.Transaction dbreezeTransaction = this.DBreeze.GetTransaction())
                            {
                                dbreezeTransaction.SynchronizeTables(transferTableName, commonTableName);

                                this.SaveTipHashAndHeight(dbreezeTransaction, this.TipHashAndHeight);

                                dbreezeTransaction.Commit();
                            }

                            // As the CCTS syncs from the federation wallet, it needs to be
                            // responsible for cleaning transactions past max reorg.
                            // Doing this from the federation wallet manager could mean transactions
                            // are cleaned before they are processed by the CCTS (which means they will
                            // be wrongly added back).
                            if (this.federationWalletManager.IsSyncedWithChain() && this.federationWalletManager.CleanTransactionsPastMaxReorg(this.TipHashAndHeight.Height))
                                this.federationWalletManager.SaveWallet();

                            return true;
                        }
                    }
                    catch (FederationWalletTipNotOnChainException)
                    {
                        return false;
                    }

                }

                return false;
            }
        }

        /// <summary>Synchronize with a batch of blocks.</summary>
        /// <returns>Returns <c>true</c> if we match the chain tip and <c>false</c> if we are behind the tip.</returns>
        private bool SynchronizeBatch()
        {
            // Get a batch of blocks.
            int batchSize = 0;

            HashHeightPair federationWalletTip = this.federationWalletManager.LastBlockSyncedHashHeight();

            if (this.chainIndexer.GetHeader(federationWalletTip.Hash) == null)
            {
                // If the federation tip is found to be not on chain, we need to throw an
                // exception to ensure that we exit the synchronization process.
                this.logger.Trace("(-)[FEDERATION_WALLET_TIP_NOT_ON CHAIN]:{0}='{1}', {2}='{3}'", nameof(this.chainIndexer.Tip), this.chainIndexer.Tip, nameof(federationWalletTip), federationWalletTip);
                throw new FederationWalletTipNotOnChainException();
            }

            var chainedHeadersSnapshot = new Dictionary<uint256, ChainedHeader>();

            foreach (ChainedHeader header in this.chainIndexer.EnumerateToTip(this.TipHashAndHeight.HashBlock).Skip(1))
            {
                if (this.chainIndexer.GetHeader(header.HashBlock) == null)
                    break;

                if (header.Height > federationWalletTip.Height)
                    break;

                chainedHeadersSnapshot.Add(header.HashBlock, header);

                if (++batchSize >= SynchronizationBatchSize)
                    break;
            }

            List<Block> blocks = this.blockRepository.GetBlocks(chainedHeadersSnapshot.Select(c => c.Key).ToList());
            int availableBlocks = blocks.FindIndex(b => (b == null));
            if (availableBlocks < 0)
                availableBlocks = blocks.Count;

            if (availableBlocks > 0)
            {
                Block lastBlock = blocks[availableBlocks - 1];
                this.Put(blocks.GetRange(0, availableBlocks), chainedHeadersSnapshot);
                this.logger.Info("Synchronized {0} blocks with cross-chain store to advance tip to block {1}", availableBlocks, this.TipHashAndHeight?.Height);
            }

            bool done = availableBlocks < SynchronizationBatchSize;

            return done;
        }

        /// <summary>Loads the tip and hash height.</summary>
        /// <param name="dbreezeTransaction">The DBreeze transaction context to use.</param>
        /// <returns>The hash and height pair.</returns>
        private ChainedHeader LoadTipHashAndHeight(DBreeze.Transactions.Transaction dbreezeTransaction)
        {
            var blockLocator = new BlockLocator();
            try
            {
                Row<byte[], byte[]> row = dbreezeTransaction.Select<byte[], byte[]>(commonTableName, RepositoryTipKey);
                Guard.Assert(row.Exists);
                blockLocator.FromBytes(row.Value);
            }
            catch (Exception)
            {
                blockLocator.Blocks = new List<uint256> { this.network.GenesisHash };
            }

            this.TipHashAndHeight = this.chainIndexer.GetHeader(blockLocator.Blocks[0]) ?? this.chainIndexer.FindFork(blockLocator);
            return this.TipHashAndHeight;
        }

        /// <summary>Saves the tip and hash height.</summary>
        /// <param name="dbreezeTransaction">The DBreeze transaction context to use.</param>
        /// <param name="newTip">The new tip to persist.</param>
        private void SaveTipHashAndHeight(DBreeze.Transactions.Transaction dbreezeTransaction, ChainedHeader newTip)
        {
            BlockLocator locator = this.chainIndexer.Tip.GetLocator();
            this.TipHashAndHeight = newTip;
            dbreezeTransaction.Insert<byte[], byte[]>(commonTableName, RepositoryTipKey, locator.ToBytes());
        }

        /// <summary>Loads the counter-chain next mature block height.</summary>
        /// <param name="dbreezeTransaction">The DBreeze transaction context to use.</param>
        /// <returns>The hash and height pair.</returns>
        private int LoadNextMatureHeight(DBreeze.Transactions.Transaction dbreezeTransaction)
        {
            Row<byte[], int> row = dbreezeTransaction.Select<byte[], int>(commonTableName, NextMatureTipKey);

            if (row.Exists)
                this.NextMatureDepositHeight = row.Value;

            // We only want to sync deposits from a certain block number if the main chain is very long.
            this.NextMatureDepositHeight = Math.Max(this.settings.CounterChainDepositStartBlock, this.NextMatureDepositHeight);

            return this.NextMatureDepositHeight;
        }

        /// <summary>Saves the counter-chain next mature block height.</summary>
        /// <param name="dbreezeTransaction">The DBreeze transaction context to use.</param>
        /// <param name="newTip">The next mature block height on the counter-chain.</param>
        private void SaveNextMatureHeight(DBreeze.Transactions.Transaction dbreezeTransaction, int newTip)
        {
            this.NextMatureDepositHeight = newTip;
            dbreezeTransaction.Insert<byte[], int>(commonTableName, NextMatureTipKey, this.NextMatureDepositHeight);
        }

        /// <inheritdoc />
        public Task<ICrossChainTransfer[]> GetAsync(uint256[] depositIds, bool validate = true)
        {
            return Task.Run(() =>
            {
                lock (this.lockObj)
                {
                    return this.federationWalletManager.Synchronous(() =>
                    {
                        if (!this.Synchronize())
                            return null;

                        ICrossChainTransfer[] transfers = this.Get(depositIds);

                        if (validate)
                            transfers = this.ValidateCrossChainTransfers(transfers);

                        return transfers;
                    });
                }
            });
        }

        private ICrossChainTransfer[] Get(uint256[] depositId)
        {
            using (DBreeze.Transactions.Transaction dbreezeTransaction = this.DBreeze.GetTransaction())
            {
                dbreezeTransaction.ValuesLazyLoadingIsOn = false;

                return this.Get(dbreezeTransaction, depositId);
            }
        }

        private CrossChainTransfer[] Get(DBreeze.Transactions.Transaction transaction, uint256[] depositId)
        {
            Guard.NotNull(depositId, nameof(depositId));

            // To boost performance we will access the deposits sorted by deposit id.
            var depositDict = new Dictionary<uint256, int>();
            for (int i = 0; i < depositId.Length; i++)
                depositDict[depositId[i]] = i;

            var byteListComparer = new ByteListComparer();
            List<KeyValuePair<uint256, int>> depositList = depositDict.ToList();
            depositList.Sort((pair1, pair2) => byteListComparer.Compare(pair1.Key.ToBytes(), pair2.Key.ToBytes()));

            var res = new CrossChainTransfer[depositId.Length];

            foreach (KeyValuePair<uint256, int> kv in depositList)
            {
                Row<byte[], byte[]> transferRow = transaction.Select<byte[], byte[]>(transferTableName, kv.Key.ToBytes());

                if (transferRow.Exists)
                {
                    var crossChainTransfer = new CrossChainTransfer();
                    crossChainTransfer.FromBytes(transferRow.Value, this.network.Consensus.ConsensusFactory);
                    res[kv.Value] = crossChainTransfer;
                }
            }

            return res;
        }

        private OutPoint EarliestOutput(Transaction transaction)
        {
            var comparer = Comparer<OutPoint>.Create((x, y) => ((FederationWalletManager)this.federationWalletManager).CompareOutpoints(x, y));
            return transaction.Inputs.Select(i => i.PrevOut).OrderBy(t => t, comparer).FirstOrDefault();
        }

        /// <inheritdoc />
        public ICrossChainTransfer[] GetTransfersByStatus(CrossChainTransferStatus[] statuses, bool sort = false, bool validate = true)
        {
            lock (this.lockObj)
            {
                return this.federationWalletManager.Synchronous(() =>
                {
                    if (!this.Synchronize())
                        return new ICrossChainTransfer[] { };

                    var depositIds = new HashSet<uint256>();
                    foreach (CrossChainTransferStatus status in statuses)
                        depositIds.UnionWith(this.depositsIdsByStatus[status]);

                    uint256[] partialTransferHashes = depositIds.ToArray();
                    ICrossChainTransfer[] partialTransfers = this.Get(partialTransferHashes).Where(t => t != null).ToArray();

                    if (validate)
                    {
                        this.ValidateCrossChainTransfers(partialTransfers);
                        partialTransfers = partialTransfers.Where(t => statuses.Contains(t.Status)).ToArray();
                    }

                    if (!sort)
                    {
                        return partialTransfers;
                    }

                    // When sorting, Suspended transactions will have null PartialTransactions. Always put them last in the order they're in.
                    IEnumerable<ICrossChainTransfer> unsortable = partialTransfers.Where(x => x.Status == CrossChainTransferStatus.Suspended || x.Status == CrossChainTransferStatus.Rejected);
                    IEnumerable<ICrossChainTransfer> sortable = partialTransfers.Where(x => x.Status != CrossChainTransferStatus.Suspended && x.Status != CrossChainTransferStatus.Rejected);

                    return sortable.OrderBy(t => this.EarliestOutput(t.PartialTransaction), Comparer<OutPoint>.Create((x, y) =>
                            ((FederationWalletManager)this.federationWalletManager).CompareOutpoints(x, y)))
                        .Concat(unsortable)
                        .ToArray();
                });
            }
        }

        /// <inheritdoc />
        public int GetTransferCountByStatus(CrossChainTransferStatus status)
        {
            return this.depositsIdsByStatus[status].Count;
        }

        /// <summary>Persist the cross-chain transfer information into the database.</summary>
        /// <param name="dbreezeTransaction">The DBreeze transaction context to use.</param>
        /// <param name="crossChainTransfer">Cross-chain transfer information to be inserted.</param>
        private void PutTransfer(DBreeze.Transactions.Transaction dbreezeTransaction, ICrossChainTransfer crossChainTransfer)
        {
            Guard.NotNull(crossChainTransfer, nameof(crossChainTransfer));

            byte[] crossChainTransferBytes = this.dBreezeSerializer.Serialize(crossChainTransfer);

            dbreezeTransaction.Insert<byte[], byte[]>(transferTableName, crossChainTransfer.DepositTransactionId.ToBytes(), crossChainTransferBytes);
        }

        /// <summary>Persist multiple cross-chain transfer information into the database.</summary>
        /// <param name="dbreezeTransaction">The DBreeze transaction context to use.</param>
        /// <param name="crossChainTransfers">Cross-chain transfers to be inserted.</param>
        private void PutTransfers(DBreeze.Transactions.Transaction dbreezeTransaction, ICrossChainTransfer[] crossChainTransfers)
        {
            Guard.NotNull(crossChainTransfers, nameof(crossChainTransfers));

            // Optimal ordering for DB consumption.
            var byteListComparer = new ByteListComparer();
            List<ICrossChainTransfer> orderedTransfers = crossChainTransfers.ToList();
            orderedTransfers.Sort((pair1, pair2) => byteListComparer.Compare(pair1.DepositTransactionId.ToBytes(), pair2.DepositTransactionId.ToBytes()));

            // Write each transfer in order.
            foreach (ICrossChainTransfer transfer in orderedTransfers)
            {
                byte[] transferBytes = this.dBreezeSerializer.Serialize(transfer);
                dbreezeTransaction.Insert<byte[], byte[]>(transferTableName, transfer.DepositTransactionId.ToBytes(), transferBytes);
            }
        }

        /// <summary>Deletes the cross-chain transfer information from the database</summary>
        /// <param name="dbreezeTransaction">The DBreeze transaction context to use.</param>
        /// <param name="crossChainTransfer">Cross-chain transfer information to be deleted.</param>
        private void DeleteTransfer(DBreeze.Transactions.Transaction dbreezeTransaction, ICrossChainTransfer crossChainTransfer)
        {
            Guard.NotNull(crossChainTransfer, nameof(crossChainTransfer));

            dbreezeTransaction.RemoveKey<byte[]>(transferTableName, crossChainTransfer.DepositTransactionId.ToBytes());
        }

        /// <summary>
        /// Forgets transfer information for the blocks being removed and returns information for updating the transient lookups.
        /// </summary>
        /// <param name="dbreezeTransaction">The DBreeze transaction context to use.</param>
        /// <param name="lastBlockHeight">The last block to retain.</param>
        /// <returns>A tracker with all the cross chain transfers that were affected.</returns>
        private StatusChangeTracker OnDeleteBlocks(DBreeze.Transactions.Transaction dbreezeTransaction, int lastBlockHeight)
        {
            // Gather all the deposit ids that may have had transactions in the blocks being deleted.
            var depositIds = new HashSet<uint256>();
            uint256[] blocksToRemove = this.blockHeightsByBlockHash.Where(a => a.Value > lastBlockHeight).Select(a => a.Key).ToArray();

            foreach (HashSet<uint256> deposits in blocksToRemove.Select(a => this.depositIdsByBlockHash[a]))
            {
                depositIds.UnionWith(deposits);
            }

            // Find the transfers related to these deposit ids in the database.
            var tracker = new StatusChangeTracker();
            CrossChainTransfer[] crossChainTransfers = this.Get(dbreezeTransaction, depositIds.ToArray());

            foreach (CrossChainTransfer transfer in crossChainTransfers)
            {
                // Transfers that only exist in the DB due to having been seen in a block should be removed completely.
                if (transfer.DepositHeight == null)
                {
                    // Trigger deletion from the status lookup.
                    tracker.SetTransferStatus(transfer);

                    // Delete the transfer completely.
                    this.DeleteTransfer(dbreezeTransaction, transfer);
                }
                else
                {
                    // Transaction is no longer seen and the FederationWalletManager is going to remove the transaction anyhow
                    // So don't prolong - just set to Suspended now.
                    this.logger.Debug("Setting DepositId {0} to Suspended", transfer.DepositTransactionId);
                    tracker.SetTransferStatus(transfer, CrossChainTransferStatus.Suspended);

                    // Write the transfer status to the database.
                    this.PutTransfer(dbreezeTransaction, transfer);
                }
            }

            return tracker;
        }

        /// <summary>Updates the status lookup based on a transfer and its previous status.</summary>
        /// <param name="transfer">The cross-chain transfer that was update.</param>
        /// <param name="oldStatus">The old status.</param>
        private void TransferStatusUpdated(ICrossChainTransfer transfer, CrossChainTransferStatus? oldStatus)
        {
            if (oldStatus != null)
            {
                this.depositsIdsByStatus[(CrossChainTransferStatus)oldStatus].Remove(transfer.DepositTransactionId);
            }

            this.depositsIdsByStatus[transfer.Status].Add(transfer.DepositTransactionId);
        }

        /// <summary>Update the transient lookups after changes have been committed to the store.</summary>
        /// <param name="tracker">Information about how to update the lookups.</param>
        private void UpdateLookups(StatusChangeTracker tracker)
        {
            foreach (uint256 hash in tracker.UniqueBlockHashes())
            {
                this.depositIdsByBlockHash[hash] = new HashSet<uint256>();
            }

            foreach (KeyValuePair<ICrossChainTransfer, CrossChainTransferStatus?> kv in tracker)
            {
                this.TransferStatusUpdated(kv.Key, kv.Value);

                if (kv.Key.BlockHash != null && kv.Key.BlockHeight != null)
                {
                    if (!this.depositIdsByBlockHash[kv.Key.BlockHash].Contains(kv.Key.DepositTransactionId))
                        this.depositIdsByBlockHash[kv.Key.BlockHash].Add(kv.Key.DepositTransactionId);
                    this.blockHeightsByBlockHash[kv.Key.BlockHash] = (int)kv.Key.BlockHeight;
                }
            }
        }

        /// <summary>Undoes the transient lookups after block removals have been committed to the store.</summary>
        /// <param name="tracker">Information about how to undo the lookups.</param>
        private void UndoLookups(StatusChangeTracker tracker)
        {
            foreach (KeyValuePair<ICrossChainTransfer, CrossChainTransferStatus?> kv in tracker)
            {
                if (kv.Value == null)
                {
                    this.depositsIdsByStatus[kv.Key.Status].Remove(kv.Key.DepositTransactionId);
                }

                this.TransferStatusUpdated(kv.Key, kv.Value);
            }

            foreach (uint256 hash in tracker.UniqueBlockHashes())
            {
                this.depositIdsByBlockHash.Remove(hash);
                this.blockHeightsByBlockHash.Remove(hash);
            }
        }

        public bool ValidateTransaction(Transaction transaction, bool checkSignature = false)
        {
            return this.federationWalletManager.ValidateTransaction(transaction, checkSignature).IsValid;
        }

        /// <inheritdoc />
        public List<Transaction> GetCompletedWithdrawalsForTransactions(IEnumerable<Transaction> transactionsToCheck)
        {
            var res = new List<Transaction>();

            lock (this.lockObj)
            {
                HashSet<uint256> inProgress = this.depositsIdsByStatus[CrossChainTransferStatus.Partial].Union(
                    this.depositsIdsByStatus[CrossChainTransferStatus.FullySigned].Union(
                    this.depositsIdsByStatus[CrossChainTransferStatus.Suspended])).ToHashSet();

                foreach (Transaction tx in transactionsToCheck)
                {
                    IWithdrawal withdrawal = this.withdrawalExtractor.ExtractWithdrawalFromTransaction(tx, null, 0);

                    // Transactions containing withdrawals that are not in progress.
                    if (withdrawal != null && !inProgress.Contains(withdrawal.DepositId))
                    {
                        res.Add(tx);
                    }
                }
            }

            return res;
        }

        /// <summary>
        /// Determines if a mempool error would be recoverable by waiting or rebuilding the transaction.
        /// </summary>
        /// <param name="mempoolError">The error to evaluate.</param>
        /// <returns><c>True</c> if its recoverble or <c>false</c> otherwise.</returns>
        public static bool IsMempoolErrorRecoverable(MempoolError mempoolError)
        {
            switch (mempoolError.RejectCode)
            {
                // Can recover from inputs already spent.
                case MempoolErrors.RejectDuplicate:
                    return true;

                // Duplicates should not make the transfer fail.
                case MempoolErrors.RejectAlreadyKnown:
                    return true;

                default:
                    return mempoolError.ConsensusError == null;
            }
        }

        private void AddComponentStats(StringBuilder benchLog)
        {
            benchLog.AppendLine(">> Cross Chain Transfer Store");
            benchLog.AppendLine("Height".PadRight(LoggingConfiguration.ColumnLength) + $": {this.TipHashAndHeight.Height} [{this.TipHashAndHeight.HashBlock}]");
            benchLog.AppendLine("NextDepositHeight".PadRight(LoggingConfiguration.ColumnLength) + $": {this.NextMatureDepositHeight}");
            benchLog.AppendLine("Partial Txs".PadRight(LoggingConfiguration.ColumnLength) + $": {GetTransferCountByStatus(CrossChainTransferStatus.Partial)}");
            benchLog.AppendLine("Suspended Txs".PadRight(LoggingConfiguration.ColumnLength) + $": {GetTransferCountByStatus(CrossChainTransferStatus.Suspended)}");
            benchLog.AppendLine();

            var depositIds = new HashSet<uint256>();
            ICrossChainTransfer[] transfers;

            try
            {
                foreach (CrossChainTransferStatus status in new[] { CrossChainTransferStatus.FullySigned, CrossChainTransferStatus.Partial })
                    depositIds.UnionWith(this.depositsIdsByStatus[status]);

                transfers = this.Get(depositIds.ToArray()).Where(t => t != null).ToArray();

                // When sorting, Suspended transactions will have null PartialTransactions. Always put them last in the order they're in.
                IEnumerable<ICrossChainTransfer> inprogress = transfers.Where(x => x.Status != CrossChainTransferStatus.Suspended && x.Status != CrossChainTransferStatus.Rejected);
                IEnumerable<ICrossChainTransfer> suspended = transfers.Where(x => x.Status == CrossChainTransferStatus.Suspended || x.Status == CrossChainTransferStatus.Rejected);

                IEnumerable<WithdrawalModel> pendingWithdrawals = this.withdrawalHistoryProvider.GetPendingWithdrawals(inprogress.Concat(suspended)).OrderByDescending(p => p.SignatureCount);

                if (pendingWithdrawals.Count() > 0)
                {
                    benchLog.AppendLine("--- Pending Withdrawals ---");
                    foreach (WithdrawalModel withdrawal in pendingWithdrawals.Take(TransfersToDisplay))
                        benchLog.AppendLine(withdrawal.ToString());

                    if (pendingWithdrawals.Count() > TransfersToDisplay)
                        benchLog.AppendLine($"and {pendingWithdrawals.Count() - TransfersToDisplay} more...");

                    benchLog.AppendLine();
                }
            }
            catch (Exception exception)
            {
                benchLog.AppendLine("--- Pending Withdrawals ---");
                benchLog.AppendLine("Failed to retrieve data");
                this.logger.Error("Exception occurred while getting pending withdrawals: '{0}'.", exception.ToString());
            }
        }

        /// <inheritdoc />
        public List<WithdrawalModel> GetCompletedWithdrawals(int transfersToDisplay)
        {
            HashSet<uint256> depositIds = this.depositsIdsByStatus[CrossChainTransferStatus.SeenInBlock];
            ICrossChainTransfer[] transfers = this.Get(depositIds.ToArray()).Where(t => t != null).ToArray();
            return this.withdrawalHistoryProvider.GetHistory(transfers, transfersToDisplay);
        }

        /// <inheritdoc />
        public int DeleteSuspendedTransfers()
        {
            HashSet<uint256> depositIds = this.depositsIdsByStatus[CrossChainTransferStatus.Suspended];
            ICrossChainTransfer[] transfers = this.Get(depositIds.ToArray()).Where(t => t != null).ToArray();

            using (DBreeze.Transactions.Transaction dbreezeTransaction = this.DBreeze.GetTransaction())
            {
                dbreezeTransaction.SynchronizeTables(transferTableName, commonTableName);
                dbreezeTransaction.ValuesLazyLoadingIsOn = false;

                foreach (ICrossChainTransfer transfer in transfers)
                {
                    this.DeleteTransfer(dbreezeTransaction, transfer);
<<<<<<< HEAD
=======
                    this.depositsIdsByStatus[CrossChainTransferStatus.Suspended].Clear();
>>>>>>> f2c1dfbf
                    this.logger.Debug($"Suspended transfer with deposit id '{transfer.DepositTransactionId}' deleted.");
                }

                dbreezeTransaction.Commit();
            }

            return transfers.Count();
        }

        /// <inheritdoc />
        public void Dispose()
        {
            this.SaveCurrentTipAsync().GetAwaiter().GetResult();
            this.cancellation.Cancel();
            this.DBreeze.Dispose();
        }
    }
}<|MERGE_RESOLUTION|>--- conflicted
+++ resolved
@@ -1513,10 +1513,7 @@
                 foreach (ICrossChainTransfer transfer in transfers)
                 {
                     this.DeleteTransfer(dbreezeTransaction, transfer);
-<<<<<<< HEAD
-=======
                     this.depositsIdsByStatus[CrossChainTransferStatus.Suspended].Clear();
->>>>>>> f2c1dfbf
                     this.logger.Debug($"Suspended transfer with deposit id '{transfer.DepositTransactionId}' deleted.");
                 }
 
