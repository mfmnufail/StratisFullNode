﻿using System.Collections.Generic;
using System.Linq;
using Microsoft.Extensions.Logging;
using NBitcoin;
using Stratis.Bitcoin.Features.MemoryPool;
using Stratis.Features.Collateral.CounterChain;
using Stratis.Features.FederatedPeg.Interfaces;
using Stratis.Features.FederatedPeg.Models;

namespace Stratis.Features.FederatedPeg.TargetChain
{
    public interface IWithdrawalHistoryProvider
    {
        List<WithdrawalModel> GetHistory(int maximumEntriesToReturn);
        List<WithdrawalModel> GetPending();
    }

    public class WithdrawalHistoryProvider : IWithdrawalHistoryProvider
    {
        private readonly Network network;
        private readonly IFederatedPegSettings federatedPegSettings;
        private readonly ICrossChainTransferStore crossChainTransferStore;
        private readonly IWithdrawalExtractor withdrawalExtractor;
        private readonly MempoolManager mempoolManager;

        /// <summary>
        /// The <see cref="WithdrawalHistoryProvider"/> constructor.
        /// </summary>
        /// <param name="network">Network we are running on.</param>
        /// <param name="federatedPegSettings">Federation settings providing access to number of signatures required.</param>
        /// <param name="crossChainTransferStore">Store which provides access to the statuses.</param>
        /// <param name="mempoolManager">Mempool which provides information about transactions in the mempool.</param>
        /// <param name="loggerFactory">Logger factory.</param>
        /// <param name="counterChainNetworkWrapper">Counter chain network.</param>
        public WithdrawalHistoryProvider(
            Network network,
            IFederatedPegSettings federatedPegSettings,
            ICrossChainTransferStore crossChainTransferStore,
            MempoolManager mempoolManager,
            ILoggerFactory loggerFactory,
            CounterChainNetworkWrapper counterChainNetworkWrapper)
        {
            this.network = network;
            this.federatedPegSettings = federatedPegSettings;
            this.crossChainTransferStore = crossChainTransferStore;
            this.withdrawalExtractor = new WithdrawalExtractor(federatedPegSettings, new OpReturnDataReader(loggerFactory, counterChainNetworkWrapper), network);
            this.mempoolManager = mempoolManager;
        }

        // TODO: These can be more efficient, i.e. remove the wallet calls from GetHistory
        // And use a different model for Withdrawals. It doesn't quite map to the Withdrawal class.

        /// <summary>
        /// Get the history of successful withdrawals.
        /// </summary>
        /// <param name="maximumEntriesToReturn">The maximum number of entries to return.</param>
        /// <returns>A <see cref="WithdrawalModel"/> object containing a history of withdrawals.</returns>
        public List<WithdrawalModel> GetHistory(int maximumEntriesToReturn)
        {
            var result = new List<WithdrawalModel>();
            ICrossChainTransfer[] transfers = this.crossChainTransferStore.GetTransfersByStatus(new[] { CrossChainTransferStatus.SeenInBlock });

            foreach (ICrossChainTransfer transfer in transfers.OrderByDescending(t => t.BlockHeight))
            {
                if (maximumEntriesToReturn-- <= 0)
                    break;
                // Extract the withdrawal details from the recorded "PartialTransaction".
                IWithdrawal withdrawal = this.withdrawalExtractor.ExtractWithdrawalFromTransaction(transfer.PartialTransaction, transfer.BlockHash, (int)transfer.BlockHeight);
<<<<<<< HEAD

=======
>>>>>>> 49168812
                var model = new WithdrawalModel
                {
                    withdrawal = withdrawal,
                    TransferStatus = transfer?.Status.ToString()
                };

                result.Add(model);
            }

            return result;
        }

        /// <summary>
        /// Get pending withdrawals.
        /// </summary>
        /// <returns>A <see cref="WithdrawalModel"/> object containing pending withdrawals and statuses.</returns>
        public List<WithdrawalModel> GetPending()
        {
            var result = new List<WithdrawalModel>();

            // Get all Suspended, all Partial, and all FullySigned transfers.
            ICrossChainTransfer[] inProgressTransfers = this.crossChainTransferStore.GetTransfersByStatus(new CrossChainTransferStatus[]
            {
                CrossChainTransferStatus.Suspended,
                CrossChainTransferStatus.Partial,
                CrossChainTransferStatus.FullySigned
            }, true, false);

            foreach (ICrossChainTransfer transfer in inProgressTransfers)
            {
                var model = new WithdrawalModel
                {
                    withdrawal = new Withdrawal(
                        transfer.DepositTransactionId,
                        transfer.PartialTransaction?.GetHash(),
                        transfer.DepositAmount,
                        transfer.DepositTargetAddress.GetDestinationAddress(this.network).ToString(),
                        transfer.BlockHeight ?? 0,
                        transfer.BlockHash
                    )
                };

                string status = transfer?.Status.ToString();
                switch (transfer?.Status)
                {
                    case CrossChainTransferStatus.FullySigned:
                        if (this.mempoolManager.InfoAsync(model.withdrawal.Id).GetAwaiter().GetResult() != null)
                            status += "+InMempool";

                        model.SpendingOutputDetails = this.GetSpendingInfo(transfer.PartialTransaction);
                        break;
                    case CrossChainTransferStatus.Partial:
                        status += " (" + transfer.GetSignatureCount(this.network) + "/" + this.federatedPegSettings.MultiSigM + ")";
                        model.SpendingOutputDetails = this.GetSpendingInfo(transfer.PartialTransaction);
                        break;
                }

                model.TransferStatus = status;

                result.Add(model);
            }

            return result;
        }

        private string GetSpendingInfo(Transaction partialTransaction)
        {
            string ret = "";

            foreach (TxIn input in partialTransaction.Inputs)
            {
                ret += input.PrevOut.Hash.ToString().Substring(0, 6) + "-" + input.PrevOut.N + ",";
            }

            return ret;
        }
    }
}<|MERGE_RESOLUTION|>--- conflicted
+++ resolved
@@ -66,10 +66,6 @@
                     break;
                 // Extract the withdrawal details from the recorded "PartialTransaction".
                 IWithdrawal withdrawal = this.withdrawalExtractor.ExtractWithdrawalFromTransaction(transfer.PartialTransaction, transfer.BlockHash, (int)transfer.BlockHeight);
-<<<<<<< HEAD
-
-=======
->>>>>>> 49168812
                 var model = new WithdrawalModel
                 {
                     withdrawal = withdrawal,
