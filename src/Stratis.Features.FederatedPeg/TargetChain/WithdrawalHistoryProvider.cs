﻿using System.Collections.Generic;
using System.Linq;
using NBitcoin;
using Stratis.Bitcoin;
using Stratis.Bitcoin.Features.MemoryPool;
using Stratis.Features.Collateral.CounterChain;
using Stratis.Features.FederatedPeg.Conversion;
using Stratis.Features.FederatedPeg.Interfaces;
using Stratis.Features.FederatedPeg.Models;

namespace Stratis.Features.FederatedPeg.TargetChain
{
    public interface IWithdrawalHistoryProvider
    {
        List<WithdrawalModel> GetHistory(IEnumerable<ICrossChainTransfer> crossChainTransfers, int maximumEntriesToReturn);
        List<WithdrawalModel> GetPendingWithdrawals(IEnumerable<ICrossChainTransfer> crossChainTransfers);
    }

    public class WithdrawalHistoryProvider : IWithdrawalHistoryProvider
    {
        private readonly IFederatedPegSettings federatedPegSettings;
        private readonly MempoolManager mempoolManager;
        private readonly Network network;
        private readonly IWithdrawalExtractor withdrawalExtractor;

        /// <summary>
        /// The <see cref="WithdrawalHistoryProvider"/> constructor.
        /// </summary>
        /// <param name="network">Network we are running on.</param>
        /// <param name="federatedPegSettings">Federation settings providing access to number of signatures required.</param>
        /// /// <param name="conversionRequestRepository">Repository containing all cross-network mint and burn transactions.</param>
        /// <param name="mempoolManager">Mempool which provides information about transactions in the mempool.</param>
        /// <param name="counterChainNetworkWrapper">Counter chain network.</param>
        public WithdrawalHistoryProvider(
            Network network,
            IFederatedPegSettings federatedPegSettings,
            IConversionRequestRepository conversionRequestRepository,
            MempoolManager mempoolManager,
            CounterChainNetworkWrapper counterChainNetworkWrapper)
        {
            this.network = network;
            this.federatedPegSettings = federatedPegSettings;
<<<<<<< HEAD
            this.withdrawalExtractor = new WithdrawalExtractor(federatedPegSettings, conversionRequestRepository, new OpReturnDataReader(counterChainNetworkWrapper.CounterChainNetwork), network);
=======
            this.withdrawalExtractor = new WithdrawalExtractor(federatedPegSettings, new OpReturnDataReader(counterChainNetworkWrapper.CounterChainNetwork), network);
>>>>>>> f2c1dfbf
            this.mempoolManager = mempoolManager;
        }

        /// <summary>
        /// Get the history of successful withdrawals.
        /// </summary>
        /// <param name="crossChainTransfers">The list of transfers to report on.</param>
        /// <param name="maximumEntriesToReturn">The maximum number of entries to return.</param>
        /// <returns>A <see cref="WithdrawalModel"/> object containing a history of withdrawals.</returns>
        public List<WithdrawalModel> GetHistory(IEnumerable<ICrossChainTransfer> crossChainTransfers, int maximumEntriesToReturn)
        {
            var result = new List<WithdrawalModel>();

            foreach (ICrossChainTransfer transfer in crossChainTransfers.OrderByDescending(t => t.BlockHeight))
            {
                if (maximumEntriesToReturn-- <= 0)
                    break;

                // Extract the withdrawal details from the recorded "PartialTransaction".
                IWithdrawal withdrawal = this.withdrawalExtractor.ExtractWithdrawalFromTransaction(transfer.PartialTransaction, transfer.BlockHash, (int)transfer.BlockHeight);
                var model = new WithdrawalModel(this.network, withdrawal, transfer);
                result.Add(model);
            }

            return result;
        }

        /// <summary>
        /// Get pending withdrawals.
        /// </summary>
        /// <param name="crossChainTransfers">The list of transfers to report on.</param>
        /// <returns>A <see cref="WithdrawalModel"/> object containing pending withdrawals and statuses.</returns>
        public List<WithdrawalModel> GetPendingWithdrawals(IEnumerable<ICrossChainTransfer> crossChainTransfers)
        {
            var result = new List<WithdrawalModel>();

            foreach (ICrossChainTransfer transfer in crossChainTransfers)
            {
                var model = new WithdrawalModel(this.network, transfer);
                string status = transfer?.Status.ToString();
                switch (transfer?.Status)
                {
                    case CrossChainTransferStatus.FullySigned:
                        if (this.mempoolManager.InfoAsync(model.Id).GetAwaiter().GetResult() != null)
                            status += "+InMempool";

                        model.SpendingOutputDetails = this.GetSpendingInfo(transfer.PartialTransaction);
                        break;
                    case CrossChainTransferStatus.Partial:
                        model.SignatureCount = transfer.GetSignatureCount(this.network);
                        status += " (" + model.SignatureCount + "/" + this.federatedPegSettings.MultiSigM + ")";
                        model.SpendingOutputDetails = this.GetSpendingInfo(transfer.PartialTransaction);
                        break;
                }

                model.TransferStatus = status;

                result.Add(model);
            }

            return result;
        }

        private string GetSpendingInfo(Transaction partialTransaction)
        {
            string ret = "";

            foreach (TxIn input in partialTransaction.Inputs)
            {
                ret += input.PrevOut.Hash.ToString().Substring(0, 6) + "-" + input.PrevOut.N + ",";
            }

            return ret;
        }
    }
}<|MERGE_RESOLUTION|>--- conflicted
+++ resolved
@@ -40,11 +40,7 @@
         {
             this.network = network;
             this.federatedPegSettings = federatedPegSettings;
-<<<<<<< HEAD
-            this.withdrawalExtractor = new WithdrawalExtractor(federatedPegSettings, conversionRequestRepository, new OpReturnDataReader(counterChainNetworkWrapper.CounterChainNetwork), network);
-=======
             this.withdrawalExtractor = new WithdrawalExtractor(federatedPegSettings, new OpReturnDataReader(counterChainNetworkWrapper.CounterChainNetwork), network);
->>>>>>> f2c1dfbf
             this.mempoolManager = mempoolManager;
         }
 
