﻿using System;
using System.Collections.Generic;
using System.Linq;
using System.Text;
using System.Text.RegularExpressions;
using NBitcoin;
using NLog;
using Stratis.Features.Collateral.CounterChain;
using TracerAttributes;

namespace Stratis.Features.FederatedPeg
{
    /// <summary>
    /// OP_RETURN data can be a hash, an address or unknown.
    /// This class interprets the data.
    /// Addresses are contained in the source transactions on the monitor chain whereas
    /// hashes are contained in the destination transaction on the counter chain and
    /// are used to pair transactions together.
    /// </summary>
    public interface IOpReturnDataReader
    {
        /// <summary>
        /// Tries to find a single OP_RETURN output that can be interpreted as an address.
        /// </summary>
        /// <param name="transaction">The transaction we are examining.</param>
        /// <param name="address">The address as a string, or null if nothing is found, or if multiple addresses are found.</param>
        /// <returns><c>true</c> if address was extracted; <c>false</c> otherwise.</returns>
        bool TryGetTargetAddress(Transaction transaction, out string address);

<<<<<<< HEAD
        bool TryGetTargetEthereumAddress(Transaction transaction, out string address);
=======
        bool TryGetTargetETHAddress(Transaction transaction, out string address);
>>>>>>> e433b0e8

        /// <summary>
        /// Tries to find a single OP_RETURN output that can be interpreted as a transaction id.
        /// </summary>
        /// <param name="transaction">The transaction we are examining.</param>
        /// <param name="txId">The transaction id as a string, or null if nothing is found, or if multiple ids are found.</param>
        /// <returns><c>true</c> if transaction id was extracted; <c>false</c> otherwise.</returns>
        bool TryGetTransactionId(Transaction transaction, out string txId);
    }

    [NoTrace]
    public class OpReturnDataReader : IOpReturnDataReader
    {
        private readonly ILogger logger;

        private readonly Network counterChainNetwork;

        public OpReturnDataReader(CounterChainNetworkWrapper counterChainNetworkWrapper)
        {
            this.logger = LogManager.GetCurrentClassLogger();
            this.counterChainNetwork = counterChainNetworkWrapper.CounterChainNetwork;
        }

        /// <inheritdoc />
        public bool TryGetTargetAddress(Transaction transaction, out string address)
        {
            var opReturnAddresses = SelectBytesContentFromOpReturn(transaction)
                .Select(this.TryConvertValidOpReturnDataToAddress)
                .Where(s => s != null)
                .Distinct(StringComparer.InvariantCultureIgnoreCase).ToList();

            if (opReturnAddresses.Count != 1)
            {
                address = null;
                return false;
            }

            address = opReturnAddresses[0];
            return true;
        }

<<<<<<< HEAD
        public bool TryGetTargetEthereumAddress(Transaction transaction, out string address)
        {
            var opReturnAddresses = SelectBytesContentFromOpReturn(transaction)
                .Select(this.TryConvertValidOpReturnDataToEthereumAddress)
=======
        public bool TryGetTargetETHAddress(Transaction transaction, out string address)
        {
            var opReturnAddresses = SelectBytesContentFromOpReturn(transaction)
                .Select(this.TryConvertValidOpReturnDataToETHAddress)
>>>>>>> e433b0e8
                .Where(s => s != null)
                .Distinct(StringComparer.InvariantCultureIgnoreCase).ToList();

            // A standard OP_RETURN is not long enough to fit more than 1 Ethereum address, but a non-standard transaction could have multiple.
            if (opReturnAddresses.Count != 1)
            {
                address = null;
                return false;
            }

            address = opReturnAddresses[0];
            return true;
        }

        /// <inheritdoc />
        public bool TryGetTransactionId(Transaction transaction, out string txId)
        {
            var transactionId = SelectBytesContentFromOpReturn(transaction)
                .Select(this.TryConvertValidOpReturnDataToHash)
                .Where(s => s != null)
                .Distinct(StringComparer.InvariantCultureIgnoreCase).ToList();

            if (transactionId.Count != 1)
            {
                txId = null;
                return false;
            }

            txId = transactionId[0];
            return true;
        }

        private static IEnumerable<byte[]> SelectBytesContentFromOpReturn(Transaction transaction)
        {
            return transaction.Outputs
                .Select(o => o.ScriptPubKey)
                .Where(s => s.IsUnspendable)
                .Select(s => s.ToBytes())
                .Select(RemoveOpReturnOperator);
        }

        // Converts the raw bytes from the output into a BitcoinAddress.
        // The address is parsed using the target network bytes and returns null if validation fails.
        private string TryConvertValidOpReturnDataToAddress(byte[] data)
        {
            // Remove the RETURN operator and convert the remaining bytes to our candidate address.
            string destination = Encoding.UTF8.GetString(data);

            // Attempt to parse the string. Validates the base58 string.
            try
            {
                this.counterChainNetwork.Parse<BitcoinAddress>(destination);

                return destination;
            }
            catch (Exception ex)
            {
                this.logger.Debug("Address {destination} could not be converted to a valid address. Reason {message}.", destination, ex.Message);
                return null;
            }
        }

<<<<<<< HEAD
        private string TryConvertValidOpReturnDataToEthereumAddress(byte[] data)
=======
        private string TryConvertValidOpReturnDataToETHAddress(byte[] data)
>>>>>>> e433b0e8
        {
            // After removing the RETURN operator, convert the remaining bytes to our candidate address.
            string destination = Encoding.UTF8.GetString(data);

            // Attempt to parse the string. An Ethereum address is 42 characters:
            // 0x - initial prefix
            // <20 bytes> - rightmost 20 bytes of the Keccak hash of a public key, encoded as hex
            Match match = Regex.Match(destination, @"^0x([A-Fa-f0-9]{40})$", RegexOptions.IgnoreCase);

            if (!match.Success)
                return null;

            return destination;
        }

        private string TryConvertValidOpReturnDataToHash(byte[] data)
        {
            // Attempt to parse the hash. Validates the uint256 string.
            try
            {
                var hash256 = new uint256(data);
                return hash256.ToString();
            }
            catch (Exception ex)
            {
                this.logger.Debug("Candidate hash {data} could not be converted to a valid uint256. Reason {message}.", data, ex.Message);
                return null;
            }
        }

        private static byte[] RemoveOpReturnOperator(byte[] rawBytes)
        {
            return rawBytes.Skip(2).ToArray();
        }
    }
}<|MERGE_RESOLUTION|>--- conflicted
+++ resolved
@@ -27,11 +27,7 @@
         /// <returns><c>true</c> if address was extracted; <c>false</c> otherwise.</returns>
         bool TryGetTargetAddress(Transaction transaction, out string address);
 
-<<<<<<< HEAD
-        bool TryGetTargetEthereumAddress(Transaction transaction, out string address);
-=======
         bool TryGetTargetETHAddress(Transaction transaction, out string address);
->>>>>>> e433b0e8
 
         /// <summary>
         /// Tries to find a single OP_RETURN output that can be interpreted as a transaction id.
@@ -73,17 +69,10 @@
             return true;
         }
 
-<<<<<<< HEAD
-        public bool TryGetTargetEthereumAddress(Transaction transaction, out string address)
-        {
-            var opReturnAddresses = SelectBytesContentFromOpReturn(transaction)
-                .Select(this.TryConvertValidOpReturnDataToEthereumAddress)
-=======
         public bool TryGetTargetETHAddress(Transaction transaction, out string address)
         {
             var opReturnAddresses = SelectBytesContentFromOpReturn(transaction)
                 .Select(this.TryConvertValidOpReturnDataToETHAddress)
->>>>>>> e433b0e8
                 .Where(s => s != null)
                 .Distinct(StringComparer.InvariantCultureIgnoreCase).ToList();
 
@@ -146,11 +135,7 @@
             }
         }
 
-<<<<<<< HEAD
-        private string TryConvertValidOpReturnDataToEthereumAddress(byte[] data)
-=======
         private string TryConvertValidOpReturnDataToETHAddress(byte[] data)
->>>>>>> e433b0e8
         {
             // After removing the RETURN operator, convert the remaining bytes to our candidate address.
             string destination = Encoding.UTF8.GetString(data);
