﻿<Project Sdk="Microsoft.NET.Sdk">

  <PropertyGroup Label="Globals">
    <SccProjectName>SAK</SccProjectName>
    <SccProvider>SAK</SccProvider>
    <SccAuxPath>SAK</SccAuxPath>
    <SccLocalPath>SAK</SccLocalPath>
  </PropertyGroup>

  <PropertyGroup>
    <TargetFramework>netcoreapp2.1</TargetFramework>
    <RuntimeFrameworkVersion>2.1.1</RuntimeFrameworkVersion>
    <DebugType>Full</DebugType>
    <CodeAnalysisRuleSet>..\None.ruleset</CodeAnalysisRuleSet>
    <Authors>Stratis Group Ltd.</Authors>
<<<<<<< HEAD
    <Version>3.0.6.0-beta</Version>
    <GenerateDocumentationFile>true</GenerateDocumentationFile>
=======
    <Version>3.0.8.0</Version>
>>>>>>> c9e22ee8
  </PropertyGroup>

  <ItemGroup>
    <PackageReference Include="Microsoft.AspNetCore.Mvc" Version="2.1.3" />
    <PackageReference Include="Tracer.Fody" Version="3.1.0">
      <PrivateAssets>all</PrivateAssets>
      <IncludeAssets>runtime; build; native; contentfiles; analyzers</IncludeAssets>
    </PackageReference>
  </ItemGroup>

  <ItemGroup>
    <ProjectReference Include="..\Stratis.Bitcoin.Features.Api\Stratis.Bitcoin.Features.Api.csproj" />
    <ProjectReference Include="..\Stratis.Bitcoin.Features.Notifications\Stratis.Bitcoin.Features.Notifications.csproj" />
    <ProjectReference Include="..\Stratis.Bitcoin.Features.SmartContracts\Stratis.Bitcoin.Features.SmartContracts.csproj" />
    <ProjectReference Include="..\Stratis.Features.Collateral\Stratis.Features.Collateral.csproj" />
  </ItemGroup>

  <ItemGroup>
    <Folder Include="Exceptions\" />
  </ItemGroup>

</Project><|MERGE_RESOLUTION|>--- conflicted
+++ resolved
@@ -13,12 +13,7 @@
     <DebugType>Full</DebugType>
     <CodeAnalysisRuleSet>..\None.ruleset</CodeAnalysisRuleSet>
     <Authors>Stratis Group Ltd.</Authors>
-<<<<<<< HEAD
-    <Version>3.0.6.0-beta</Version>
-    <GenerateDocumentationFile>true</GenerateDocumentationFile>
-=======
     <Version>3.0.8.0</Version>
->>>>>>> c9e22ee8
   </PropertyGroup>
 
   <ItemGroup>
