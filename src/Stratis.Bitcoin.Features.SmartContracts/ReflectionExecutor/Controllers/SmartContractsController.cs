using System;
using System.Collections.Generic;
using System.Linq;
using System.Net;
using System.Text;
using System.Threading.Tasks;
using CSharpFunctionalExtensions;
using Microsoft.AspNetCore.Mvc;
using Microsoft.Extensions.Logging;
using NBitcoin;
using Newtonsoft.Json;
using Stratis.Bitcoin.Configuration;
using Stratis.Bitcoin.Connection;
using Stratis.Bitcoin.Controllers;
using Stratis.Bitcoin.Features.SmartContracts.Models;
using Stratis.Bitcoin.Features.SmartContracts.Wallet;
using Stratis.Bitcoin.Features.Wallet;
using Stratis.Bitcoin.Features.Wallet.Broadcasting;
using Stratis.Bitcoin.Features.Wallet.Interfaces;
using Stratis.Bitcoin.Interfaces;
using Stratis.Bitcoin.Utilities.JsonErrors;
using Stratis.Bitcoin.Utilities.ModelStateErrors;
using Stratis.SmartContracts;
using Stratis.SmartContracts.CLR;
using Stratis.SmartContracts.CLR.Caching;
using Stratis.SmartContracts.CLR.Compilation;
using Stratis.SmartContracts.CLR.Decompilation;
using Stratis.SmartContracts.CLR.Local;
using Stratis.SmartContracts.CLR.Serialization;
using Stratis.SmartContracts.Core;
using Stratis.SmartContracts.Core.Receipts;
using Stratis.SmartContracts.Core.State;

namespace Stratis.Bitcoin.Features.SmartContracts.ReflectionExecutor.Controllers
{
    [ApiVersion("1")]
    public class SmartContractsController : FeatureController
    {
        /// <summary>
        /// For consistency in retrieval of balances, and to ensure that smart contract transaction
        /// creation always works, as the retrieved transactions have always already been included in a block.
        /// </summary>
        private const int MinConfirmationsAllChecks = 1;

        private readonly IBroadcasterManager broadcasterManager;
        private readonly ChainIndexer chainIndexer;
        private readonly CSharpContractDecompiler contractDecompiler;
        private readonly ILogger logger;
        private readonly Network network;
        private readonly IStateRepositoryRoot stateRoot;
        private readonly IWalletManager walletManager;
        private readonly ISerializer serializer;
        private readonly IContractPrimitiveSerializer primitiveSerializer;
        private readonly IReceiptRepository receiptRepository;
        private readonly ILocalExecutor localExecutor;
        private readonly ISmartContractTransactionService smartContractTransactionService;
        private readonly IConnectionManager connectionManager;
        private readonly IContractAssemblyCache contractAssemblyCache;
        private readonly NodeSettings nodeSettings;

        public SmartContractsController(IBroadcasterManager broadcasterManager,
            IBlockStore blockStore,
            ChainIndexer chainIndexer,
            CSharpContractDecompiler contractDecompiler,
            ILoggerFactory loggerFactory,
            Network network,
            IStateRepositoryRoot stateRoot,
            IWalletManager walletManager,
            ISerializer serializer,
            IContractPrimitiveSerializer primitiveSerializer,
            IReceiptRepository receiptRepository,
            ILocalExecutor localExecutor,
            ISmartContractTransactionService smartContractTransactionService,
            IConnectionManager connectionManager,
            IContractAssemblyCache contractAssemblyCache,
            NodeSettings nodeSettings)
        {
            this.stateRoot = stateRoot;
            this.contractDecompiler = contractDecompiler;
            this.logger = loggerFactory.CreateLogger(this.GetType().FullName);
            this.network = network;
            this.chainIndexer = chainIndexer;
            this.walletManager = walletManager;
            this.broadcasterManager = broadcasterManager;
            this.serializer = serializer;
            this.primitiveSerializer = primitiveSerializer;
            this.receiptRepository = receiptRepository;
            this.localExecutor = localExecutor;
            this.smartContractTransactionService = smartContractTransactionService;
            this.connectionManager = connectionManager;
            this.contractAssemblyCache = contractAssemblyCache;
            this.nodeSettings = nodeSettings;
        }

        /// <summary>
        /// Gets the bytecode for a smart contract as a hexadecimal string. The bytecode is decompiled to
        /// C# source, which is returned as well. Be aware, it is the bytecode which is being executed,
        /// so this is the "source of truth".
        /// </summary>
        ///
        /// <param name="address">The address of the smart contract to retrieve as bytecode and C# source.</param>
        ///
        /// <returns>A response object containing the bytecode and the decompiled C# code.</returns>
        /// <response code="200">Returns code response (may be unsuccessful)</response>
        [Route("api/[controller]/code")]
        [HttpGet]
        [ProducesResponseType((int)HttpStatusCode.OK)]
        public IActionResult GetCode([FromQuery] string address)
        {
            uint160 addressNumeric = address.ToUint160(this.network);
            byte[] contractCode = this.stateRoot.GetCode(addressNumeric);

            if (contractCode == null || !contractCode.Any())
            {
                return this.Json(new GetCodeResponse
                {
                    Message = string.Format("No contract execution code exists at {0}", address)
                });
            }

            string typeName = this.stateRoot.GetContractType(addressNumeric);

            Result<string> sourceResult = this.contractDecompiler.GetSource(contractCode);

            return this.Json(new GetCodeResponse
            {
                Message = string.Format("Contract execution code retrieved at {0}", address),
                Bytecode = contractCode.ToHexString(),
                Type = typeName,
                CSharp = sourceResult.IsSuccess ? sourceResult.Value : sourceResult.Error // Show the source, or the reason why the source couldn't be retrieved.
            });
        }

        /// <summary>
        /// Gets the balance of a smart contract in STRAT (or the sidechain coin). This method only works for smart contract addresses. 
        /// </summary>
        /// 
        /// <param name="address">The address of the smart contract to retrieve the balance for.</param>
        /// 
        /// <returns>The balance of a smart contract in STRAT (or the sidechain coin).</returns>
        /// <response code="200">Returns balance</response>
        [Route("api/[controller]/balance")]
        [HttpGet]
        [ProducesResponseType((int)HttpStatusCode.OK)]
        public IActionResult GetBalance([FromQuery] string address)
        {
            uint160 addressNumeric = address.ToUint160(this.network);
            ulong balance = this.stateRoot.GetCurrentBalance(addressNumeric);
            Money moneyBalance = Money.Satoshis(balance);
            return this.Json(moneyBalance.ToString(false));
        }

        /// <summary>
        /// Gets a single piece of smart contract data, which was stored as a key–value pair using the
        /// SmartContract.PersistentState property. 
        /// The method performs a lookup in the smart contract
        /// state database for the supplied smart contract address and key.
        /// The value associated with the given key, deserialized for the specified data type, is returned.
        /// If the key does not exist or deserialization fails, the method returns the default value for
        /// the specified type.
        /// </summary>
        /// 
        /// <param name="request">An object containing the necessary parameters to perform a retrieve stored data request.</param>
        ///
        /// <returns>A single piece of stored smart contract data.</returns>
        /// <response code="200">Returns data response (may be unsuccessful)</response>
        /// <response code="400">Invalid request</response>
        [Route("api/[controller]/storage")]
        [HttpGet]
        [ProducesResponseType((int)HttpStatusCode.OK)]
        [ProducesResponseType((int)HttpStatusCode.BadRequest)]
        public IActionResult GetStorage([FromQuery] GetStorageRequest request)
        {
            if (!this.ModelState.IsValid)
            {
                this.logger.LogTrace("(-)[MODELSTATE_INVALID]");
                return ModelStateErrors.BuildErrorResponse(this.ModelState);
            }

            var height = request.BlockHeight.HasValue ? request.BlockHeight.Value : (ulong)this.chainIndexer.Height;

            ChainedHeader chainedHeader = this.chainIndexer.GetHeader((int)height);

            var scHeader = chainedHeader?.Header as ISmartContractBlockHeader;

            IStateRepositoryRoot stateAtHeight = this.stateRoot.GetSnapshotTo(scHeader.HashStateRoot.ToBytes());

            uint160 addressNumeric = request.ContractAddress.ToUint160(this.network);
            byte[] storageValue = stateAtHeight.GetStorageValue(addressNumeric, Encoding.UTF8.GetBytes(request.StorageKey));

            if (storageValue == null)
            {
                return this.Json(new
                {
                    Message = string.Format("No data at storage with key {0}", request.StorageKey)
                });
            }

            // Interpret the storage bytes as an object of the given type
            object interpretedStorageValue = this.InterpretStorageValue(request.DataType, storageValue);

            // Use MethodParamStringSerializer to serialize the interpreted object to a string
            string serialized = MethodParameterStringSerializer.Serialize(interpretedStorageValue, this.network);
            return this.Json(serialized);
        }

        [ActionName("getreceipt")]
        [ApiExplorerSettings(IgnoreApi = true)]
        [ActionDescription("Gets the receipt for this transaction hash.")]
        public ReceiptResponse GetReceiptRPC(string txHash)
        {
            uint256 txHashNum = new uint256(txHash);
            Receipt receipt = this.receiptRepository.Retrieve(txHashNum);

            if (receipt == null)
            {
                return null;
            }

            uint160 address = receipt.NewContractAddress ?? receipt.To;

            if (!receipt.Logs.Any())
            {
                return new ReceiptResponse(receipt, new List<LogResponse>(), this.network);
            }

            var deserializer = new ApiLogDeserializer(this.primitiveSerializer, this.network, this.stateRoot, this.contractAssemblyCache);

            List<LogResponse> logResponses = deserializer.MapLogResponses(receipt.Logs);

            return new ReceiptResponse(receipt, logResponses, this.network);
        }

        /// <summary>
        /// Gets a smart contract transaction receipt. Receipts contain information about how a smart contract transaction was executed.
        /// This includes the value returned from a smart contract call and how much gas was used.  
        /// </summary>
        /// 
        /// <param name="txHash">A hash of the smart contract transaction (the transaction ID).</param>
        /// 
        /// <returns>The receipt for the smart contract.</returns> 
        /// <response code="200">Returns transaction receipt</response>
        /// <response code="400">Transaction not found</response>
        [Route("api/[controller]/receipt")]
        [HttpGet]
        [ProducesResponseType((int)HttpStatusCode.OK)]
        [ProducesResponseType((int)HttpStatusCode.BadRequest)]
        public IActionResult GetReceiptAPI([FromQuery] string txHash)
        {
            ReceiptResponse receiptResponse = this.GetReceiptRPC(txHash);

            if (receiptResponse == null)
            {
                this.logger.LogTrace("(-)[RECEIPT_NOT_FOUND]");
                return ErrorHelpers.BuildErrorResponse(HttpStatusCode.BadRequest,
                    "The receipt was not found.",
                    "No stored transaction could be found for the supplied hash.");
            }

            return this.Json(receiptResponse);
        }

        /// <summary>
        /// Searches for receipts that match the given filter criteria. Filter criteria are ANDed together.
        /// </summary>
        /// <param name="contractAddress">The contract address from which events were raised.</param>
        /// <param name="eventName">The name of the event raised.</param>
        /// <param name="topics">The topics to search. All specified topics must be present.</param>
        /// <param name="fromBlock">The block number from which to start searching.</param>
        /// <param name="toBlock">The block number where searching finishes.</param>
        /// <returns>A list of all matching receipts.</returns>
        [ActionName("searchreceipts")]
        [ApiExplorerSettings(IgnoreApi = true)]
        [ActionDescription("Searches for receipts matching the filter criteria.")]
        public List<ReceiptResponse> ReceiptSearch(string contractAddress, string eventName, List<string> topics = null, int fromBlock = 0, int? toBlock = null)
        {
<<<<<<< HEAD
            uint160 address = contractAddress.ToUint160(this.network);

            byte[] contractCode = this.stateRoot.GetCode(address);

            if (contractCode == null || !contractCode.Any())
            {
                return null;
            }

            IEnumerable<byte[]> topicsBytes = topics != null ? topics.Where(topic => topic != null).Select(t => t.HexToByteArray()) : new List<byte[]>();


            var deserializer = new ApiLogDeserializer(this.primitiveSerializer, this.network, this.stateRoot, this.contractAssemblyCache);

            var receiptSearcher = new ReceiptSearcher(this.chainIndexer, this.blockStore, this.receiptRepository, this.network);

            List<Receipt> receipts = receiptSearcher.SearchReceipts(contractAddress, eventName, fromBlock, toBlock, topicsBytes);

            var result = new List<ReceiptResponse>();

            foreach (Receipt receipt in receipts)
            {
                List<LogResponse> logResponses = deserializer.MapLogResponses(receipt.Logs);

                var receiptResponse = new ReceiptResponse(receipt, logResponses, this.network);

                result.Add(receiptResponse);
            }

            return result;
=======
            return this.smartContractTransactionService.ReceiptSearch(contractAddress, eventName, topics, fromBlock, toBlock);
>>>>>>> 96316595
        }

        // Note: We may not know exactly how to best structure "receipt search" queries until we start building 
        // a web3-like library. For now the following method serves as a very basic example of how we can query the block
        // bloom filters to retrieve events.

        /// <summary>
        /// Searches a smart contract's receipts for those which match a specific event. The SmartContract.Log() function
        /// is capable of storing C# structs, and structs are used to store information about different events occurring 
        /// on the smart contract. For example, a "TransferLog" struct could contain "From" and "To" fields and be used to log
        /// when a smart contract makes a transfer of funds from one wallet to another. The log entries are held inside the smart contract,
        /// indexed using the name of the struct, and are linked to individual transaction receipts.
        /// Therefore, it is possible to return a smart contract's transaction receipts
        /// which match a specific event (as defined by the struct name).  
        /// </summary>
        /// 
        /// <param name="contractAddress">The contract address from which events were raised.</param>
        /// <param name="eventName">The name of the event raised.</param>
        /// <param name="topics">The topics to search. All specified topics must be present.</param>
        /// <param name="fromBlock">The block number from which to start searching.</param>
        /// <param name="toBlock">The block number where searching finishes.</param>
        /// 
        /// <returns>A list of receipts for transactions relating to a specific smart contract and a specific event in that smart contract.</returns>
        [Route("api/[controller]/receipt-search")]
        [HttpGet]
        public async Task<IActionResult> ReceiptSearchAPI([FromQuery] string contractAddress, [FromQuery] string eventName, [FromQuery] List<string> topics = null, [FromQuery] int fromBlock = 0, [FromQuery] int? toBlock = null)
        {
            List<ReceiptResponse> result = this.smartContractTransactionService.ReceiptSearch(contractAddress, eventName, topics, fromBlock, toBlock);

            if (result == null)
            {
                return ErrorHelpers.BuildErrorResponse(HttpStatusCode.InternalServerError, "No code exists", $"No contract execution code exists at {contractAddress}");
            }

            return this.Json(result);
        }

        /// <summary>
        /// Builds a transaction to create a smart contract. Although the transaction is created, the smart contract is not
        /// deployed on the network, and no gas or fees are consumed.
        /// Instead the created transaction is returned as a hexadecimal string within a JSON object.
        /// Transactions built using this method can be deployed using /api/SmartContractWallet/send-transaction.
        /// However, unless there is a need to closely examine the transaction before deploying it, you should use
        /// api/SmartContracts/build-and-send-create.
        /// </summary>
        /// 
        /// <param name="request">An object containing the necessary parameters to build the transaction.</param>
        /// 
        /// <returns>A transaction ready to create a smart contract.</returns>
        /// <response code="200">Returns create contract response</response>
        /// <response code="400">Invalid request or failed to build transaction</response>
        [Route("api/[controller]/build-create")]
        [HttpPost]
        [ProducesResponseType((int)HttpStatusCode.OK)]
        [ProducesResponseType((int)HttpStatusCode.BadRequest)]
        public IActionResult BuildCreateSmartContractTransaction([FromBody] BuildCreateContractTransactionRequest request)
        {
            if (!this.ModelState.IsValid)
                return ModelStateErrors.BuildErrorResponse(this.ModelState);

            BuildCreateContractTransactionResponse response = this.smartContractTransactionService.BuildCreateTx(request);

            if (!response.Success)
                return ErrorHelpers.BuildErrorResponse(HttpStatusCode.BadRequest, response.Message, string.Empty);

            return this.Json(response);
        }

        /// <summary>
        /// Builds a transaction to call a smart contract method. Although the transaction is created, the
        /// call is not made, and no gas or fees are consumed.
        /// Instead the created transaction is returned as a JSON object.
        /// Transactions built using this method can be deployed using /api/SmartContractWallet/send-transaction
        /// However, unless there is a need to closely examine the transaction before deploying it, you should use
        /// api/SmartContracts/build-and-send-call.
        /// </summary>
        /// 
        /// <param name="request">An object containing the necessary parameters to build the transaction.</param>
        /// 
        /// <returns>A transaction ready to call a method on a smart contract.</returns>
        /// <response code="200">Returns call contract response</response>
        /// <response code="400">Invalid request or failed to build transaction</response>
        [Route("api/[controller]/build-call")]
        [HttpPost]
        [ProducesResponseType((int)HttpStatusCode.OK)]
        [ProducesResponseType((int)HttpStatusCode.BadRequest)]
        public IActionResult BuildCallSmartContractTransaction([FromBody] BuildCallContractTransactionRequest request)
        {
            if (!this.ModelState.IsValid)
                return ModelStateErrors.BuildErrorResponse(this.ModelState);

            var response = this.smartContractTransactionService.BuildCallTx(request);

            if (!response.Success)
                return ErrorHelpers.BuildErrorResponse(HttpStatusCode.BadRequest, response.Message, string.Empty);

            return this.Json(response);
        }

        /// <summary>
        /// Builds a transaction to transfer funds on a smart contract network.
        /// </summary>
        /// 
        /// <param name="request">An object containing the necessary parameters to build the transaction.</param>
        /// 
        /// <returns>The build transaction hex.</returns>
        /// <response code="200">Returns transaction response</response>
        /// <response code="400">Invalid request or unexpected exception occurred</response>
        [Route("api/[controller]/build-transaction")]
        [HttpPost]
        [ProducesResponseType((int)HttpStatusCode.OK)]
        [ProducesResponseType((int)HttpStatusCode.BadRequest)]
        public IActionResult BuildTransaction([FromBody] BuildContractTransactionRequest request)
        {
            if (!this.ModelState.IsValid)
                return ModelStateErrors.BuildErrorResponse(this.ModelState);

            try
            {
                BuildContractTransactionResult result = this.smartContractTransactionService.BuildTx(request);

                return this.Json(result.Response);
            }
            catch (Exception e)
            {
                this.logger.LogError("Exception occurred: {0}", e.ToString());
                return ErrorHelpers.BuildErrorResponse(HttpStatusCode.BadRequest, e.Message, e.ToString());
            }
        }

        /// <summary>
        /// Gets a fee estimate for a specific smart contract account-based transfer transaction.
        /// This differs from fee estimation on standard networks due to the way inputs must be selected for account-based transfers.
        /// </summary>
        /// <param name="request">An object containing the parameters used to build the the fee estimation transaction.</param>
        /// <returns>The estimated fee for the transaction.</returns>
        /// <response code="200">Returns estimated fee</response>
        /// <response code="400">Invalid request or unexpected exception occurred</response>
        [Route("api/[controller]/estimate-fee")]
        [HttpPost]
        [ProducesResponseType((int)HttpStatusCode.OK)]
        [ProducesResponseType((int)HttpStatusCode.BadRequest)]
        public IActionResult EstimateFee([FromBody] ScTxFeeEstimateRequest request)
        {
            if (!this.ModelState.IsValid)
                return ModelStateErrors.BuildErrorResponse(this.ModelState);

            try
            {
                EstimateFeeResult result = this.smartContractTransactionService.EstimateFee(request);

                return this.Json(result.Fee);
            }
            catch (Exception e)
            {
                this.logger.LogError("Exception occurred: {0}", e.ToString());
                return ErrorHelpers.BuildErrorResponse(HttpStatusCode.BadRequest, e.Message, e.ToString());
            }
        }

        /// <summary>
        /// Builds a transaction to create a smart contract and then broadcasts the transaction to the network.
        /// If the deployment is successful, methods on the smart contract can be subsequently called.
        /// </summary>
        /// 
        /// <param name="request">An object containing the necessary parameters to build the transaction.</param>
        /// 
        /// <returns>The transaction used to create the smart contract. The result of the transaction broadcast is not returned
        /// and you should check for a transaction receipt to see if it was successful.</returns>
        /// <response code="200">Returns create transaction response</response>
        /// <response code="400">Invalid request, failed to build transaction, or cannot broadcast transaction</response>
        /// <response code="403">No connected peers</response>
        [Route("api/[controller]/build-and-send-create")]
        [HttpPost]
        [ProducesResponseType((int)HttpStatusCode.OK)]
        [ProducesResponseType((int)HttpStatusCode.BadRequest)]
        [ProducesResponseType((int)HttpStatusCode.Forbidden)]
        public async Task<IActionResult> BuildAndSendCreateSmartContractTransactionAsync([FromBody] BuildCreateContractTransactionRequest request)
        {
            if (!this.ModelState.IsValid)
                return ModelStateErrors.BuildErrorResponse(this.ModelState);

            // Ignore this check if the node is running dev mode.
            if (this.nodeSettings.DevMode == null && !this.connectionManager.ConnectedPeers.Any())
            {
                this.logger.LogTrace("(-)[NO_CONNECTED_PEERS]");
                return ErrorHelpers.BuildErrorResponse(HttpStatusCode.Forbidden, "Can't send transaction as the node requires at least one connection.", string.Empty);
            }

            BuildCreateContractTransactionResponse response = this.smartContractTransactionService.BuildCreateTx(request);

            if (!response.Success)
                return ErrorHelpers.BuildErrorResponse(HttpStatusCode.BadRequest, response.Message, string.Empty);

            Transaction transaction = this.network.CreateTransaction(response.Hex);

            await this.broadcasterManager.BroadcastTransactionAsync(transaction);

            // Check if transaction was actually added to a mempool.
            TransactionBroadcastEntry transactionBroadCastEntry = this.broadcasterManager.GetTransaction(transaction.GetHash());

            if (transactionBroadCastEntry?.TransactionBroadcastState == Features.Wallet.Broadcasting.TransactionBroadcastState.CantBroadcast)
            {
                this.logger.LogError("Exception occurred: {0}", transactionBroadCastEntry.ErrorMessage);
                return ErrorHelpers.BuildErrorResponse(HttpStatusCode.BadRequest, transactionBroadCastEntry.ErrorMessage, "Transaction Exception");
            }

            response.Message = "Your CREATE contract transaction was successfully built and sent. Check the receipt using the transaction ID once it has been included in a new block.";

            return this.Json(response);
        }

        /// <summary>
        /// Builds a transaction to call a smart contract method and then broadcasts the transaction to the network.
        /// If the call is successful, any changes to the smart contract balance or persistent data are propagated
        /// across the network.
        /// </summary>
        /// 
        /// <param name="request">An object containing the necessary parameters to build the transaction.</param>
        ///
        /// <returns>The transaction used to call a smart contract method. The result of the transaction broadcast is not returned
        /// and you should check for a transaction receipt to see if it was successful.</returns>
        /// <response code="200">Returns call transaction response</response>
        /// <response code="400">Invalid request or cannot broadcast transaction</response>
        /// <response code="403">No connected peers</response>
        [Route("api/[controller]/build-and-send-call")]
        [HttpPost]
        [ProducesResponseType((int)HttpStatusCode.OK)]
        [ProducesResponseType((int)HttpStatusCode.BadRequest)]
        [ProducesResponseType((int)HttpStatusCode.Forbidden)]
        public async Task<IActionResult> BuildAndSendCallSmartContractTransactionAsync([FromBody] BuildCallContractTransactionRequest request)
        {
            if (!this.ModelState.IsValid)
                return ModelStateErrors.BuildErrorResponse(this.ModelState);

            // Ignore this check if the node is running dev mode.
            if (this.nodeSettings.DevMode == null && !this.connectionManager.ConnectedPeers.Any())
            {
                this.logger.LogTrace("(-)[NO_CONNECTED_PEERS]");
                return ErrorHelpers.BuildErrorResponse(HttpStatusCode.Forbidden, "Can't send transaction as the node requires at least one connection.", string.Empty);
            }

            BuildCallContractTransactionResponse response = this.smartContractTransactionService.BuildCallTx(request);
            if (!response.Success)
                return this.Json(response);

            Transaction transaction = this.network.CreateTransaction(response.Hex);

            await this.broadcasterManager.BroadcastTransactionAsync(transaction);

            // Check if transaction was actually added to a mempool.
            TransactionBroadcastEntry transactionBroadCastEntry = this.broadcasterManager.GetTransaction(transaction.GetHash());

            if (transactionBroadCastEntry?.TransactionBroadcastState == Features.Wallet.Broadcasting.TransactionBroadcastState.CantBroadcast)
            {
                this.logger.LogError("Exception occurred: {0}", transactionBroadCastEntry.ErrorMessage);
                return ErrorHelpers.BuildErrorResponse(HttpStatusCode.BadRequest, transactionBroadCastEntry.ErrorMessage, "Transaction Exception");
            }

            response.Message = $"Your CALL method {request.MethodName} transaction was successfully built and sent. Check the receipt using the transaction ID once it has been included in a new block.";

            return this.Json(response);
        }

        /// <summary>
        /// Makes a local call to a method on a smart contract that has been successfully deployed. A transaction 
        /// is not created as the call is never propagated across the network. All persistent data held by the   
        /// smart contract is copied before the call is made. Only this copy is altered by the call
        /// and the actual data is unaffected. Even if an amount of funds are specified to send with the call,
        /// no funds are in fact sent.
        /// The purpose of this function is to query and test methods. 
        /// </summary>
        /// 
        /// <param name="request">An object containing the necessary parameters to build the transaction.</param>
        /// 
        /// <results>The result of the local call to the smart contract method.</results>
        /// <response code="200">Returns call response</response>
        /// <response code="400">Invalid request</response>
        /// <response code="500">Unable to deserialize method parameters</response>
        [Route("api/[controller]/local-call")]
        [HttpPost]
        [ProducesResponseType((int)HttpStatusCode.OK)]
        [ProducesResponseType((int)HttpStatusCode.BadRequest)]
        [ProducesResponseType((int)HttpStatusCode.InternalServerError)]
        public IActionResult LocalCallSmartContractTransaction([FromBody] LocalCallContractRequest request)
        {
            if (!this.ModelState.IsValid)
                return ModelStateErrors.BuildErrorResponse(this.ModelState);

            // Rewrite the method name to a property name
            this.RewritePropertyGetterName(request);

            try
            {
                ContractTxData txData = this.smartContractTransactionService.BuildLocalCallTxData(request);

                var height = request.BlockHeight.HasValue ? request.BlockHeight.Value : (ulong)this.chainIndexer.Height;

                ILocalExecutionResult result = this.localExecutor.Execute(
                    height,
                    request.Sender?.ToUint160(this.network) ?? new uint160(),
                    string.IsNullOrWhiteSpace(request.Amount) ? (Money)request.Amount : 0,
                    txData);

                return this.Json(result, new JsonSerializerSettings
                {
                    ContractResolver = new ContractParametersContractResolver(this.network)
                });
            }
            catch (MethodParameterStringSerializerException e)
            {
                return this.Json(ErrorHelpers.BuildErrorResponse(HttpStatusCode.InternalServerError, e.Message,
                    "Error deserializing method parameters"));
            }
        }

        /// <summary>
        /// If the call is to a property, rewrites the method name to the getter method's name.
        /// </summary>
        private void RewritePropertyGetterName(LocalCallContractRequest request)
        {
            // Don't rewrite if there are params
            if (request.Parameters != null && request.Parameters.Any())
                return;

            byte[] contractCode = this.stateRoot.GetCode(request.ContractAddress.ToUint160(this.network));

            string contractType = this.stateRoot.GetContractType(request.ContractAddress.ToUint160(this.network));

            Result<IContractModuleDefinition> readResult = ContractDecompiler.GetModuleDefinition(contractCode);

            if (readResult.IsSuccess)
            {
                IContractModuleDefinition contractModule = readResult.Value;
                string propertyGetterName = contractModule.GetPropertyGetterMethodName(contractType, request.MethodName);

                if (propertyGetterName != null)
                {
                    request.MethodName = propertyGetterName;
                }
            }
        }

        /// <summary>
        /// Gets all addresses owned by a wallet which have a balance associated with them. This
        /// method effectively returns the balance of all the UTXOs associated with a wallet.
        /// In a case where multiple UTXOs are associated with one address, the amounts
        /// are tallied to give a total for that address.
        /// </summary>
        ///
        /// <param name="walletName">The name of the wallet to retrieve the addresses from.</param>
        /// 
        /// <returns>The addresses owned by a wallet which have a balance associated with them.</returns>
        /// <response code="200">Returns address balances</response>
        [Route("api/[controller]/address-balances")]
        [HttpGet]
        [ProducesResponseType((int)HttpStatusCode.OK)]
        public IActionResult GetAddressesWithBalances([FromQuery] string walletName)
        {
            IEnumerable<IGrouping<HdAddress, UnspentOutputReference>> allSpendable = this.walletManager.GetSpendableTransactionsInWallet(walletName, MinConfirmationsAllChecks).GroupBy(x => x.Address);
            var result = new List<object>();
            foreach (IGrouping<HdAddress, UnspentOutputReference> grouping in allSpendable)
            {
                result.Add(new
                {
                    grouping.Key.Address,
                    Sum = grouping.Sum(x => x.Transaction.GetUnspentAmount(false))
                });
            }

            return this.Json(result);
        }

        private object InterpretStorageValue(MethodParameterDataType dataType, byte[] bytes)
        {
            switch (dataType)
            {
                case MethodParameterDataType.Bool:
                    return this.serializer.ToBool(bytes);
                case MethodParameterDataType.Byte:
                    return bytes[0];
                case MethodParameterDataType.Char:
                    return this.serializer.ToChar(bytes);
                case MethodParameterDataType.String:
                    return this.serializer.ToString(bytes);
                case MethodParameterDataType.UInt:
                    return this.serializer.ToUInt32(bytes);
                case MethodParameterDataType.Int:
                    return this.serializer.ToInt32(bytes);
                case MethodParameterDataType.ULong:
                    return this.serializer.ToUInt64(bytes);
                case MethodParameterDataType.Long:
                    return this.serializer.ToInt64(bytes);
                case MethodParameterDataType.Address:
                    return this.serializer.ToAddress(bytes);
                case MethodParameterDataType.ByteArray:
                    return bytes.ToHexString();
                case MethodParameterDataType.UInt128:
                    return this.serializer.ToUInt128(bytes);
                case MethodParameterDataType.UInt256:
                    return this.serializer.ToUInt256(bytes);
            }

            return null;
        }
    }
}<|MERGE_RESOLUTION|>--- conflicted
+++ resolved
@@ -274,40 +274,7 @@
         [ActionDescription("Searches for receipts matching the filter criteria.")]
         public List<ReceiptResponse> ReceiptSearch(string contractAddress, string eventName, List<string> topics = null, int fromBlock = 0, int? toBlock = null)
         {
-<<<<<<< HEAD
-            uint160 address = contractAddress.ToUint160(this.network);
-
-            byte[] contractCode = this.stateRoot.GetCode(address);
-
-            if (contractCode == null || !contractCode.Any())
-            {
-                return null;
-            }
-
-            IEnumerable<byte[]> topicsBytes = topics != null ? topics.Where(topic => topic != null).Select(t => t.HexToByteArray()) : new List<byte[]>();
-
-
-            var deserializer = new ApiLogDeserializer(this.primitiveSerializer, this.network, this.stateRoot, this.contractAssemblyCache);
-
-            var receiptSearcher = new ReceiptSearcher(this.chainIndexer, this.blockStore, this.receiptRepository, this.network);
-
-            List<Receipt> receipts = receiptSearcher.SearchReceipts(contractAddress, eventName, fromBlock, toBlock, topicsBytes);
-
-            var result = new List<ReceiptResponse>();
-
-            foreach (Receipt receipt in receipts)
-            {
-                List<LogResponse> logResponses = deserializer.MapLogResponses(receipt.Logs);
-
-                var receiptResponse = new ReceiptResponse(receipt, logResponses, this.network);
-
-                result.Add(receiptResponse);
-            }
-
-            return result;
-=======
             return this.smartContractTransactionService.ReceiptSearch(contractAddress, eventName, topics, fromBlock, toBlock);
->>>>>>> 96316595
         }
 
         // Note: We may not know exactly how to best structure "receipt search" queries until we start building 
