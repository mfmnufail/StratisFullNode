﻿using System;
using System.Collections.Generic;
using System.Linq;
using System.Net;
using System.Reflection;
using System.Text;
using System.Threading.Tasks;
using CSharpFunctionalExtensions;
using Microsoft.AspNetCore.Mvc;
using Microsoft.Extensions.Logging;
using NBitcoin;
using Newtonsoft.Json;
using Stratis.Bitcoin.Connection;
using Stratis.Bitcoin.Controllers;
using Stratis.Bitcoin.Features.SmartContracts.Models;
using Stratis.Bitcoin.Features.SmartContracts.Wallet;
using Stratis.Bitcoin.Features.Wallet;
using Stratis.Bitcoin.Features.Wallet.Broadcasting;
using Stratis.Bitcoin.Features.Wallet.Interfaces;
using Stratis.Bitcoin.Interfaces;
using Stratis.Bitcoin.Utilities.JsonErrors;
using Stratis.Bitcoin.Utilities.ModelStateErrors;
using Stratis.SmartContracts;
using Stratis.SmartContracts.CLR;
using Stratis.SmartContracts.CLR.Compilation;
using Stratis.SmartContracts.CLR.Decompilation;
using Stratis.SmartContracts.CLR.Local;
using Stratis.SmartContracts.CLR.Serialization;
using Stratis.SmartContracts.Core;
using Stratis.SmartContracts.Core.Receipts;
using Stratis.SmartContracts.Core.State;

namespace Stratis.Bitcoin.Features.SmartContracts.ReflectionExecutor.Controllers
{
    [ApiVersion("1")]
    public class SmartContractsController : Controller
    {
        /// <summary>
        /// For consistency in retrieval of balances, and to ensure that smart contract transaction
        /// creation always works, as the retrieved transactions have always already been included in a block.
        /// </summary>
        private const int MinConfirmationsAllChecks = 1;

        private readonly IBroadcasterManager broadcasterManager;
        private readonly IBlockStore blockStore;
        private readonly ChainIndexer chainIndexer;
        private readonly CSharpContractDecompiler contractDecompiler;
        private readonly ILogger logger;
        private readonly Network network;
        private readonly IStateRepositoryRoot stateRoot;
        private readonly IWalletManager walletManager;
        private readonly ISerializer serializer;
        private readonly IContractPrimitiveSerializer primitiveSerializer;
        private readonly IReceiptRepository receiptRepository;
        private readonly ILocalExecutor localExecutor;
        private readonly ISmartContractTransactionService smartContractTransactionService;
        private readonly IConnectionManager connectionManager;

        public SmartContractsController(IBroadcasterManager broadcasterManager,
            IBlockStore blockStore,
            ChainIndexer chainIndexer,
            CSharpContractDecompiler contractDecompiler,
            ILoggerFactory loggerFactory,
            Network network,
            IStateRepositoryRoot stateRoot,
            IWalletManager walletManager,
            ISerializer serializer,
            IContractPrimitiveSerializer primitiveSerializer,
            IReceiptRepository receiptRepository,
            ILocalExecutor localExecutor,
            ISmartContractTransactionService smartContractTransactionService,
            IConnectionManager connectionManager)
        {
            this.stateRoot = stateRoot;
            this.contractDecompiler = contractDecompiler;
            this.logger = loggerFactory.CreateLogger(this.GetType().FullName);
            this.network = network;
            this.chainIndexer = chainIndexer;
            this.blockStore = blockStore;
            this.walletManager = walletManager;
            this.broadcasterManager = broadcasterManager;
            this.serializer = serializer;
            this.primitiveSerializer = primitiveSerializer;
            this.receiptRepository = receiptRepository;
            this.localExecutor = localExecutor;
            this.smartContractTransactionService = smartContractTransactionService;
            this.connectionManager = connectionManager;
        }

        /// <summary>
        /// Gets the bytecode for a smart contract as a hexadecimal string. The bytecode is decompiled to
        /// C# source, which is returned as well. Be aware, it is the bytecode which is being executed,
        /// so this is the "source of truth".
        /// </summary>
        ///
        /// <param name="address">The address of the smart contract to retrieve as bytecode and C# source.</param>
        ///
        /// <returns>A response object containing the bytecode and the decompiled C# code.</returns>
<<<<<<< HEAD
        /// <response code="200">Returns code response (may be unsuccessful)</response>
        [Route("code")]
=======
        [Route("api/[controller]/code")]
>>>>>>> c9e22ee8
        [HttpGet]
        [ProducesResponseType((int)HttpStatusCode.OK)]
        public IActionResult GetCode([FromQuery]string address)
        {
            uint160 addressNumeric = address.ToUint160(this.network);
            byte[] contractCode = this.stateRoot.GetCode(addressNumeric);

            if (contractCode == null || !contractCode.Any())
            {
                return this.Json(new GetCodeResponse
                {
                    Message = string.Format("No contract execution code exists at {0}", address)
                });
            }

            string typeName = this.stateRoot.GetContractType(addressNumeric);

            Result<string> sourceResult = this.contractDecompiler.GetSource(contractCode);

            return this.Json(new GetCodeResponse
            {
                Message = string.Format("Contract execution code retrieved at {0}", address),
                Bytecode = contractCode.ToHexString(),
                Type = typeName,
                CSharp = sourceResult.IsSuccess ? sourceResult.Value : sourceResult.Error // Show the source, or the reason why the source couldn't be retrieved.
            });
        }

        /// <summary>
        /// Gets the balance of a smart contract in STRAT (or the sidechain coin). This method only works for smart contract addresses. 
        /// </summary>
        /// 
        /// <param name="address">The address of the smart contract to retrieve the balance for.</param>
        /// 
        /// <returns>The balance of a smart contract in STRAT (or the sidechain coin).</returns>
<<<<<<< HEAD
        /// <response code="200">Returns balance</response>
        [Route("balance")]
=======
        [Route("api/[controller]/balance")]
>>>>>>> c9e22ee8
        [HttpGet]
        [ProducesResponseType((int)HttpStatusCode.OK)]
        public IActionResult GetBalance([FromQuery]string address)
        {
            uint160 addressNumeric = address.ToUint160(this.network);
            ulong balance = this.stateRoot.GetCurrentBalance(addressNumeric);
            Money moneyBalance = Money.Satoshis(balance);
            return this.Json(moneyBalance.ToString(false));
        }

        /// <summary>
        /// Gets a single piece of smart contract data, which was stored as a key–value pair using the
        /// SmartContract.PersistentState property. 
        /// The method performs a lookup in the smart contract
        /// state database for the supplied smart contract address and key.
        /// The value associated with the given key, deserialized for the specified data type, is returned.
        /// If the key does not exist or deserialization fails, the method returns the default value for
        /// the specified type.
        /// </summary>
        /// 
        /// <param name="request">An object containing the necessary parameters to perform a retrieve stored data request.</param>
        ///
        /// <returns>A single piece of stored smart contract data.</returns>
<<<<<<< HEAD
        /// <response code="200">Returns data response (may be unsuccessful)</response>
        /// <response code="400">Invalid request</response>
        [Route("storage")]
=======
        [Route("api/[controller]/storage")]
>>>>>>> c9e22ee8
        [HttpGet]
        [ProducesResponseType((int)HttpStatusCode.OK)]
        [ProducesResponseType((int)HttpStatusCode.BadRequest)]
        public IActionResult GetStorage([FromQuery] GetStorageRequest request)
        {
            if (!this.ModelState.IsValid)
            {
                this.logger.LogTrace("(-)[MODELSTATE_INVALID]");
                return ModelStateErrors.BuildErrorResponse(this.ModelState);
            }

            uint160 addressNumeric = request.ContractAddress.ToUint160(this.network);
            byte[] storageValue = this.stateRoot.GetStorageValue(addressNumeric, Encoding.UTF8.GetBytes(request.StorageKey));

            if (storageValue == null)
            {
                return this.Json(new
                {
                    Message = string.Format("No data at storage with key {0}", request.StorageKey)
                });
            }

            // Interpret the storage bytes as an object of the given type
            object interpretedStorageValue = this.InterpretStorageValue(request.DataType, storageValue);

            // Use MethodParamStringSerializer to serialize the interpreted object to a string
            string serialized = MethodParameterStringSerializer.Serialize(interpretedStorageValue, this.network);
            return this.Json(serialized);
        }

        /// <summary>
        /// Test
        /// </summary>
<<<<<<< HEAD
        /// 
        /// <param name="txHash">A hash of the smart contract transaction (the transaction ID).</param>
        /// 
        /// <returns>The receipt for the smart contract.</returns> 
        /// <response code="200">Returns transaction receipt</response>
        /// <response code="400">Transaction not found</response>
        [Route("receipt")]
        [HttpGet]
        [ProducesResponseType((int)HttpStatusCode.OK)]
        [ProducesResponseType((int)HttpStatusCode.BadRequest)]
        public IActionResult GetReceipt([FromQuery] string txHash)
=======
        /// <returns></returns>
        [ActionName("getreceipt")]
        [ApiExplorerSettings(IgnoreApi = true)]
        [ActionDescription("Gets the receipt for this transaction hash.")]
        public ReceiptResponse GetReceipt(string txHash)
>>>>>>> c9e22ee8
        {
            uint256 txHashNum = new uint256(txHash);
            Receipt receipt = this.receiptRepository.Retrieve(txHashNum);

            if (receipt == null)
            {
                return null;
            }

            uint160 address = receipt.NewContractAddress ?? receipt.To;

            if (!receipt.Logs.Any())
            {
                return new ReceiptResponse(receipt, new List<LogResponse>(), this.network);
            }

            byte[] contractCode = this.stateRoot.GetCode(address);

            Assembly assembly = Assembly.Load(contractCode);

            var deserializer = new ApiLogDeserializer(this.primitiveSerializer, this.network);

            List<LogResponse> logResponses = this.MapLogResponses(receipt, assembly, deserializer);

            return new ReceiptResponse(receipt, logResponses, this.network);
        }

        /// <summary>
        /// Gets a smart contract transaction receipt. Receipts contain information about how a smart contract transaction was executed.
        /// This includes the value returned from a smart contract call and how much gas was used.  
        /// </summary>
        /// 
        /// <param name="txHash">A hash of the smart contract transaction (the transaction ID).</param>
        /// 
<<<<<<< HEAD
        /// <returns>A list of receipts for transactions relating to a specific smart contract and a specific event in that smart contract.</returns>
        /// <response code="200">Returns requested receipts</response>
        /// <response code="500">Contract does not exist</response>
        [Route("receipt-search")]
        [HttpGet]
        [ProducesResponseType((int)HttpStatusCode.OK)]
        [ProducesResponseType((int)HttpStatusCode.InternalServerError)]
        public async Task<IActionResult> ReceiptSearch([FromQuery] string contractAddress, [FromQuery] string eventName)
=======
        /// <returns>The receipt for the smart contract.</returns> 
        [Route("api/[controller]/receipt")]
        [HttpGet]
        public IActionResult GetReceiptAPI([FromQuery] string txHash)
        {
            ReceiptResponse receiptResponse = this.GetReceipt(txHash);

            if (receiptResponse == null)
            {
                this.logger.LogTrace("(-)[RECEIPT_NOT_FOUND]");
                return ErrorHelpers.BuildErrorResponse(HttpStatusCode.BadRequest,
                    "The receipt was not found.",
                    "No stored transaction could be found for the supplied hash.");
            }

            return this.Json(receiptResponse);
        }

        /// <summary>
        /// Searches for receipts that match the given filter criteria. Filter criteria are ANDed together.
        /// </summary>
        /// <param name="contractAddress">The contract address from which events were raised.</param>
        /// <param name="eventName">The name of the event raised.</param>
        /// <param name="topics">The topics to search. All specified topics must be present.</param>
        /// <param name="fromBlock">The block number from which to start searching.</param>
        /// <param name="toBlock">The block number where searching finishes.</param>
        /// <returns>A list of all matching receipts.</returns>
        [ActionName("searchreceipts")]
        [ApiExplorerSettings(IgnoreApi = true)]
        [ActionDescription("Searches for receipts matching the filter criteria.")]
        public List<ReceiptResponse> ReceiptSearch(string contractAddress, string eventName, List<string> topics = null, int fromBlock = 0, int? toBlock = null)
>>>>>>> c9e22ee8
        {
            uint160 address = contractAddress.ToUint160(this.network);

            byte[] contractCode = this.stateRoot.GetCode(address);

            if (contractCode == null || !contractCode.Any())
            {
                return null;
            }

            IEnumerable<byte[]> topicsBytes = topics != null ? topics.Where(topic => topic != null).Select(t => t.HexToByteArray()) : new List<byte[]>();

            Assembly assembly = Assembly.Load(contractCode);

            var deserializer = new ApiLogDeserializer(this.primitiveSerializer, this.network);

            var receiptSearcher = new ReceiptSearcher(this.chainIndexer, this.blockStore, this.receiptRepository, this.network);

            List<Receipt> receipts = receiptSearcher.SearchReceipts(contractAddress, eventName, fromBlock, toBlock, topicsBytes);

            var result = new List<ReceiptResponse>();

            foreach (Receipt receipt in receipts)
            {
                List<LogResponse> logResponses = this.MapLogResponses(receipt, assembly, deserializer);

                var receiptResponse = new ReceiptResponse(receipt, logResponses, this.network);

                result.Add(receiptResponse);
            }

            return result;
        }

        // Note: We may not know exactly how to best structure "receipt search" queries until we start building 
        // a web3-like library. For now the following method serves as a very basic example of how we can query the block
        // bloom filters to retrieve events.


        /// <summary>
        /// Searches a smart contract's receipts for those which match a specific event. The SmartContract.Log() function
        /// is capable of storing C# structs, and structs are used to store information about different events occurring 
        /// on the smart contract. For example, a "TransferLog" struct could contain "From" and "To" fields and be used to log
        /// when a smart contract makes a transfer of funds from one wallet to another. The log entries are held inside the smart contract,
        /// indexed using the name of the struct, and are linked to individual transaction receipts.
        /// Therefore, it is possible to return a smart contract's transaction receipts
        /// which match a specific event (as defined by the struct name).  
        /// </summary>
        /// 
        /// <param name="contractAddress">The contract address from which events were raised.</param>
        /// <param name="eventName">The name of the event raised.</param>
        /// <param name="topics">The topics to search. All specified topics must be present.</param>
        /// <param name="fromBlock">The block number from which to start searching.</param>
        /// <param name="toBlock">The block number where searching finishes.</param>
        /// 
        /// <returns>A list of receipts for transactions relating to a specific smart contract and a specific event in that smart contract.</returns>
        [Route("api/[controller]/receipt-search")]
        [HttpGet]
        public async Task<IActionResult> ReceiptSearchAPI([FromQuery] string contractAddress, [FromQuery] string eventName, [FromQuery] List<string> topics = null, [FromQuery] int fromBlock = 0, [FromQuery] int? toBlock = null)
        {
            List<ReceiptResponse> result = this.ReceiptSearch(contractAddress, eventName, topics, fromBlock, toBlock);

            if (result == null)
            {
                return ErrorHelpers.BuildErrorResponse(HttpStatusCode.InternalServerError, "No code exists", $"No contract execution code exists at {contractAddress}");
            }

            return this.Json(result);
        }

        private List<LogResponse> MapLogResponses(Receipt receipt, Assembly assembly, ApiLogDeserializer deserializer)
        {
            var logResponses = new List<LogResponse>();

            foreach (Log log in receipt.Logs)
            {
                var logResponse = new LogResponse(log, this.network);

                logResponses.Add(logResponse);

                if (log.Topics.Count == 0)
                    continue;

                // Get receipt struct name
                string eventTypeName = Encoding.UTF8.GetString(log.Topics[0]);

                // Find the type in the module def
                Type eventType = assembly.DefinedTypes.FirstOrDefault(t => t.Name == eventTypeName);

                if (eventType == null)
                {
                    // Couldn't match the type, continue?
                    continue;
                }

                // Deserialize it
                dynamic deserialized = deserializer.DeserializeLogData(log.Data, eventType);

                logResponse.Log = deserialized;
            }

            return logResponses;
        }

        /// <summary>
        /// Builds a transaction to create a smart contract. Although the transaction is created, the smart contract is not
        /// deployed on the network, and no gas or fees are consumed.
        /// Instead the created transaction is returned as a hexadecimal string within a JSON object.
        /// Transactions built using this method can be deployed using /api/SmartContractWallet/send-transaction.
        /// However, unless there is a need to closely examine the transaction before deploying it, you should use
        /// api/SmartContracts/build-and-send-create.
        /// </summary>
        /// 
        /// <param name="request">An object containing the necessary parameters to build the transaction.</param>
        /// 
        /// <returns>A transaction ready to create a smart contract.</returns>
<<<<<<< HEAD
        /// <response code="200">Returns create contract response</response>
        /// <response code="400">Invalid request or failed to build transaction</response>
        [Route("build-create")]
=======
        [Route("api/[controller]/build-create")]
>>>>>>> c9e22ee8
        [HttpPost]
        [ProducesResponseType((int)HttpStatusCode.OK)]
        [ProducesResponseType((int)HttpStatusCode.BadRequest)]
        public IActionResult BuildCreateSmartContractTransaction([FromBody] BuildCreateContractTransactionRequest request)
        {
            if (!this.ModelState.IsValid)
                return ModelStateErrors.BuildErrorResponse(this.ModelState);

            BuildCreateContractTransactionResponse response = this.smartContractTransactionService.BuildCreateTx(request);

            if (!response.Success)
                return ErrorHelpers.BuildErrorResponse(HttpStatusCode.BadRequest, response.Message, string.Empty);

            return this.Json(response);
        }

        /// <summary>
        /// Builds a transaction to call a smart contract method. Although the transaction is created, the
        /// call is not made, and no gas or fees are consumed.
        /// Instead the created transaction is returned as a JSON object.
        /// Transactions built using this method can be deployed using /api/SmartContractWallet/send-transaction
        /// However, unless there is a need to closely examine the transaction before deploying it, you should use
        /// api/SmartContracts/build-and-send-call.
        /// </summary>
        /// 
        /// <param name="request">An object containing the necessary parameters to build the transaction.</param>
        /// 
        /// <returns>A transaction ready to call a method on a smart contract.</returns>
<<<<<<< HEAD
        /// <response code="200">Returns call contract response</response>
        /// <response code="400">Invalid request or failed to build transaction</response>
        [Route("build-call")]
=======
        [Route("api/[controller]/build-call")]
>>>>>>> c9e22ee8
        [HttpPost]
        [ProducesResponseType((int)HttpStatusCode.OK)]
        [ProducesResponseType((int)HttpStatusCode.BadRequest)]
        public IActionResult BuildCallSmartContractTransaction([FromBody] BuildCallContractTransactionRequest request)
        {
            if (!this.ModelState.IsValid)
                return ModelStateErrors.BuildErrorResponse(this.ModelState);

            var response = this.smartContractTransactionService.BuildCallTx(request);

            if (!response.Success)
                return ErrorHelpers.BuildErrorResponse(HttpStatusCode.BadRequest, response.Message, string.Empty);

            return this.Json(response);
        }

        /// <summary>
        /// Builds a transaction to transfer funds on a smart contract network.
        /// </summary>
        /// 
        /// <param name="request">An object containing the necessary parameters to build the transaction.</param>
        /// 
        /// <returns>The build transaction hex.</returns>
<<<<<<< HEAD
        /// <response code="200">Returns transaction response</response>
        /// <response code="400">Invalid request or unexpected exception occurred</response>
        [Route("build-transaction")]
=======
        [Route("api/[controller]/build-transaction")]
>>>>>>> c9e22ee8
        [HttpPost]
        [ProducesResponseType((int)HttpStatusCode.OK)]
        [ProducesResponseType((int)HttpStatusCode.BadRequest)]
        public IActionResult BuildTransaction([FromBody] BuildContractTransactionRequest request)
        {
            if (!this.ModelState.IsValid)
                return ModelStateErrors.BuildErrorResponse(this.ModelState);

            try
            {
                BuildContractTransactionResult result = this.smartContractTransactionService.BuildTx(request);

                return this.Json(result.Response);
            }
            catch (Exception e)
            {
                this.logger.LogError("Exception occurred: {0}", e.ToString());
                return ErrorHelpers.BuildErrorResponse(HttpStatusCode.BadRequest, e.Message, e.ToString());
            }
        }

        /// <summary>
        /// Gets a fee estimate for a specific smart contract account-based transfer transaction.
        /// This differs from fee estimation on standard networks due to the way inputs must be selected for account-based transfers.
        /// </summary>
        /// <param name="request">An object containing the parameters used to build the the fee estimation transaction.</param>
        /// <returns>The estimated fee for the transaction.</returns>
<<<<<<< HEAD
        /// <response code="200">Returns estimated fee</response>
        /// <response code="400">Invalid request or unexpected exception occurred</response>
        [Route("estimate-fee")]
=======
        [Route("api/[controller]/estimate-fee")]
>>>>>>> c9e22ee8
        [HttpPost]
        [ProducesResponseType((int)HttpStatusCode.OK)]
        [ProducesResponseType((int)HttpStatusCode.BadRequest)]
        public IActionResult EstimateFee([FromBody] ScTxFeeEstimateRequest request)
        {
            if (!this.ModelState.IsValid)
                return ModelStateErrors.BuildErrorResponse(this.ModelState);

            try
            {
                EstimateFeeResult result = this.smartContractTransactionService.EstimateFee(request);

                return this.Json(result.Fee);
            }
            catch (Exception e)
            {
                this.logger.LogError("Exception occurred: {0}", e.ToString());
                return ErrorHelpers.BuildErrorResponse(HttpStatusCode.BadRequest, e.Message, e.ToString());
            }
        }

        /// <summary>
        /// Builds a transaction to create a smart contract and then broadcasts the transaction to the network.
        /// If the deployment is successful, methods on the smart contract can be subsequently called.
        /// </summary>
        /// 
        /// <param name="request">An object containing the necessary parameters to build the transaction.</param>
        /// 
        /// <returns>The transaction used to create the smart contract. The result of the transaction broadcast is not returned
        /// and you should check for a transaction receipt to see if it was successful.</returns>
<<<<<<< HEAD
        /// <response code="200">Returns create transaction response</response>
        /// <response code="400">Invalid request, failed to build transaction, or cannot broadcast transaction</response>
        /// <response code="403">No connected peers</response>
        [Route("build-and-send-create")]
=======
        [Route("api/[controller]/build-and-send-create")]
>>>>>>> c9e22ee8
        [HttpPost]
        [ProducesResponseType((int)HttpStatusCode.OK)]
        [ProducesResponseType((int)HttpStatusCode.BadRequest)]
        [ProducesResponseType((int)HttpStatusCode.Forbidden)]
        public async Task<IActionResult> BuildAndSendCreateSmartContractTransactionAsync([FromBody] BuildCreateContractTransactionRequest request)
        {
            if (!this.ModelState.IsValid)
                return ModelStateErrors.BuildErrorResponse(this.ModelState);

            if (!this.connectionManager.ConnectedPeers.Any())
            {
                this.logger.LogTrace("(-)[NO_CONNECTED_PEERS]");
                return ErrorHelpers.BuildErrorResponse(HttpStatusCode.Forbidden, "Can't send transaction as the node requires at least one connection.", string.Empty);
            }

            BuildCreateContractTransactionResponse response = this.smartContractTransactionService.BuildCreateTx(request);

            if (!response.Success)
                return ErrorHelpers.BuildErrorResponse(HttpStatusCode.BadRequest, response.Message, string.Empty);

            Transaction transaction = this.network.CreateTransaction(response.Hex);

            await this.broadcasterManager.BroadcastTransactionAsync(transaction);

            // Check if transaction was actually added to a mempool.
            TransactionBroadcastEntry transactionBroadCastEntry = this.broadcasterManager.GetTransaction(transaction.GetHash());

            if (transactionBroadCastEntry?.TransactionBroadcastState == Features.Wallet.Broadcasting.TransactionBroadcastState.CantBroadcast)
            {
                this.logger.LogError("Exception occurred: {0}", transactionBroadCastEntry.ErrorMessage);
                return ErrorHelpers.BuildErrorResponse(HttpStatusCode.BadRequest, transactionBroadCastEntry.ErrorMessage, "Transaction Exception");
            }

            response.Message = "Your CREATE contract transaction was successfully built and sent. Check the receipt using the transaction ID once it has been included in a new block.";

            return this.Json(response);
        }

        /// <summary>
        /// Builds a transaction to call a smart contract method and then broadcasts the transaction to the network.
        /// If the call is successful, any changes to the smart contract balance or persistent data are propagated
        /// across the network.
        /// </summary>
        /// 
        /// <param name="request">An object containing the necessary parameters to build the transaction.</param>
        ///
        /// <returns>The transaction used to call a smart contract method. The result of the transaction broadcast is not returned
        /// and you should check for a transaction receipt to see if it was successful.</returns>
<<<<<<< HEAD
        /// <response code="200">Returns call transaction response</response>
        /// <response code="400">Invalid request or cannot broadcast transaction</response>
        /// <response code="403">No connected peers</response>
        [Route("build-and-send-call")]
=======
        [Route("api/[controller]/build-and-send-call")]
>>>>>>> c9e22ee8
        [HttpPost]
        [ProducesResponseType((int)HttpStatusCode.OK)]
        [ProducesResponseType((int)HttpStatusCode.BadRequest)]
        [ProducesResponseType((int)HttpStatusCode.Forbidden)]
        public async Task<IActionResult> BuildAndSendCallSmartContractTransactionAsync([FromBody] BuildCallContractTransactionRequest request)
        {
            if (!this.ModelState.IsValid)
                return ModelStateErrors.BuildErrorResponse(this.ModelState);

            if (!this.connectionManager.ConnectedPeers.Any())
            {
                this.logger.LogTrace("(-)[NO_CONNECTED_PEERS]");
                return ErrorHelpers.BuildErrorResponse(HttpStatusCode.Forbidden, "Can't send transaction as the node requires at least one connection.", string.Empty);
            }

            BuildCallContractTransactionResponse response = this.smartContractTransactionService.BuildCallTx(request);
            if (!response.Success)
                return this.Json(response);

            Transaction transaction = this.network.CreateTransaction(response.Hex);

            await this.broadcasterManager.BroadcastTransactionAsync(transaction);

            // Check if transaction was actually added to a mempool.
            TransactionBroadcastEntry transactionBroadCastEntry = this.broadcasterManager.GetTransaction(transaction.GetHash());

            if (transactionBroadCastEntry?.TransactionBroadcastState == Features.Wallet.Broadcasting.TransactionBroadcastState.CantBroadcast)
            {
                this.logger.LogError("Exception occurred: {0}", transactionBroadCastEntry.ErrorMessage);
                return ErrorHelpers.BuildErrorResponse(HttpStatusCode.BadRequest, transactionBroadCastEntry.ErrorMessage, "Transaction Exception");
            }

            response.Message = $"Your CALL method {request.MethodName} transaction was successfully built and sent. Check the receipt using the transaction ID once it has been included in a new block.";

            return this.Json(response);
        }

        /// <summary>
        /// Makes a local call to a method on a smart contract that has been successfully deployed. A transaction 
        /// is not created as the call is never propagated across the network. All persistent data held by the   
        /// smart contract is copied before the call is made. Only this copy is altered by the call
        /// and the actual data is unaffected. Even if an amount of funds are specified to send with the call,
        /// no funds are in fact sent.
        /// The purpose of this function is to query and test methods. 
        /// </summary>
        /// 
        /// <param name="request">An object containing the necessary parameters to build the transaction.</param>
        /// 
        /// <results>The result of the local call to the smart contract method.</results>
<<<<<<< HEAD
        /// <response code="200">Returns call response</response>
        /// <response code="400">Invalid request</response>
        /// <response code="500">Unable to deserialize method parameters</response>
        [Route("local-call")]
=======
        [Route("api/[controller]/local-call")]
>>>>>>> c9e22ee8
        [HttpPost]
        [ProducesResponseType((int)HttpStatusCode.OK)]
        [ProducesResponseType((int)HttpStatusCode.BadRequest)]
        [ProducesResponseType((int)HttpStatusCode.InternalServerError)]
        public IActionResult LocalCallSmartContractTransaction([FromBody] LocalCallContractRequest request)
        {
            if (!this.ModelState.IsValid)
                return ModelStateErrors.BuildErrorResponse(this.ModelState);

            // Rewrite the method name to a property name
            this.RewritePropertyGetterName(request);

            try
            {
                ContractTxData txData = this.smartContractTransactionService.BuildLocalCallTxData(request);

                ILocalExecutionResult result = this.localExecutor.Execute(
                    (ulong)this.chainIndexer.Height,
                    request.Sender?.ToUint160(this.network) ?? new uint160(),
                    string.IsNullOrWhiteSpace(request.Amount) ? (Money)request.Amount : 0,
                    txData);

                return this.Json(result, new JsonSerializerSettings
                {
                    ContractResolver = new ContractParametersContractResolver(this.network)
                });
            }
            catch (MethodParameterStringSerializerException e)
            {
                return this.Json(ErrorHelpers.BuildErrorResponse(HttpStatusCode.InternalServerError, e.Message,
                    "Error deserializing method parameters"));
            }
        }

        /// <summary>
        /// If the call is to a property, rewrites the method name to the getter method's name.
        /// </summary>
        private void RewritePropertyGetterName(LocalCallContractRequest request)
        {
            // Don't rewrite if there are params
            if (request.Parameters != null && request.Parameters.Any())
                return;

            byte[] contractCode = this.stateRoot.GetCode(request.ContractAddress.ToUint160(this.network));

            string contractType = this.stateRoot.GetContractType(request.ContractAddress.ToUint160(this.network));

            Result<IContractModuleDefinition> readResult = ContractDecompiler.GetModuleDefinition(contractCode);

            if (readResult.IsSuccess)
            {
                IContractModuleDefinition contractModule = readResult.Value;
                string propertyGetterName = contractModule.GetPropertyGetterMethodName(contractType, request.MethodName);

                if (propertyGetterName != null)
                {
                    request.MethodName = propertyGetterName;
                }
            }
        }

        /// <summary>
        /// Gets all addresses owned by a wallet which have a balance associated with them. This
        /// method effectively returns the balance of all the UTXOs associated with a wallet.
        /// In a case where multiple UTXOs are associated with one address, the amounts
        /// are tallied to give a total for that address.
        /// </summary>
        ///
        /// <param name="walletName">The name of the wallet to retrieve the addresses from.</param>
        /// 
        /// <returns>The addresses owned by a wallet which have a balance associated with them.</returns>
<<<<<<< HEAD
        /// <response code="200">Returns address balances</response>
        [Route("address-balances")]
=======
        [Route("api/[controller]/address-balances")]
>>>>>>> c9e22ee8
        [HttpGet]
        [ProducesResponseType((int)HttpStatusCode.OK)]
        public IActionResult GetAddressesWithBalances([FromQuery] string walletName)
        {
            IEnumerable<IGrouping<HdAddress, UnspentOutputReference>> allSpendable = this.walletManager.GetSpendableTransactionsInWallet(walletName, MinConfirmationsAllChecks).GroupBy(x => x.Address);
            var result = new List<object>();
            foreach (IGrouping<HdAddress, UnspentOutputReference> grouping in allSpendable)
            {
                result.Add(new
                {
                    grouping.Key.Address,
                    Sum = grouping.Sum(x => x.Transaction.GetUnspentAmount(false))
                });
            }

            return this.Json(result);
        }

        private object InterpretStorageValue(MethodParameterDataType dataType, byte[] bytes)
        {
            switch (dataType)
            {
                case MethodParameterDataType.Bool:
                    return this.serializer.ToBool(bytes);
                case MethodParameterDataType.Byte:
                    return bytes[0];
                case MethodParameterDataType.Char:
                    return this.serializer.ToChar(bytes);
                case MethodParameterDataType.String:
                    return this.serializer.ToString(bytes);
                case MethodParameterDataType.UInt:
                    return this.serializer.ToUInt32(bytes);
                case MethodParameterDataType.Int:
                    return this.serializer.ToInt32(bytes);
                case MethodParameterDataType.ULong:
                    return this.serializer.ToUInt64(bytes);
                case MethodParameterDataType.Long:
                    return this.serializer.ToInt64(bytes);
                case MethodParameterDataType.Address:
                    return this.serializer.ToAddress(bytes);
                case MethodParameterDataType.ByteArray:
                    return bytes.ToHexString();
            }

            return null;
        }
    }
}<|MERGE_RESOLUTION|>--- conflicted
+++ resolved
@@ -96,12 +96,8 @@
         /// <param name="address">The address of the smart contract to retrieve as bytecode and C# source.</param>
         ///
         /// <returns>A response object containing the bytecode and the decompiled C# code.</returns>
-<<<<<<< HEAD
         /// <response code="200">Returns code response (may be unsuccessful)</response>
         [Route("code")]
-=======
-        [Route("api/[controller]/code")]
->>>>>>> c9e22ee8
         [HttpGet]
         [ProducesResponseType((int)HttpStatusCode.OK)]
         public IActionResult GetCode([FromQuery]string address)
@@ -137,12 +133,8 @@
         /// <param name="address">The address of the smart contract to retrieve the balance for.</param>
         /// 
         /// <returns>The balance of a smart contract in STRAT (or the sidechain coin).</returns>
-<<<<<<< HEAD
         /// <response code="200">Returns balance</response>
         [Route("balance")]
-=======
-        [Route("api/[controller]/balance")]
->>>>>>> c9e22ee8
         [HttpGet]
         [ProducesResponseType((int)HttpStatusCode.OK)]
         public IActionResult GetBalance([FromQuery]string address)
@@ -166,13 +158,9 @@
         /// <param name="request">An object containing the necessary parameters to perform a retrieve stored data request.</param>
         ///
         /// <returns>A single piece of stored smart contract data.</returns>
-<<<<<<< HEAD
         /// <response code="200">Returns data response (may be unsuccessful)</response>
         /// <response code="400">Invalid request</response>
         [Route("storage")]
-=======
-        [Route("api/[controller]/storage")]
->>>>>>> c9e22ee8
         [HttpGet]
         [ProducesResponseType((int)HttpStatusCode.OK)]
         [ProducesResponseType((int)HttpStatusCode.BadRequest)]
@@ -206,7 +194,42 @@
         /// <summary>
         /// Test
         /// </summary>
-<<<<<<< HEAD
+        /// <returns></returns>
+        [ActionName("getreceipt")]
+        [ApiExplorerSettings(IgnoreApi = true)]
+        [ActionDescription("Gets the receipt for this transaction hash.")]
+        public ReceiptResponse GetReceipt(string txHash)
+        {
+            uint256 txHashNum = new uint256(txHash);
+            Receipt receipt = this.receiptRepository.Retrieve(txHashNum);
+
+            if (receipt == null)
+            {
+                return null;
+            }
+
+            uint160 address = receipt.NewContractAddress ?? receipt.To;
+
+            if (!receipt.Logs.Any())
+            {
+                return new ReceiptResponse(receipt, new List<LogResponse>(), this.network);
+            }
+
+            byte[] contractCode = this.stateRoot.GetCode(address);
+
+            Assembly assembly = Assembly.Load(contractCode);
+
+            var deserializer = new ApiLogDeserializer(this.primitiveSerializer, this.network);
+
+            List<LogResponse> logResponses = this.MapLogResponses(receipt, assembly, deserializer);
+
+            return new ReceiptResponse(receipt, logResponses, this.network);
+        }
+
+        /// <summary>
+        /// Gets a smart contract transaction receipt. Receipts contain information about how a smart contract transaction was executed.
+        /// This includes the value returned from a smart contract call and how much gas was used.  
+        /// </summary>
         /// 
         /// <param name="txHash">A hash of the smart contract transaction (the transaction ID).</param>
         /// 
@@ -217,61 +240,6 @@
         [HttpGet]
         [ProducesResponseType((int)HttpStatusCode.OK)]
         [ProducesResponseType((int)HttpStatusCode.BadRequest)]
-        public IActionResult GetReceipt([FromQuery] string txHash)
-=======
-        /// <returns></returns>
-        [ActionName("getreceipt")]
-        [ApiExplorerSettings(IgnoreApi = true)]
-        [ActionDescription("Gets the receipt for this transaction hash.")]
-        public ReceiptResponse GetReceipt(string txHash)
->>>>>>> c9e22ee8
-        {
-            uint256 txHashNum = new uint256(txHash);
-            Receipt receipt = this.receiptRepository.Retrieve(txHashNum);
-
-            if (receipt == null)
-            {
-                return null;
-            }
-
-            uint160 address = receipt.NewContractAddress ?? receipt.To;
-
-            if (!receipt.Logs.Any())
-            {
-                return new ReceiptResponse(receipt, new List<LogResponse>(), this.network);
-            }
-
-            byte[] contractCode = this.stateRoot.GetCode(address);
-
-            Assembly assembly = Assembly.Load(contractCode);
-
-            var deserializer = new ApiLogDeserializer(this.primitiveSerializer, this.network);
-
-            List<LogResponse> logResponses = this.MapLogResponses(receipt, assembly, deserializer);
-
-            return new ReceiptResponse(receipt, logResponses, this.network);
-        }
-
-        /// <summary>
-        /// Gets a smart contract transaction receipt. Receipts contain information about how a smart contract transaction was executed.
-        /// This includes the value returned from a smart contract call and how much gas was used.  
-        /// </summary>
-        /// 
-        /// <param name="txHash">A hash of the smart contract transaction (the transaction ID).</param>
-        /// 
-<<<<<<< HEAD
-        /// <returns>A list of receipts for transactions relating to a specific smart contract and a specific event in that smart contract.</returns>
-        /// <response code="200">Returns requested receipts</response>
-        /// <response code="500">Contract does not exist</response>
-        [Route("receipt-search")]
-        [HttpGet]
-        [ProducesResponseType((int)HttpStatusCode.OK)]
-        [ProducesResponseType((int)HttpStatusCode.InternalServerError)]
-        public async Task<IActionResult> ReceiptSearch([FromQuery] string contractAddress, [FromQuery] string eventName)
-=======
-        /// <returns>The receipt for the smart contract.</returns> 
-        [Route("api/[controller]/receipt")]
-        [HttpGet]
         public IActionResult GetReceiptAPI([FromQuery] string txHash)
         {
             ReceiptResponse receiptResponse = this.GetReceipt(txHash);
@@ -300,7 +268,6 @@
         [ApiExplorerSettings(IgnoreApi = true)]
         [ActionDescription("Searches for receipts matching the filter criteria.")]
         public List<ReceiptResponse> ReceiptSearch(string contractAddress, string eventName, List<string> topics = null, int fromBlock = 0, int? toBlock = null)
->>>>>>> c9e22ee8
         {
             uint160 address = contractAddress.ToUint160(this.network);
 
@@ -338,8 +305,7 @@
         // Note: We may not know exactly how to best structure "receipt search" queries until we start building 
         // a web3-like library. For now the following method serves as a very basic example of how we can query the block
         // bloom filters to retrieve events.
-
-
+        
         /// <summary>
         /// Searches a smart contract's receipts for those which match a specific event. The SmartContract.Log() function
         /// is capable of storing C# structs, and structs are used to store information about different events occurring 
@@ -357,7 +323,7 @@
         /// <param name="toBlock">The block number where searching finishes.</param>
         /// 
         /// <returns>A list of receipts for transactions relating to a specific smart contract and a specific event in that smart contract.</returns>
-        [Route("api/[controller]/receipt-search")]
+        [Route("receipt-search")]
         [HttpGet]
         public async Task<IActionResult> ReceiptSearchAPI([FromQuery] string contractAddress, [FromQuery] string eventName, [FromQuery] List<string> topics = null, [FromQuery] int fromBlock = 0, [FromQuery] int? toBlock = null)
         {
@@ -417,13 +383,9 @@
         /// <param name="request">An object containing the necessary parameters to build the transaction.</param>
         /// 
         /// <returns>A transaction ready to create a smart contract.</returns>
-<<<<<<< HEAD
         /// <response code="200">Returns create contract response</response>
         /// <response code="400">Invalid request or failed to build transaction</response>
         [Route("build-create")]
-=======
-        [Route("api/[controller]/build-create")]
->>>>>>> c9e22ee8
         [HttpPost]
         [ProducesResponseType((int)HttpStatusCode.OK)]
         [ProducesResponseType((int)HttpStatusCode.BadRequest)]
@@ -452,13 +414,9 @@
         /// <param name="request">An object containing the necessary parameters to build the transaction.</param>
         /// 
         /// <returns>A transaction ready to call a method on a smart contract.</returns>
-<<<<<<< HEAD
         /// <response code="200">Returns call contract response</response>
         /// <response code="400">Invalid request or failed to build transaction</response>
         [Route("build-call")]
-=======
-        [Route("api/[controller]/build-call")]
->>>>>>> c9e22ee8
         [HttpPost]
         [ProducesResponseType((int)HttpStatusCode.OK)]
         [ProducesResponseType((int)HttpStatusCode.BadRequest)]
@@ -482,13 +440,9 @@
         /// <param name="request">An object containing the necessary parameters to build the transaction.</param>
         /// 
         /// <returns>The build transaction hex.</returns>
-<<<<<<< HEAD
         /// <response code="200">Returns transaction response</response>
         /// <response code="400">Invalid request or unexpected exception occurred</response>
         [Route("build-transaction")]
-=======
-        [Route("api/[controller]/build-transaction")]
->>>>>>> c9e22ee8
         [HttpPost]
         [ProducesResponseType((int)HttpStatusCode.OK)]
         [ProducesResponseType((int)HttpStatusCode.BadRequest)]
@@ -516,13 +470,9 @@
         /// </summary>
         /// <param name="request">An object containing the parameters used to build the the fee estimation transaction.</param>
         /// <returns>The estimated fee for the transaction.</returns>
-<<<<<<< HEAD
         /// <response code="200">Returns estimated fee</response>
         /// <response code="400">Invalid request or unexpected exception occurred</response>
         [Route("estimate-fee")]
-=======
-        [Route("api/[controller]/estimate-fee")]
->>>>>>> c9e22ee8
         [HttpPost]
         [ProducesResponseType((int)HttpStatusCode.OK)]
         [ProducesResponseType((int)HttpStatusCode.BadRequest)]
@@ -553,14 +503,10 @@
         /// 
         /// <returns>The transaction used to create the smart contract. The result of the transaction broadcast is not returned
         /// and you should check for a transaction receipt to see if it was successful.</returns>
-<<<<<<< HEAD
         /// <response code="200">Returns create transaction response</response>
         /// <response code="400">Invalid request, failed to build transaction, or cannot broadcast transaction</response>
         /// <response code="403">No connected peers</response>
         [Route("build-and-send-create")]
-=======
-        [Route("api/[controller]/build-and-send-create")]
->>>>>>> c9e22ee8
         [HttpPost]
         [ProducesResponseType((int)HttpStatusCode.OK)]
         [ProducesResponseType((int)HttpStatusCode.BadRequest)]
@@ -609,14 +555,10 @@
         ///
         /// <returns>The transaction used to call a smart contract method. The result of the transaction broadcast is not returned
         /// and you should check for a transaction receipt to see if it was successful.</returns>
-<<<<<<< HEAD
         /// <response code="200">Returns call transaction response</response>
         /// <response code="400">Invalid request or cannot broadcast transaction</response>
         /// <response code="403">No connected peers</response>
         [Route("build-and-send-call")]
-=======
-        [Route("api/[controller]/build-and-send-call")]
->>>>>>> c9e22ee8
         [HttpPost]
         [ProducesResponseType((int)HttpStatusCode.OK)]
         [ProducesResponseType((int)HttpStatusCode.BadRequest)]
@@ -666,14 +608,10 @@
         /// <param name="request">An object containing the necessary parameters to build the transaction.</param>
         /// 
         /// <results>The result of the local call to the smart contract method.</results>
-<<<<<<< HEAD
         /// <response code="200">Returns call response</response>
         /// <response code="400">Invalid request</response>
         /// <response code="500">Unable to deserialize method parameters</response>
         [Route("local-call")]
-=======
-        [Route("api/[controller]/local-call")]
->>>>>>> c9e22ee8
         [HttpPost]
         [ProducesResponseType((int)HttpStatusCode.OK)]
         [ProducesResponseType((int)HttpStatusCode.BadRequest)]
@@ -745,12 +683,8 @@
         /// <param name="walletName">The name of the wallet to retrieve the addresses from.</param>
         /// 
         /// <returns>The addresses owned by a wallet which have a balance associated with them.</returns>
-<<<<<<< HEAD
         /// <response code="200">Returns address balances</response>
         [Route("address-balances")]
-=======
-        [Route("api/[controller]/address-balances")]
->>>>>>> c9e22ee8
         [HttpGet]
         [ProducesResponseType((int)HttpStatusCode.OK)]
         public IActionResult GetAddressesWithBalances([FromQuery] string walletName)
