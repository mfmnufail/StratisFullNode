﻿using System.Collections.Generic;
using Microsoft.Extensions.DependencyInjection;
using Microsoft.Extensions.DependencyInjection.Extensions;
using Microsoft.Extensions.Logging;
using NBitcoin.Policy;
<<<<<<< HEAD
using Stratis.Bitcoin.Base;
=======
using NBitcoin;
using Stratis.Bitcoin.BlockPulling;
>>>>>>> da219923
using Stratis.Bitcoin.Builder;
using Stratis.Bitcoin.Builder.Feature;
using Stratis.Bitcoin.Configuration.Logging;
using Stratis.Bitcoin.Configuration.Settings;
using Stratis.Bitcoin.Consensus;
using Stratis.Bitcoin.Consensus.Rules;
using Stratis.Bitcoin.Features.Consensus;
using Stratis.Bitcoin.Features.Consensus.CoinViews;
using Stratis.Bitcoin.Features.Consensus.Interfaces;
using Stratis.Bitcoin.Features.MemoryPool;
using Stratis.Bitcoin.Features.Miner;
using Stratis.Bitcoin.Features.Miner.Controllers;
using Stratis.Bitcoin.Features.Miner.Interfaces;
using Stratis.Bitcoin.Features.RPC;
using Stratis.Bitcoin.Features.SmartContracts.Consensus;
using Stratis.Bitcoin.Features.SmartContracts.ReflectionExecutor;
using Stratis.Bitcoin.Features.SmartContracts.ReflectionExecutor.Controllers;
using Stratis.Bitcoin.Features.SmartContracts.Wallet;
using Stratis.Bitcoin.Interfaces;
using Stratis.Bitcoin.Mining;
using Stratis.SmartContracts.Core;
using Stratis.SmartContracts.Core.Receipts;
using Stratis.SmartContracts.Core.State;
using Stratis.SmartContracts.Core.Validation;
using Stratis.SmartContracts.Executor.Reflection;
using Stratis.SmartContracts.Executor.Reflection.Compilation;
using Stratis.SmartContracts.Executor.Reflection.Serialization;

namespace Stratis.Bitcoin.Features.SmartContracts
{
    public sealed class SmartContractFeature : FullNodeFeature
    {
        private readonly ILogger logger;
        private readonly IConsensusManager consensusManager;
        private readonly ContractStateRepositoryRoot stateRoot;

        public SmartContractFeature(IConsensusManager consensusManager, ILoggerFactory loggerFactory, ContractStateRepositoryRoot stateRoot)
        {
            this.logger = loggerFactory.CreateLogger(this.GetType().FullName);
            this.stateRoot = stateRoot;
            this.consensusManager = consensusManager;
        }

        public override void Initialize()
        {
            this.stateRoot.SyncToRoot(((SmartContractBlockHeader)this.consensusManager.Tip.Header).HashStateRoot.ToBytes());
            this.logger.LogInformation("Smart Contract Feature Injected.");
        }
    }

    public sealed class ReflectionVirtualMachineFeature : FullNodeFeature
    {
        private readonly IConsensusRuleEngine consensusRules;
        private readonly ILogger logger;

        public ReflectionVirtualMachineFeature(IConsensusRuleEngine consensusRules, ILoggerFactory loggerFactory)
        {
            this.consensusRules = consensusRules;
            this.logger = loggerFactory.CreateLogger(this.GetType().FullName);
        }

        public override void Initialize()
        {
            this.logger.LogInformation("Reflection Virtual Machine Injected.");
            this.consensusRules.Register(new ReflectionRuleRegistration());
        }
    }

    public static partial class IFullNodeBuilderExtensions
    {
        /// <summary>
        /// Adds the smart contract feature to the node.
        /// </summary>
        public static IFullNodeBuilder AddSmartContracts(this IFullNodeBuilder fullNodeBuilder)
        {
            LoggingConfiguration.RegisterFeatureNamespace<SmartContractFeature>("smartcontracts");

            fullNodeBuilder.ConfigureFeature(features =>
            {
                features
                    .AddFeature<SmartContractFeature>()
                    .FeatureServices(services =>
                    {
                        // STATE ----------------------------------------------------------------------------
                        services.AddSingleton<DBreezeContractStateStore>();
                        services.AddSingleton<ISmartContractReceiptStorage, DBreezeContractReceiptStorage>();
                        services.AddSingleton<NoDeleteContractStateSource>();
                        services.AddSingleton<ContractStateRepositoryRoot>();

                        // CONSENSUS ------------------------------------------------------------------------
                        services.AddSingleton<IMempoolValidator, SmartContractMempoolValidator>();
                        services.AddSingleton<StandardTransactionPolicy, SmartContractTransactionPolicy>();

                        // CONTRACT EXECUTION ---------------------------------------------------------------
                        services.AddSingleton<InternalTransactionExecutorFactory>();
                        services.AddSingleton<ISmartContractVirtualMachine, ReflectionVirtualMachine>();

                        services.AddSingleton<SmartContractTransactionPolicy>();

                        ICallDataSerializer callDataSerializer = CallDataSerializer.Default;
                        services.AddSingleton(callDataSerializer);
                        services.Replace(new ServiceDescriptor(typeof(IScriptAddressReader), new SmartContractScriptAddressReader(new ScriptAddressReader(), callDataSerializer)));
                    });
            });

            return fullNodeBuilder;
        }

        /// <summary>
        /// Configures the node with the smart contract consensus model.
        /// </summary>
        public static IFullNodeBuilder UseSmartContractConsensus(this IFullNodeBuilder fullNodeBuilder)
        {
            LoggingConfiguration.RegisterFeatureNamespace<ConsensusFeature>("consensus");
            LoggingConfiguration.RegisterFeatureClass<ConsensusStats>("bench");

            fullNodeBuilder.ConfigureFeature(features =>
            {
                features
                .AddFeature<ConsensusFeature>()
                .DependOn<SmartContractFeature>()
                .FeatureServices(services =>
                {
                    fullNodeBuilder.Network.Consensus.Options = new ConsensusOptions();

                    services.AddSingleton<ICheckpoints, Checkpoints>();
                    services.AddSingleton<ConsensusOptions, ConsensusOptions>();
                    services.AddSingleton<DBreezeCoinView>();
<<<<<<< HEAD
                    services.AddSingleton<CoinView, CachedCoinView>();
=======
                    services.AddSingleton<ICoinView, CachedCoinView>();
                    services.AddSingleton<LookaheadBlockPuller>().AddSingleton<ILookaheadBlockPuller, LookaheadBlockPuller>(provider => provider.GetService<LookaheadBlockPuller>()); ;
                    services.AddSingleton<IConsensusLoop, ConsensusLoop>()
                        .AddSingleton<INetworkDifficulty, ConsensusLoop>(provider => provider.GetService<IConsensusLoop>() as ConsensusLoop)
                        .AddSingleton<IGetUnspentTransaction, ConsensusLoop>(provider => provider.GetService<IConsensusLoop>() as ConsensusLoop);
>>>>>>> da219923
                    services.AddSingleton<IInitialBlockDownloadState, InitialBlockDownloadState>();
                    services.AddSingleton<ConsensusController>();
                    services.AddSingleton<ConsensusStats>();
                    services.AddSingleton<ConsensusSettings>();

                    services.AddSingleton<IConsensusRuleEngine, SmartContractConsensusRuleEngine>();
                    services.AddSingleton<IRuleRegistration, SmartContractRuleRegistration>();
                });
            });

            return fullNodeBuilder;
        }

        /// <summary>
        /// Adds mining to the smart contract node.
        /// <para>We inject <see cref="IPowMining"/> with a smart contract block provider and definition.</para>
        /// </summary>
        public static IFullNodeBuilder UseSmartContractMining(this IFullNodeBuilder fullNodeBuilder)
        {
            LoggingConfiguration.RegisterFeatureNamespace<MiningFeature>("mining");

            fullNodeBuilder.ConfigureFeature(features =>
            {
                features
                    .AddFeature<MiningFeature>()
                    .DependOn<MempoolFeature>()
                    .DependOn<RPCFeature>()
                    .DependOn<SmartContractWalletFeature>()
                    .FeatureServices(services =>
                    {
                        services.AddSingleton<IPowMining, PowMining>();
                        services.AddSingleton<IBlockProvider, SmartContractBlockProvider>();
                        services.AddSingleton<SmartContractBlockDefinition>();
                        services.AddSingleton<StakingApiController>();
                        services.AddSingleton<MiningRpcController>();
                        services.AddSingleton<StakingRpcController>();
                        services.AddSingleton<MiningApiController>();
                        services.AddSingleton<MinerSettings>();
                    });
            });

            return fullNodeBuilder;
        }

        /// <summary>
        /// This node will be configured with the reflection contract executor.
        /// <para>
        /// Should we require another executor, we will need to create a separate daemon and network.
        /// </para>
        /// </summary>
        public static IFullNodeBuilder UseReflectionExecutor(this IFullNodeBuilder fullNodeBuilder)
        {
            fullNodeBuilder.ConfigureFeature(features =>
            {
                features
                    .AddFeature<ReflectionVirtualMachineFeature>()
                    .FeatureServices(services =>
                    {
                        // Validator
                        ISmartContractValidator validator = new SmartContractValidator(new List<ISmartContractValidator>
                        {
                            new SmartContractFormatValidator(ReferencedAssemblyResolver.AllowedAssemblies),
                            new SmartContractDeterminismValidator()
                        });
                        services.AddSingleton(validator);

                        // Executor et al.
                        services.AddSingleton<ISmartContractResultRefundProcessor, SmartContractResultRefundProcessor>();
                        services.AddSingleton<ISmartContractResultTransferProcessor, SmartContractResultTransferProcessor>();
                        services.AddSingleton<IKeyEncodingStrategy, BasicKeyEncodingStrategy>();
                        services.AddSingleton<ISmartContractExecutorFactory, ReflectionSmartContractExecutorFactory>();
                        services.AddSingleton<IMethodParameterSerializer, MethodParameterSerializer>();

                        // Controllers
                        services.AddSingleton<SmartContractsController>();
                    });
            });

            return fullNodeBuilder;
        }
    }
}<|MERGE_RESOLUTION|>--- conflicted
+++ resolved
@@ -2,13 +2,9 @@
 using Microsoft.Extensions.DependencyInjection;
 using Microsoft.Extensions.DependencyInjection.Extensions;
 using Microsoft.Extensions.Logging;
+using NBitcoin;
 using NBitcoin.Policy;
-<<<<<<< HEAD
 using Stratis.Bitcoin.Base;
-=======
-using NBitcoin;
-using Stratis.Bitcoin.BlockPulling;
->>>>>>> da219923
 using Stratis.Bitcoin.Builder;
 using Stratis.Bitcoin.Builder.Feature;
 using Stratis.Bitcoin.Configuration.Logging;
@@ -137,15 +133,7 @@
                     services.AddSingleton<ICheckpoints, Checkpoints>();
                     services.AddSingleton<ConsensusOptions, ConsensusOptions>();
                     services.AddSingleton<DBreezeCoinView>();
-<<<<<<< HEAD
-                    services.AddSingleton<CoinView, CachedCoinView>();
-=======
                     services.AddSingleton<ICoinView, CachedCoinView>();
-                    services.AddSingleton<LookaheadBlockPuller>().AddSingleton<ILookaheadBlockPuller, LookaheadBlockPuller>(provider => provider.GetService<LookaheadBlockPuller>()); ;
-                    services.AddSingleton<IConsensusLoop, ConsensusLoop>()
-                        .AddSingleton<INetworkDifficulty, ConsensusLoop>(provider => provider.GetService<IConsensusLoop>() as ConsensusLoop)
-                        .AddSingleton<IGetUnspentTransaction, ConsensusLoop>(provider => provider.GetService<IConsensusLoop>() as ConsensusLoop);
->>>>>>> da219923
                     services.AddSingleton<IInitialBlockDownloadState, InitialBlockDownloadState>();
                     services.AddSingleton<ConsensusController>();
                     services.AddSingleton<ConsensusStats>();
