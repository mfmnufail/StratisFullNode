--- conflicted
+++ resolved
@@ -57,14 +57,8 @@
             if (context.Recipients.Any(recipient => recipient.Amount == Money.Zero && !recipient.ScriptPubKey.IsSmartContractExec()))
                 throw new WalletException("No amount specified.");
 
-<<<<<<< HEAD
-            // TODO: Port the necessary logic from the regular wallet transaction handler
-            if (context.Recipients.Any(a => a.SubtractFeeFromAmount))
-                throw new NotImplementedException("Subtracting the fee from the recipient is not supported yet.");
-=======
             // TODO: The code duplication between this and the base handler is a bit unfortunate
             int totalSubtractingRecipients = context.Recipients.Count(r => r.SubtractFeeFromAmount);
->>>>>>> 363fcfca
 
             // If none of them need the fee subtracted then it's simply a matter of adding the individual recipients to the builder.
             if (totalSubtractingRecipients == 0)
