﻿using System.Collections.Generic;
using System.Linq;
using NBitcoin;
using Stratis.Bitcoin.Features.Miner;
using Stratis.Bitcoin.Features.SmartContracts.PoW;
using Stratis.Bitcoin.Mining;

namespace Stratis.Bitcoin.Features.SmartContracts.PoS
{
    public sealed class SmartContractBlockProvider : IBlockProvider
    {
        private readonly Network network;

        /// <summary>Defines how proof of work blocks are built.</summary>
        private readonly SmartContractBlockDefinition powBlockDefinition;

        /// <summary>Defines how proof of work blocks are built on a proof-of-stake network.</summary>
        private readonly SmartContractPosPowBlockDefinition posPowBlockDefinition;

        public SmartContractBlockProvider(Network network, IEnumerable<BlockDefinition> definitions)
        {
            this.network = network;

            this.powBlockDefinition = definitions.OfType<SmartContractBlockDefinition>().FirstOrDefault();
            this.posPowBlockDefinition = definitions.OfType<SmartContractPosPowBlockDefinition>().FirstOrDefault();

        }

        /// <inheritdoc/>
        public BlockTemplate BuildPosBlock(ChainedHeader chainTip, Script script)
        {
            throw new System.NotImplementedException();
        }

        /// <inheritdoc/>
        public BlockTemplate BuildPowBlock(ChainedHeader chainTip, Script script)
        {
            if (this.network.Consensus.IsProofOfStake)
                return this.posPowBlockDefinition.Build(chainTip, script);

            return this.powBlockDefinition.Build(chainTip, script);
        }

<<<<<<< HEAD
=======
        /// <inheritdoc/>
>>>>>>> 15822b53
        public void BlockModified(ChainedHeader chainTip, Block block)
        {
            if (this.network.Consensus.IsProofOfStake)
            {
<<<<<<< HEAD
                if (BlockStake.IsProofOfStake(block))
                {
                    new System.NotImplementedException();
                    //this.posBlockDefinition.BlockModified(chainTip, block);
                }
                else
                {
                    this.posPowBlockDefinition.BlockModified(chainTip, block);
                }
=======
                this.posPowBlockDefinition.BlockModified(chainTip, block);
>>>>>>> 15822b53
            }

            this.powBlockDefinition.BlockModified(chainTip, block);
        }
    }
}<|MERGE_RESOLUTION|>--- conflicted
+++ resolved
@@ -41,27 +41,12 @@
             return this.powBlockDefinition.Build(chainTip, script);
         }
 
-<<<<<<< HEAD
-=======
         /// <inheritdoc/>
->>>>>>> 15822b53
         public void BlockModified(ChainedHeader chainTip, Block block)
         {
             if (this.network.Consensus.IsProofOfStake)
             {
-<<<<<<< HEAD
-                if (BlockStake.IsProofOfStake(block))
-                {
-                    new System.NotImplementedException();
-                    //this.posBlockDefinition.BlockModified(chainTip, block);
-                }
-                else
-                {
-                    this.posPowBlockDefinition.BlockModified(chainTip, block);
-                }
-=======
                 this.posPowBlockDefinition.BlockModified(chainTip, block);
->>>>>>> 15822b53
             }
 
             this.powBlockDefinition.BlockModified(chainTip, block);
