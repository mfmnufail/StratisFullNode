--- conflicted
+++ resolved
@@ -2,11 +2,7 @@
 
   <PropertyGroup>
     <TargetFramework>netcoreapp3.1</TargetFramework>    
-<<<<<<< HEAD
-    <Version>1.0.4.1</Version>
-=======
     <Version>1.0.4.2</Version>
->>>>>>> 363fcfca
     <Authors>Stratis Group Ltd.</Authors>
     <PackageId>Stratis.Features.SmartContracts</PackageId>
     <Product>Stratis.Features.SmartContracts</Product>
