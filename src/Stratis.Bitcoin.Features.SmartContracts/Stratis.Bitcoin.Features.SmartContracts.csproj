﻿<Project Sdk="Microsoft.NET.Sdk">

  <PropertyGroup>
    <TargetFramework>netcoreapp3.1</TargetFramework>    
<<<<<<< HEAD
    <Version>1.0.7.2</Version>
=======
    <Version>1.0.8.0</Version>
>>>>>>> cdf64dc0
    <Authors>Stratis Group Ltd.</Authors>
    <PackageId>Stratis.Features.SmartContracts</PackageId>
    <Product>Stratis.Features.SmartContracts</Product>
  </PropertyGroup>

  <PropertyGroup Condition=" '$(Configuration)|$(Platform)' == 'Debug|AnyCPU' ">
    <DocumentationFile>bin\Debug\netcoreapp3.1\Stratis.Bitcoin.Features.SmartContracts.xml</DocumentationFile>
  </PropertyGroup>
  <ItemGroup>
    <PackageReference Include="CSharpFunctionalExtensions" Version="1.10.0" />
    <PackageReference Include="Microsoft.AspNet.WebApi.Client" Version="5.2.7" />
    <PackageReference Include="Microsoft.AspNetCore.Mvc.Versioning" Version="3.0.1" />
<<<<<<< HEAD
    <PackageReference Include="Nethereum.Web3" Version="3.8.0" />
=======
>>>>>>> cdf64dc0
    <PackageReference Include="Stratis.SmartContracts" Version="2.0.0" />
  </ItemGroup>

  <ItemGroup>
    <ProjectReference Include="..\Stratis.Bitcoin.Features.Consensus\Stratis.Bitcoin.Features.Consensus.csproj" />
    <ProjectReference Include="..\Stratis.Bitcoin.Features.Miner\Stratis.Bitcoin.Features.Miner.csproj" />
    <ProjectReference Include="..\Stratis.Bitcoin.Features.PoA\Stratis.Bitcoin.Features.PoA.csproj" />
    <ProjectReference Include="..\Stratis.SmartContracts.Core\Stratis.SmartContracts.Core.csproj" />
    <ProjectReference Include="..\Stratis.SmartContracts.CLR\Stratis.SmartContracts.CLR.csproj" />
  </ItemGroup>

</Project><|MERGE_RESOLUTION|>--- conflicted
+++ resolved
@@ -2,11 +2,7 @@
 
   <PropertyGroup>
     <TargetFramework>netcoreapp3.1</TargetFramework>    
-<<<<<<< HEAD
-    <Version>1.0.7.2</Version>
-=======
     <Version>1.0.8.0</Version>
->>>>>>> cdf64dc0
     <Authors>Stratis Group Ltd.</Authors>
     <PackageId>Stratis.Features.SmartContracts</PackageId>
     <Product>Stratis.Features.SmartContracts</Product>
@@ -19,10 +15,7 @@
     <PackageReference Include="CSharpFunctionalExtensions" Version="1.10.0" />
     <PackageReference Include="Microsoft.AspNet.WebApi.Client" Version="5.2.7" />
     <PackageReference Include="Microsoft.AspNetCore.Mvc.Versioning" Version="3.0.1" />
-<<<<<<< HEAD
     <PackageReference Include="Nethereum.Web3" Version="3.8.0" />
-=======
->>>>>>> cdf64dc0
     <PackageReference Include="Stratis.SmartContracts" Version="2.0.0" />
   </ItemGroup>
 
