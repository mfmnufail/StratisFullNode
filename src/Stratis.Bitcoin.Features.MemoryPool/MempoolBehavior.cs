--- conflicted
+++ resolved
@@ -312,11 +312,6 @@
 
             var inventoryTxs = invPayload.Inventory.Where(inv => inv.Type.HasFlag(InventoryType.MSG_TX));
 
-<<<<<<< HEAD
-                // TODO: This is incorrect, in blocks only mode we should just add to known inventory but not relay
-                if (this.isBlocksOnlyMode)
-                    this.logger.LogInformation("Transaction ID '{0}' inventory sent in violation of protocol peer '{1}'.", inv.Hash, peer.RemoteSocketEndpoint);
-=======
             lock (this.lockObject)
             {
                 foreach (var inv in inventoryTxs)
@@ -324,7 +319,6 @@
                     this.filterInventoryKnown.Add(inv.Hash);
                 }
             }
->>>>>>> cb179734
 
             var send = new GetDataPayload();
             foreach (var inv in inventoryTxs)
@@ -335,22 +329,10 @@
                     continue;
                 }
 
-<<<<<<< HEAD
-                send.Inventory.Add(new InventoryVector(peer.AddSupportedOptions(InventoryType.MSG_TX), inv.Hash));
-            }
-
-            // add to known inventory
-            lock (this.lockObject)
-            {
-                foreach (InventoryVector inventoryVector in send.Inventory)
-                {
-                    this.filterInventoryKnown.Add(inventoryVector.Hash);
-=======
                 if (this.isBlocksOnlyMode)
                 {
                     this.logger.LogInformation("Transaction ID '{0}' inventory sent in violation of protocol peer '{1}'.", inv.Hash, peer.RemoteSocketEndpoint);
                     continue;
->>>>>>> cb179734
                 }
    
                 send.Inventory.Add(new InventoryVector(peer.AddSupportedOptions(InventoryType.MSG_TX), inv.Hash));
