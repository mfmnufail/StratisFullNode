﻿using System;
using Stratis.Bitcoin.Consensus;

namespace Stratis.Bitcoin.Features.MemoryPool
{
    /// <summary>
    /// Exception thrown when memory pool exception occurs.
    /// </summary>
    public class MempoolErrorException : Exception
    {
        /// <summary>
        /// Constructs a memory pool exception object.
        /// Exception message is set from <see cref="MempoolValidationState.ErrorMessage"/>.
        /// </summary>
        /// <param name="state">Validation state of the memory pool.</param>
        public MempoolErrorException(MempoolValidationState state) : base(state.ErrorMessage)
        {
            this.ValidationState = state;
        }

        /// <summary>Gets the validation state of the memory pool.</summary>
        public MempoolValidationState ValidationState { get; private set; }
    }

    /// <summary>
    /// Memory pool error state.
    /// </summary>
    public class MempoolError
    {
        /// <summary>
        /// Default constructor for a memory pool error.
        /// </summary>
        public MempoolError()
        {
        }

        /// <summary>
        /// Constructor for memory pool error.
        /// </summary>
        /// <param name="rejectCode">Numeric reject code.</param>
        /// <param name="code">String representation of error code.</param>
        public MempoolError(int rejectCode, string code)
        {
            this.Code = code;
            this.RejectCode = rejectCode;
        }

        /// <summary>
        /// Constructor for memory pool error.
        /// </summary>
        /// <param name="consensusError">Error from consensus feature.</param>
        public MempoolError(ConsensusError consensusError)
        {
            this.ConsensusError = consensusError;
        }

        /// <summary>Gets or sets the string representation of the error code.</summary>
        public string Code { get; set; }

        /// <summary>Gets or sets the numeric representation of the error code.</summary>
        public int RejectCode { get; set; }

        /// <summary>Gets or sets the error from consensus feature.</summary>
        public ConsensusError ConsensusError { get; set; }
    }

    /// <summary>
    /// Predefined memory pool errors.
    /// </summary>
    public static class MempoolErrors
    {
        /// <summary>Public reject code for malformed transaction.</summary>
        public const int RejectMalformed = 0x01;

        /// <summary>Public reject code for Invalid transaction</summary>
        public const int RejectInvalid = 0x10;

        /// <summary>Public reject code for Obsolete Transaction.</summary>
        public const int RejectObsolete = 0x11;

        /// <summary>Public reject code for Duplicate Transaction.</summary>
        public const int RejectDuplicate = 0x12;

        /// <summary>Public reject code for Non standard transaction.</summary>
        public const int RejectNonstandard = 0x40;

        /// <summary>Public reject code for Dust transaction.</summary>
        public const int RejectDust = 0x41;

        /// <summary>Public reject code for Insufficient fee for transaction.</summary>
        public const int RejectInsufficientfee = 0x42;

        /// <summary>Public reject code for Transaction failed checkpoint.</summary>
        public const int RejectCheckpoint = 0x43;

        // Reject codes greater or equal to this can be returned by AcceptToMemPool
        // for transactions, to signal internal conditions. They cannot and should not
        // be sent over the P2P network.

        /// <summary>Internal rejection code for general rejection of transaction.</summary>
        public const int RejectInternal = 0x100;

        /// <summary>
        /// Internal rejection code for too high fee.
        /// Can not be triggered by P2P transactions.
        /// </summary>
        public const int RejectHighfee = 0x100;

        /// <summary>
        /// Internal rejection code for Transaction is already known.
        /// Either in mempool or blockchain.
        /// </summary>
        public const int RejectAlreadyKnown = 0x101;

        /// <summary>Internal rejection code for transaction conflicts with a transaction already known.</summary>
        public const int RejectConflict = 0x102;

        /// <summary>'coinbase' error returns a <see cref="RejectInvalid"/> reject code.</summary>
        public static MempoolError Coinbase = new MempoolError(RejectInvalid, "coinbase");

        /// <summary>'coinstake' error returns a <see cref="RejectInvalid"/> reject code.</summary>
        public static MempoolError Coinstake = new MempoolError(RejectInvalid, "coinstake");

        /// <summary>'non-final' error returns a <see cref="RejectNonstandard"/> reject code.</summary>
        public static MempoolError NonFinal = new MempoolError(RejectNonstandard, "non-final");

        /// <summary>'txn-already-in-mempool' error returns a <see cref="RejectAlreadyKnown"/> reject code.</summary>
        public static MempoolError InPool = new MempoolError(RejectAlreadyKnown, "txn-already-in-mempool");

        /// <summary>'txn-mempool-conflict' error returns a <see cref="RejectConflict"/> reject code.</summary>
        public static MempoolError Conflict = new MempoolError(RejectConflict, "txn-mempool-conflict");

        /// <summary>'bad-txns-nonstandard-inputs' error returns a <see cref="RejectNonstandard"/> reject code.</summary>
        public static MempoolError NonstandardInputs = new MempoolError(RejectNonstandard, "bad-txns-nonstandard-inputs");

        /// <summary>'bad-witness-nonstandard' error returns a <see cref="RejectNonstandard"/> reject code.</summary>
        public static MempoolError NonstandardWitness = new MempoolError(RejectNonstandard, "bad-witness-nonstandard");

        /// <summary>'bad-txns-too-many-sigops' error returns a <see cref="RejectNonstandard"/> reject code.</summary>
        public static MempoolError TooManySigops = new MempoolError(RejectNonstandard, "bad-txns-too-many-sigops");

        /// <summary>'mempool-full' error returns a <see cref="RejectInsufficientfee"/> reject code.</summary>
        public static MempoolError Full = new MempoolError(RejectInsufficientfee, "mempool-full");

        /// <summary>'insufficient-fee' error returns a <see cref="RejectInsufficientfee"/> reject code.</summary>
        public static MempoolError InsufficientFee = new MempoolError(RejectInsufficientfee, "insufficient-fee");

        /// <summary>'txn-already-known' error returns a <see cref="RejectAlreadyKnown"/> reject code.</summary>
        public static MempoolError AlreadyKnown = new MempoolError(RejectAlreadyKnown, "txn-already-known");

        /// <summary>'bad-txns-inputs-missingorspent' error returns a <see cref="RejectInvalid"/> reject code.</summary>
        public static MempoolError MissingOrSpentInputs = new MempoolError(RejectInvalid, "bad-txns-inputs-missingorspent");

        /// <summary>'non-BIP68-final' error returns a <see cref="RejectNonstandard"/> reject code.</summary>
        public static MempoolError NonBIP68Final = new MempoolError(RejectNonstandard, "non-BIP68-final");

        /// <summary>'mempool-min-fee-not-met' error returns a <see cref="RejectInsufficientfee"/> reject code.</summary>
        public static MempoolError MinFeeNotMet = new MempoolError(RejectInsufficientfee, "mempool-min-fee-not-met");

        /// <summary>'insufficient-priority' error returns a <see cref="RejectInsufficientfee"/> reject code.</summary>
        public static MempoolError InsufficientPriority = new MempoolError(RejectInsufficientfee, "insufficient-priority");

        /// <summary>'absurdly-high-fee' error returns a <see cref="RejectHighfee"/> reject code.</summary>
        public static MempoolError AbsurdlyHighFee = new MempoolError(RejectHighfee, $"absurdly-high-fee");

        /// <summary>'too-long-mempool-chain' error returns a <see cref="RejectNonstandard"/> reject code.</summary>
        public static MempoolError TooLongMempoolChain = new MempoolError(RejectNonstandard, "too-long-mempool-chain");

        /// <summary>'bad-txns-spends-conflicting-tx' error returns a <see cref="RejectInvalid"/> reject code.</summary>
        public static MempoolError BadTxnsSpendsConflictingTx = new MempoolError(RejectInvalid, "bad-txns-spends-conflicting-tx");

        /// <summary>'too-many-potential-replacements' error returns a <see cref="RejectNonstandard"/> reject code.</summary>
        public static MempoolError TooManyPotentialReplacements = new MempoolError(RejectNonstandard, "too-many-potential-replacements");

        /// <summary>'replacement-adds-unconfirmed' error returns a <see cref="RejectNonstandard"/> reject code.</summary>
        public static MempoolError ReplacementAddsUnconfirmed = new MempoolError(RejectNonstandard, "replacement-adds-unconfirmed");

        /// <summary>'insufficient-fee' error returns a <see cref="RejectInsufficientfee"/> reject code.</summary>
        public static MempoolError Insufficientfee = new MempoolError(RejectInsufficientfee, "insufficient-fee");

        /// <summary>'mandatory-script-verify-flag-failed' error returns a <see cref="RejectInvalid"/> reject code.</summary>
        public static MempoolError MandatoryScriptVerifyFlagFailed = new MempoolError(RejectInvalid, "mandatory-script-verify-flag-failed");

        /// <summary>'non-mandatory-script-verify-flag' error returns a <see cref="RejectNonstandard"/> reject code.</summary>
        public static MempoolError NonMandatoryScriptVerifyFlagFailed = new MempoolError(RejectNonstandard, "non-mandatory-script-verify-flag");

        /// <summary>'version' error returns a <see cref="RejectNonStandard"/> reject code.</summary>
        public static MempoolError Version = new MempoolError(RejectNonstandard, "version");

        /// <summary>'tx-size' error returns a <see cref="RejectNonStandard"/> reject code.</summary>
        public static MempoolError TxSize = new MempoolError(RejectNonstandard, "tx-size");

        /// <summary>'scriptsig-size' error returns a <see cref="RejectNonStandard"/> reject code.</summary>
        public static MempoolError ScriptsigSize = new MempoolError(RejectNonstandard, "scriptsig-size");

        /// <summary>'scriptsig-not-pushonly' error returns a <see cref="RejectNonStandard"/> reject code.</summary>
        public static MempoolError ScriptsigNotPushonly = new MempoolError(RejectNonstandard, "scriptsig-not-pushonly");

        /// <summary>'scriptpubkey' error returns a <see cref="RejectNonStandard"/> reject code.</summary>
        public static MempoolError Scriptpubkey = new MempoolError(RejectNonstandard, "scriptpubkey");

        /// <summary>'dust' error returns a <see cref="RejectNonStandard"/> reject code.</summary>
        public static MempoolError Dust = new MempoolError(RejectNonstandard, "dust");

        /// <summary>'multi-op-return' error returns a <see cref="RejectNonStandard"/> reject code.</summary>
        public static MempoolError MultiOpReturn = new MempoolError(RejectNonstandard, "multi-op-return");

        /// <summary>'time-too-new' error returns a <see cref="RejectNonStandard"/> reject code.</summary>
        public static MempoolError TimeTooNew = new MempoolError(RejectNonstandard, "time-too-new");

        /// <summary>'no-witness-yet' error returns a <see cref="RejectNonStandard"/> reject code.</summary>
        public static MempoolError NoWitnessYet = new MempoolError(RejectNonstandard, "no-witness-yet");

        /// <summary>'mempool-tx-contains-dust-outputs' error returns a <see cref="RejectInvalid"/> reject code.</summary>
        public static MempoolError TransactionContainsDustTxOuts = new MempoolError(RejectInvalid, "mempool-tx-contains-dust-outputs");

<<<<<<< HEAD
        /// <summary>'invalid-voting-request-multisig' error returns a <see cref="RejectInvalid"/> reject code.</summary>
        public static MempoolError VotingRequestInvalidMultisig = new MempoolError(RejectInvalid, "invalid-voting-request-multisig");

        /// <summary>'invalid-collateral-requirement' error returns a <see cref="RejectInvalid"/> reject code.</summary>
        public static MempoolError InvalidCollateralRequirement = new MempoolError(RejectInvalid, "invalid-collateral-requirement");

        /// <summary>'invalid-voting-request-collateral' error returns a <see cref="RejectInvalid"/> reject code.</summary>
        public static MempoolError VotingRequestInvalidCollateralReuse = new MempoolError(RejectInvalid, "invalid-voting-request-collateral");
=======
        // TODO: It is not clear from the Bitcoin Core source what the actual message is supposed to be in this case. Chose witness-mutated as an unambiguous message.
        /// <summary>'witness-mutated' error returns a <see cref="RejectInvalid"/> reject code.</summary>
        public static MempoolError WitnessMutated = new MempoolError(RejectInvalid, "witness-mutated");
>>>>>>> a4628f02
    }
}<|MERGE_RESOLUTION|>--- conflicted
+++ resolved
@@ -214,7 +214,6 @@
         /// <summary>'mempool-tx-contains-dust-outputs' error returns a <see cref="RejectInvalid"/> reject code.</summary>
         public static MempoolError TransactionContainsDustTxOuts = new MempoolError(RejectInvalid, "mempool-tx-contains-dust-outputs");
 
-<<<<<<< HEAD
         /// <summary>'invalid-voting-request-multisig' error returns a <see cref="RejectInvalid"/> reject code.</summary>
         public static MempoolError VotingRequestInvalidMultisig = new MempoolError(RejectInvalid, "invalid-voting-request-multisig");
 
@@ -223,10 +222,9 @@
 
         /// <summary>'invalid-voting-request-collateral' error returns a <see cref="RejectInvalid"/> reject code.</summary>
         public static MempoolError VotingRequestInvalidCollateralReuse = new MempoolError(RejectInvalid, "invalid-voting-request-collateral");
-=======
+
         // TODO: It is not clear from the Bitcoin Core source what the actual message is supposed to be in this case. Chose witness-mutated as an unambiguous message.
         /// <summary>'witness-mutated' error returns a <see cref="RejectInvalid"/> reject code.</summary>
         public static MempoolError WitnessMutated = new MempoolError(RejectInvalid, "witness-mutated");
->>>>>>> a4628f02
     }
 }