﻿using System;
using System.Collections.Generic;
using System.Diagnostics;
using System.IO;
using System.Linq;
using System.Runtime.InteropServices;
using System.Text;
using System.Threading;
using System.Threading.Tasks;
using LiteDB;
using Microsoft.Extensions.Logging;
using NBitcoin;
using Stratis.Bitcoin.AsyncWork;
using Stratis.Bitcoin.Builder.Feature;
using Stratis.Bitcoin.Configuration;
using Stratis.Bitcoin.Configuration.Logging;
using Stratis.Bitcoin.Consensus;
using Stratis.Bitcoin.Controllers.Models;
using Stratis.Bitcoin.Features.BlockStore.Models;
using Stratis.Bitcoin.Interfaces;
using Stratis.Bitcoin.Primitives;
using Stratis.Bitcoin.Utilities;
using FileMode = LiteDB.FileMode;
using Script = NBitcoin.Script;

namespace Stratis.Bitcoin.Features.BlockStore.AddressIndexing
{
    /// <summary>Component that builds an index of all addresses and deposits\withdrawals that happened to\from them.</summary>
    public interface IAddressIndexer : IDisposable
    {
        ChainedHeader IndexerTip { get; }

        void Initialize();

        /// <summary>Returns balance of the given address confirmed with at least <paramref name="minConfirmations"/> confirmations.</summary>
        /// <param name="addresses">The set of addresses that will be queried.</param>
        /// <param name="minConfirmations">Only blocks below consensus tip less this parameter will be considered.</param>
        /// <returns>Balance of a given address or <c>null</c> if address wasn't indexed or doesn't exists.</returns>
        AddressBalancesResult GetAddressBalances(string[] addresses, int minConfirmations = 0);

        /// <summary>Returns verbose balances data.</summary>
        /// <param name="addresses">The set of addresses that will be queried.</param>
        VerboseAddressBalancesResult GetAddressIndexerState(string[] addresses);

<<<<<<< HEAD
        IFullNodeFeature InitializingFeature { set; }
=======
        LastBalanceDecreaseTransactionModel GetLastBalanceDecreaseTransaction(string address);
>>>>>>> 58997636
    }

    public class AddressIndexer : IAddressIndexer
    {
        public ChainedHeader IndexerTip { get; private set; }

        private readonly StoreSettings storeSettings;

        private readonly Network network;

        private readonly INodeStats nodeStats;

        private readonly ILogger logger;

        private readonly DataFolder dataFolder;

        private readonly IConsensusManager consensusManager;

        private readonly IAsyncProvider asyncProvider;

        private readonly IScriptAddressReader scriptAddressReader;

        private readonly TimeSpan flushChangesInterval;

        private const string DbTipDataKey = "AddrTipData";

        private const string AddressIndexerDatabaseFilename = "addressindex.litedb";

        /// <summary>Max supported reorganization length for networks without max reorg property.</summary>
        public const int FallBackMaxReorg = 200;

        /// <summary>
        /// Time to wait before attempting to index the next block.
        /// Waiting happens after a failure to get next block to index.
        /// </summary>
        private const int DelayTimeMs = 2000;

        private const int CompactingThreshold = 50;

        /// <summary>Max distance between consensus and indexer tip to consider indexer synced.</summary>
        private const int ConsiderSyncedMaxDistance = 10;

        private LiteDatabase db;

        private LiteCollection<AddressIndexerTipData> tipDataStore;

        /// <summary>A mapping between addresses and their balance changes.</summary>
        /// <remarks>All access should be protected by <see cref="lockObject"/>.</remarks>
        private AddressIndexRepository addressIndexRepository;

        /// <summary>Script pub keys and amounts mapped by outpoints.</summary>
        /// <remarks>All access should be protected by <see cref="lockObject"/>.</remarks>
        private AddressIndexerOutpointsRepository outpointsRepository;

        /// <summary>Protects access to <see cref="addressIndexRepository"/> and <see cref="outpointsRepository"/>.</summary>
        private readonly object lockObject;

        private readonly CancellationTokenSource cancellation;

        private readonly ILoggerFactory loggerFactory;

        private readonly ChainIndexer chainIndexer;

        private readonly AverageCalculator averageTimePerBlock;

        private readonly IDateTimeProvider dateTimeProvider;

        private readonly IUtxoIndexer utxoIndexer;

        private Task indexingTask;

        private DateTime lastFlushTime;

        private const int PurgeIntervalSeconds = 60;

        /// <summary>Last time rewind data was purged.</summary>
        private DateTime lastPurgeTime;

        private Task<ChainedHeaderBlock> prefetchingTask;

        /// <summary>Indexer height at the last save.</summary>
        /// <remarks>Should be protected by <see cref="lockObject"/>.</remarks>
        private int lastSavedHeight;

        /// <summary>Distance in blocks from consensus tip at which compaction should start.</summary>
        /// <remarks>It can't be lower than maxReorg since compacted data can't be converted back to uncompacted state for partial reversion.</remarks>
        private readonly int compactionTriggerDistance;

        /// <summary>
        /// This is a window of some blocks that is needed to reduce the consequences of nodes having different view of consensus chain.
        /// We assume that nodes usually don't have view that is different from other nodes by that constant of blocks.
        /// </summary>
        public const int SyncBuffer = 50;

        public IFullNodeFeature InitializingFeature { get; set; }

        public AddressIndexer(StoreSettings storeSettings, DataFolder dataFolder, ILoggerFactory loggerFactory, Network network, INodeStats nodeStats,
            IConsensusManager consensusManager, IAsyncProvider asyncProvider, ChainIndexer chainIndexer, IDateTimeProvider dateTimeProvider, IUtxoIndexer utxoIndexer)
        {
            this.storeSettings = storeSettings;
            this.network = network;
            this.nodeStats = nodeStats;
            this.dataFolder = dataFolder;
            this.consensusManager = consensusManager;
            this.asyncProvider = asyncProvider;
            this.dateTimeProvider = dateTimeProvider;
            this.utxoIndexer = utxoIndexer;
            this.loggerFactory = loggerFactory;
            this.scriptAddressReader = new ScriptAddressReader();

            this.lockObject = new object();
            this.flushChangesInterval = TimeSpan.FromMinutes(2);
            this.lastFlushTime = this.dateTimeProvider.GetUtcNow();
            this.cancellation = new CancellationTokenSource();
            this.chainIndexer = chainIndexer;
            this.logger = loggerFactory.CreateLogger(this.GetType().FullName);

            this.averageTimePerBlock = new AverageCalculator(200);
            int maxReorgLength = GetMaxReorgOrFallbackMaxReorg(this.network);

            this.compactionTriggerDistance = maxReorgLength * 2 + SyncBuffer + 1000;
        }

        /// <summary>Returns maxReorg of <see cref="FallBackMaxReorg"/> in case maxReorg is <c>0</c>.</summary>
        public static int GetMaxReorgOrFallbackMaxReorg(Network network)
        {
            int maxReorgLength = network.Consensus.MaxReorgLength == 0 ? FallBackMaxReorg : (int)network.Consensus.MaxReorgLength;

            return maxReorgLength;
        }

        public void Initialize()
        {
            // The transaction index is needed in the event of a reorg.
            if (!this.storeSettings.AddressIndex)
            {
                this.logger.LogTrace("(-)[DISABLED]");
                return;
            }

            string dbPath = Path.Combine(this.dataFolder.RootPath, AddressIndexerDatabaseFilename);

            FileMode fileMode = RuntimeInformation.IsOSPlatform(OSPlatform.OSX) ? FileMode.Exclusive : FileMode.Shared;
            this.db = new LiteDatabase(new ConnectionString() { Filename = dbPath, Mode = fileMode });

            this.addressIndexRepository = new AddressIndexRepository(this.db, this.loggerFactory);

            this.logger.LogDebug("Address indexing is enabled.");

            this.tipDataStore = this.db.GetCollection<AddressIndexerTipData>(DbTipDataKey);

            lock (this.lockObject)
            {
                AddressIndexerTipData tipData = this.tipDataStore.FindAll().FirstOrDefault();

                this.logger.LogDebug("Tip data: '{0}'.", tipData == null ? "null" : tipData.ToString());

                this.IndexerTip = tipData == null ? this.chainIndexer.Genesis : this.consensusManager.Tip.FindAncestorOrSelf(new uint256(tipData.TipHashBytes));

                if (this.IndexerTip == null)
                {
                    // This can happen if block hash from tip data is no longer a part of the consensus chain and node was killed in the middle of a reorg.
                    int rewindAmount = this.compactionTriggerDistance / 2;

                    if (rewindAmount > this.consensusManager.Tip.Height)
                        this.IndexerTip = this.chainIndexer.Genesis;
                    else
                        this.IndexerTip = this.consensusManager.Tip.GetAncestor(this.consensusManager.Tip.Height - rewindAmount);
                }
            }

            this.outpointsRepository = new AddressIndexerOutpointsRepository(this.db, this.loggerFactory);

            this.RewindAndSave(this.IndexerTip);

            this.logger.LogDebug("Indexer initialized at '{0}'.", this.IndexerTip);

            this.indexingTask = Task.Run(async () => await this.IndexAddressesContinuouslyAsync().ConfigureAwait(false));

            this.asyncProvider.RegisterTask($"{nameof(AddressIndexer)}.{nameof(this.indexingTask)}", this.indexingTask);

            this.nodeStats.RegisterStats(this.AddInlineStats, StatsType.Inline, this.GetType().Name, 400);
        }

        private async Task IndexAddressesContinuouslyAsync()
        {
            var watch = Stopwatch.StartNew();

            while (!this.cancellation.IsCancellationRequested)
            {
                if (this.dateTimeProvider.GetUtcNow() - this.lastFlushTime > this.flushChangesInterval)
                {
                    this.logger.LogDebug("Flushing changes.");

                    this.SaveAll();

                    this.lastFlushTime = this.dateTimeProvider.GetUtcNow();

                    this.logger.LogDebug("Flush completed.");
                }

                if (this.cancellation.IsCancellationRequested)
                    break;

                ChainedHeader nextHeader = this.consensusManager.Tip.GetAncestor(this.IndexerTip.Height + 1);

                if (nextHeader == null)
                {
                    this.logger.LogDebug("Next header wasn't found. Waiting.");

                    try
                    {
                        await Task.Delay(DelayTimeMs, this.cancellation.Token).ConfigureAwait(false);
                    }
                    catch (OperationCanceledException)
                    {
                    }

                    continue;
                }

                if (nextHeader.Previous.HashBlock != this.IndexerTip.HashBlock)
                {
                    ChainedHeader lastCommonHeader = nextHeader.FindFork(this.IndexerTip);

                    this.logger.LogDebug("Reorganization detected. Rewinding till '{0}'.", lastCommonHeader);

                    this.RewindAndSave(lastCommonHeader);

                    continue;
                }

                // First try to see if it's prefetched.
                ChainedHeaderBlock prefetchedBlock = this.prefetchingTask == null ? null : await this.prefetchingTask.ConfigureAwait(false);

                Block blockToProcess;

                if (prefetchedBlock != null && prefetchedBlock.ChainedHeader == nextHeader)
                    blockToProcess = prefetchedBlock.Block;
                else
                    blockToProcess = this.consensusManager.GetBlockData(nextHeader.HashBlock).Block;

                if (blockToProcess == null)
                {
                    this.logger.LogDebug("Next block wasn't found. Waiting.");

                    try
                    {
                        await Task.Delay(DelayTimeMs, this.cancellation.Token).ConfigureAwait(false);
                    }
                    catch (OperationCanceledException)
                    {
                    }

                    continue;
                }

                // Schedule prefetching of the next block;
                ChainedHeader headerToPrefetch = this.consensusManager.Tip.GetAncestor(nextHeader.Height + 1);

                if (headerToPrefetch != null)
                    this.prefetchingTask = Task.Run(() => this.consensusManager.GetBlockData(headerToPrefetch.HashBlock));

                watch.Restart();

                bool success = this.ProcessBlock(blockToProcess, nextHeader);

                watch.Stop();
                this.averageTimePerBlock.AddSample(watch.Elapsed.TotalMilliseconds);

                if (!success)
                {
                    this.logger.LogDebug("Failed to process next block. Waiting.");

                    try
                    {
                        await Task.Delay(DelayTimeMs, this.cancellation.Token).ConfigureAwait(false);
                    }
                    catch (OperationCanceledException)
                    {
                    }

                    continue;
                }

                this.IndexerTip = nextHeader;
            }

            this.SaveAll();
        }

        private void RewindAndSave(ChainedHeader rewindToHeader)
        {
            lock (this.lockObject)
            {
                // The cache doesn't really lend itself to handling a reorg very well.
                // Therefore, we leverage LiteDb's indexing capabilities to tell us
                // which records are for the affected blocks.

                List<string> affectedAddresses = this.addressIndexRepository.GetAddressesHigherThanHeight(rewindToHeader.Height);

                foreach (string address in affectedAddresses)
                {
                    AddressIndexerData indexData = this.addressIndexRepository.GetOrCreateAddress(address);
                    indexData.BalanceChanges.RemoveAll(x => x.BalanceChangedHeight > rewindToHeader.Height);
                }

                this.logger.LogDebug("Rewinding changes for {0} addresses.", affectedAddresses.Count);

                // Rewind all the way back to the fork point.
                this.outpointsRepository.RewindDataAboveHeight(rewindToHeader.Height);

                this.IndexerTip = rewindToHeader;

                this.SaveAll();
            }
        }

        private void SaveAll()
        {
            this.logger.LogDebug("Saving address indexer.");

            lock (this.lockObject)
            {
                this.addressIndexRepository.SaveAllItems();
                this.outpointsRepository.SaveAllItems();

                AddressIndexerTipData tipData = this.tipDataStore.FindAll().FirstOrDefault();

                if (tipData == null)
                    tipData = new AddressIndexerTipData();

                tipData.Height = this.IndexerTip.Height;
                tipData.TipHashBytes = this.IndexerTip.HashBlock.ToBytes();

                this.tipDataStore.Upsert(tipData);
                this.lastSavedHeight = this.IndexerTip.Height;
            }

            this.logger.LogDebug("Address indexer saved.");
        }

        private void AddInlineStats(StringBuilder benchLog)
        {
            benchLog.AppendLine("AddressIndexer.Height: ".PadRight(LoggingConfiguration.ColumnLength + 1) + this.IndexerTip.Height.ToString().PadRight(9) +
                                "AddressCache%: " + this.addressIndexRepository.GetLoadPercentage().ToString().PadRight(8) +
                                "OutPointCache%: " + this.outpointsRepository.GetLoadPercentage().ToString().PadRight(8) +
                                $"Ms/block: {Math.Round(this.averageTimePerBlock.Average, 2)}");
        }

        /// <summary>Processes a block that was added or removed from the consensus chain.</summary>
        /// <param name="block">The block to process.</param>
        /// <param name="header">The chained header associated to the block being processed.</param>
        /// <returns><c>true</c> if block was sucessfully processed.</returns>
        private bool ProcessBlock(Block block, ChainedHeader header)
        {
            lock (this.lockObject)
            {
                // Record outpoints.
                foreach (Transaction tx in block.Transactions)
                {
                    for (int i = 0; i < tx.Outputs.Count; i++)
                    {
                        // OP_RETURN outputs and empty outputs cannot be spent and therefore do not need to be put into the cache.
                        if (tx.Outputs[i].IsEmpty || tx.Outputs[i].ScriptPubKey.IsUnspendable)
                            continue;

                        var outPoint = new OutPoint(tx, i);

                        var outPointData = new OutPointData()
                        {
                            Outpoint = outPoint.ToString(),
                            ScriptPubKeyBytes = tx.Outputs[i].ScriptPubKey.ToBytes(),
                            Money = tx.Outputs[i].Value
                        };

                        // TODO: When the outpoint cache is full, adding outpoints singly causes overhead writing evicted entries out to the repository
                        this.outpointsRepository.AddOutPointData(outPointData);
                    }
                }
            }

            // Process inputs.
            var inputs = new List<TxIn>();

            // Collect all inputs excluding coinbases.
            foreach (TxInList inputsCollection in block.Transactions.Where(x => !x.IsCoinBase).Select(x => x.Inputs))
                inputs.AddRange(inputsCollection);

            lock (this.lockObject)
            {
                var rewindData = new AddressIndexerRewindData() { BlockHash = header.HashBlock.ToString(), BlockHeight = header.Height, SpentOutputs = new List<OutPointData>() };

                foreach (TxIn input in inputs)
                {
                    OutPoint consumedOutput = input.PrevOut;

                    if (!this.outpointsRepository.TryGetOutPointData(consumedOutput, out OutPointData consumedOutputData))
                    {
                        this.logger.LogError("Missing outpoint data for {0}.", consumedOutput);
                        this.logger.LogTrace("(-)[MISSING_OUTPOINTS_DATA]");
                        throw new Exception($"Missing outpoint data for {consumedOutput}");
                    }

                    Money amountSpent = consumedOutputData.Money;

                    rewindData.SpentOutputs.Add(consumedOutputData);

                    // Transactions that don't actually change the balance just bloat the database.
                    if (amountSpent == 0)
                        continue;

                    string address = this.scriptAddressReader.GetAddressFromScriptPubKey(this.network, new Script(consumedOutputData.ScriptPubKeyBytes));

                    if (string.IsNullOrEmpty(address))
                    {
                        // This condition need not be logged, as the address reader should be aware of all possible address formats already.
                        continue;
                    }

                    this.ProcessBalanceChangeLocked(header.Height, address, amountSpent, false);
                }

                // Process outputs.
                foreach (Transaction tx in block.Transactions)
                {
                    foreach (TxOut txOut in tx.Outputs)
                    {
                        Money amountReceived = txOut.Value;

                        // Transactions that don't actually change the balance just bloat the database.
                        if (amountReceived == 0 || txOut.IsEmpty || txOut.ScriptPubKey.IsUnspendable)
                            continue;

                        string address = this.scriptAddressReader.GetAddressFromScriptPubKey(this.network, txOut.ScriptPubKey);

                        if (string.IsNullOrEmpty(address))
                        {
                            // This condition need not be logged, as the address reader should be aware of all
                            // possible address formats already.
                            continue;
                        }

                        this.ProcessBalanceChangeLocked(header.Height, address, amountReceived, true);
                    }
                }

                this.outpointsRepository.RecordRewindData(rewindData);

                int purgeRewindDataThreshold = Math.Min(this.consensusManager.Tip.Height - this.compactionTriggerDistance, this.lastSavedHeight);

                if ((this.dateTimeProvider.GetUtcNow() - this.lastPurgeTime).TotalSeconds > PurgeIntervalSeconds)
                {
                    this.outpointsRepository.PurgeOldRewindData(purgeRewindDataThreshold);
                    this.lastPurgeTime = this.dateTimeProvider.GetUtcNow();
                }

                // Remove outpoints that were consumed.
                foreach (OutPoint consumedOutPoint in inputs.Select(x => x.PrevOut))
                    this.outpointsRepository.RemoveOutPointData(consumedOutPoint);
            }

            return true;
        }

        /// <summary>Adds a new balance change entry to to the <see cref="addressIndexRepository"/>.</summary>
        /// <param name="height">The height of the block this being processed.</param>
        /// <param name="address">The address receiving the funds.</param>
        /// <param name="amount">The amount being received.</param>
        /// <param name="deposited"><c>false</c> if this is an output being spent, <c>true</c> otherwise.</param>
        /// <remarks>Should be protected by <see cref="lockObject"/>.</remarks>
        private void ProcessBalanceChangeLocked(int height, string address, Money amount, bool deposited)
        {
            AddressIndexerData indexData = this.addressIndexRepository.GetOrCreateAddress(address);

            // Record new balance change into the address index data.
            indexData.BalanceChanges.Add(new AddressBalanceChange()
            {
                BalanceChangedHeight = height,
                Satoshi = amount.Satoshi,
                Deposited = deposited
            });

            // Anything less than that should be compacted.
            int heightThreshold = this.consensusManager.Tip.Height - this.compactionTriggerDistance;

            bool compact = (indexData.BalanceChanges.Count > CompactingThreshold) &&
                           (indexData.BalanceChanges[1].BalanceChangedHeight < heightThreshold);

            if (!compact)
            {
                this.logger.LogTrace("(-)[TOO_FEW_CHANGE_RECORDS]");
                return;
            }

            var compacted = new List<AddressBalanceChange>(CompactingThreshold / 2)
            {
                new AddressBalanceChange()
                {
                    BalanceChangedHeight = 0,
                    Satoshi = 0,
                    Deposited = true
                }
            };

            foreach (AddressBalanceChange change in indexData.BalanceChanges)
            {
                if (change.BalanceChangedHeight < heightThreshold)
                {
                    this.logger.LogDebug("Balance change: {0} was selected for compaction. Compacted balance now: {1}.", change, compacted[0].Satoshi);

                    if (change.Deposited)
                        compacted[0].Satoshi += change.Satoshi;
                    else
                        compacted[0].Satoshi -= change.Satoshi;

                    this.logger.LogDebug("New compacted balance: {0}.", compacted[0].Satoshi);
                }
                else
                    compacted.Add(change);
            }

            indexData.BalanceChanges = compacted;
            this.addressIndexRepository.AddOrUpdate(indexData.Address, indexData, indexData.BalanceChanges.Count + 1);
        }

        private bool IsSynced()
        {
            lock (this.lockObject)
            {
                return this.consensusManager.Tip.Height - this.IndexerTip.Height <= ConsiderSyncedMaxDistance;
            }
        }

        /// <inheritdoc />
        /// <remarks>This is currently not in use but will be required for exchange integration.</remarks>
        public AddressBalancesResult GetAddressBalances(string[] addresses, int minConfirmations = 1)
        {
            var (isQueryable, reason) = this.IsQueryable();

            if (!isQueryable)
                return AddressBalancesResult.RequestFailed(reason);

            var result = new AddressBalancesResult();

            lock (this.lockObject)
            {
                foreach (var address in addresses)
                {
                    AddressIndexerData indexData = this.addressIndexRepository.GetOrCreateAddress(address);

                    int maxAllowedHeight = this.consensusManager.Tip.Height - minConfirmations + 1;

                    long balance = indexData.BalanceChanges.Where(x => x.BalanceChangedHeight <= maxAllowedHeight).CalculateBalance();

                    this.logger.LogDebug("Address: {0}, balance: {1}.", address, balance);
                    result.Balances.Add(new AddressBalanceResult(address, new Money(balance)));
                }

                return result;
            }
        }

        /// <inheritdoc />
        public VerboseAddressBalancesResult GetAddressIndexerState(string[] addresses)
        {
            // If the containing feature is not initialized then wait a bit.
            if (!this.storeSettings.AddressIndex)
                throw new NotSupportedException("Address indexing is not enabled.");

            this.InitializingFeature?.WaitInitialized();

            var result = new VerboseAddressBalancesResult(this.consensusManager.Tip.Height);

            if (addresses.Length == 0)
                return result;

            (bool isQueryable, string reason) = this.IsQueryable();

            if (!isQueryable)
                return VerboseAddressBalancesResult.RequestFailed(reason);

            lock (this.lockObject)
            {
                foreach (var address in addresses)
                {
                    AddressIndexerData indexData = this.addressIndexRepository.GetOrCreateAddress(address);

                    var copy = new AddressIndexerData()
                    {
                        Address = indexData.Address,
                        BalanceChanges = new List<AddressBalanceChange>(indexData.BalanceChanges)
                    };

                    result.BalancesData.Add(copy);
                }
            }

            return result;
        }

        public LastBalanceDecreaseTransactionModel GetLastBalanceDecreaseTransaction(string address)
        {
            if (address == null)
                return null;

            (bool isQueryable, string reason) = this.IsQueryable();

            if (!isQueryable)
                return null;

            int lastBalanceHeight;

            lock (this.lockObject)
            {
                AddressIndexerData indexData = this.addressIndexRepository.GetOrCreateAddress(address);

                AddressBalanceChange lastBalanceUpdate = indexData.BalanceChanges.Where(a => !a.Deposited).OrderByDescending(b => b.BalanceChangedHeight).FirstOrDefault();

                if (lastBalanceUpdate == null)
                    return null;

                lastBalanceHeight = lastBalanceUpdate.BalanceChangedHeight;
            }

            // Height 0 is used as a placeholder height for compacted address balance records, so ignore them if they are the only record.
            if (lastBalanceHeight == 0)
                return null;
            
            ChainedHeader header = this.chainIndexer.GetHeader(lastBalanceHeight);

            if (header == null)
                return null;

            Block block = this.consensusManager.GetBlockData(header.HashBlock).Block;

            if (block == null)
                return null;

            // Get the UTXO snapshot as of one block lower than the last balance change, so that we are definitely able to look up the inputs of each transaction in the next block.
            ReconstructedCoinviewContext utxos = this.utxoIndexer.GetCoinviewAtHeight(lastBalanceHeight - 1);

            Transaction foundTransaction = null;

            foreach (Transaction transaction in block.Transactions)
            {
                if (transaction.IsCoinBase)
                    continue;

                foreach (TxIn txIn in transaction.Inputs)
                {
                    Transaction prevTx = utxos.Transactions[txIn.PrevOut.Hash];

                    foreach (TxOut txOut in prevTx.Outputs)
                    {
                        if (this.scriptAddressReader.GetAddressFromScriptPubKey(this.network, txOut.ScriptPubKey) == address)
                        {
                            foundTransaction = transaction;
                        }
                    }
                }
            }

            return foundTransaction == null ? null : new LastBalanceDecreaseTransactionModel() { BlockHeight = lastBalanceHeight, Transaction = new TransactionVerboseModel(foundTransaction, this.network) };
        }

        private (bool isQueryable, string reason) IsQueryable()
        {
            if (this.addressIndexRepository == null)
            {
                this.logger.LogTrace("(-)[NOT_INITIALIZED]");
                return (false, "Address indexer is not initialized.");
            }

            if (!this.IsSynced())
            {
                this.logger.LogTrace("(-)[NOT_SYNCED]");
                return (false, "Address indexer is not synced.");
            }

            return (true, string.Empty);
        }

        /// <inheritdoc/>
        public void Dispose()
        {
            this.cancellation.Cancel();

            this.indexingTask?.GetAwaiter().GetResult();

            this.db?.Dispose();
        }
    }
}<|MERGE_RESOLUTION|>--- conflicted
+++ resolved
@@ -42,11 +42,9 @@
         /// <param name="addresses">The set of addresses that will be queried.</param>
         VerboseAddressBalancesResult GetAddressIndexerState(string[] addresses);
 
-<<<<<<< HEAD
         IFullNodeFeature InitializingFeature { set; }
-=======
+
         LastBalanceDecreaseTransactionModel GetLastBalanceDecreaseTransaction(string address);
->>>>>>> 58997636
     }
 
     public class AddressIndexer : IAddressIndexer
