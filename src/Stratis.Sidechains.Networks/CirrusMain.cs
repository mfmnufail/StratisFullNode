using System;
using System.Collections.Generic;
using System.Net;
using NBitcoin;
using NBitcoin.DataEncoders;
using NBitcoin.Protocol;
using Stratis.Bitcoin.Features.Consensus.Rules.CommonRules;
using Stratis.Bitcoin.Features.MemoryPool.Rules;
using Stratis.Bitcoin.Features.PoA;
using Stratis.Bitcoin.Features.PoA.BasePoAFeatureConsensusRules;
using Stratis.Bitcoin.Features.PoA.Policies;
using Stratis.Bitcoin.Features.PoA.Voting.ConsensusRules;
using Stratis.Bitcoin.Features.SmartContracts.MempoolRules;
using Stratis.Bitcoin.Features.SmartContracts.PoA;
using Stratis.Bitcoin.Features.SmartContracts.PoA.Rules;
using Stratis.Bitcoin.Features.SmartContracts.Rules;

namespace Stratis.Sidechains.Networks
{
    /// <summary>
    /// <see cref="PoANetwork"/>.
    /// </summary>
    public class CirrusMain : PoANetwork
    {
        public CirrusMain()
        {
            this.Name = "CirrusMain";
            this.NetworkType = NetworkType.Mainnet;
            this.CoinTicker = "CRS";
            this.Magic = 0x522357AC;
            this.DefaultPort = 16179;
            this.DefaultMaxOutboundConnections = 16;
            this.DefaultMaxInboundConnections = 109;
            this.DefaultRPCPort = 16175;
            this.DefaultAPIPort = 37223;
            this.DefaultSignalRPort = 38823;
            this.MaxTipAge = 768; // 20% of the fastest time it takes for one MaxReorgLength of blocks to be mined.
            this.MinTxFee = 10000;
            this.FallbackFee = 10000;
            this.MinRelayTxFee = 10000;
            this.RootFolderName = CirrusNetwork.NetworkRootFolderName;
            this.DefaultConfigFilename = CirrusNetwork.NetworkDefaultConfigFilename;
            this.MaxTimeOffsetSeconds = 25 * 60;
            this.DefaultBanTimeSeconds = 1920; // 240 (MaxReorg) * 16 (TargetSpacing) / 2 = 32 Minutes

            this.CirrusRewardDummyAddress = "CPqxvnzfXngDi75xBJKqi4e6YrFsinrJka";

            this.ConversionTransactionFeeDistributionDummyAddress = "CXK1AhmK8XhmBWHUrCKRt5WMhz1CcYeguF";

            var consensusFactory = new SmartContractCollateralPoAConsensusFactory();

            // Create the genesis block.
            this.GenesisTime = 1561982325;
            this.GenesisNonce = 3038481;
            this.GenesisBits = new Target(new uint256("00000fffff000000000000000000000000000000000000000000000000000000"));
            this.GenesisVersion = 1;
            this.GenesisReward = Money.Zero;

            string coinbaseText = "https://github.com/stratisproject/StratisBitcoinFullNode";
            Block genesisBlock = CirrusNetwork.CreateGenesis(consensusFactory, this.GenesisTime, this.GenesisNonce, this.GenesisBits, this.GenesisVersion, this.GenesisReward, coinbaseText);

            this.Genesis = genesisBlock;

            // Configure federation public keys used to sign blocks.
            // Keep in mind that order in which keys are added to this list is important
            // and should be the same for all nodes operating on this network.
            var genesisFederationMembers = new List<IFederationMember>()
            {
                new CollateralFederationMember(new PubKey("03f5de5176e29e1e7d518ae76c1e020b1da18b57a3713ac81b16015026e232748e"), true, new Money(50000_00000000),"XVm4UgRVnez2vkcJ8r3vMePL3iP2kbDvUk"),
                new CollateralFederationMember(new PubKey("021043aacac5c8805e3bc62eb40e8d3c04070c56b21032d4bb14200ed6e4facf93"), true, new Money(50000_00000000),"ScrS22tPNxL2q1Q8u9bFPX29WwWfnmTZJ6"),
                new CollateralFederationMember(new PubKey("0323033679aa439a0388f09f2883bf1ca6f50283b41bfeb6be6ddcc4e420144c16"), true, new Money(50000_00000000),"XZFyoh3jXeyMPFqmhDYLeUNz7cWxjzzTw5"),
                new CollateralFederationMember(new PubKey("037b5f0a88a477d9fba812826a3bf43104ca078fc51b62c0eaad15d0f9a724a4b2"), true, new Money(50000_00000000),"SeHbzFEC1CXco4TKTKkBbsfFMBhDyDm8Qa"),
                new CollateralFederationMember(new PubKey("027e793fbf4f6d07de15b0aa8355f88759b8bdf92a9ffb8a65a87fa8ee03baeccd"), true, new Money(50000_00000000),"XJQ6ccf6D82ThpFzg8SnuubCeXaAfQGZhe"),
                new CollateralFederationMember(new PubKey("028e1d9fd64b84a2ec85fac7185deb2c87cc0dd97270cf2d8adc3aa766dde975a7"), true, new Money(50000_00000000),"XFLQqZSE193fTUR1T8F33LaSR2J3wn5UFV"),
                new CollateralFederationMember(new PubKey("03535a285d0919a9bd71df3b274cecb46e16b78bf50d3bf8b0a3b41028cf8a842d"), true, new Money(50000_00000000),"XX5ZeKZNWUJuwucHaHMgfffs6NmSrrPS1p"),
                new CollateralFederationMember(new PubKey("0200c70e46cd94012caaae3fcc124e5f280f63a29cd2b3e15c15bac9d371da1e0d"), true, new Money(50000_00000000),"SkWeFZGkD71qsQF6hPbgMUz4v53JP3FfMo"),
                new CollateralFederationMember(new PubKey("03eb5db0b1703ea7418f0ad20582bf8de0b4105887d232c7724f43f19f14862488"), true, new Money(50000_00000000),"XQk7ZBn6NMaWXJvPDbLVTPPenfHASdcctp"),
                new CollateralFederationMember(new PubKey("03d8b5580b7ec709c006ef497327db27ea323bd358ca45412171c644214483b74f"), true, new Money(50000_00000000),"XDEejrTBQ9reDaaxTqBi5qP5tPWab7p5QH"),
                new CollateralFederationMember(new PubKey("02ace4fbe6a622cdfc922a447c3253e8635f3fecb69241f73629e6f0596a567907"), true, new Money(50000_00000000),"XWpXbf4MsToxeACKpcLNBN7rZkbkUg7P4n"),
                new CollateralFederationMember(new PubKey("03e8809be396745434ee8c875089e518a3eef40e31ade81869ce9cbef63484996d"), true, new Money(50000_00000000),"XZPrRnJKqfQBWGA2TN7qfmpPDPy1rvrwyP"),
                new CollateralFederationMember(new PubKey("03a37019d2e010b046ef9d0459e4844a015758007602ddfbdc9702534924a23695"), true, new Money(50000_00000000),"XFUjiusiLPxbQ7yJpFCPxXqb8XhtXYyRpQ"),
                new CollateralFederationMember(new PubKey("0336312e7dce4f9ff8449a5d7d140be26eea7849f8ba13bb07b57b154a74aa7600"), true, new Money(50000_00000000),"SUMMi8UuoEUEVc5ecr9TEBaKpf152oNz4M"),
                new CollateralFederationMember(new PubKey("038e1a76f0e33474144b61e0796404821a5150c00b05aad8a1cd502c865d8b5b92"), true, new Money(50000_00000000),"XWmTHVNs7eVW1BKrkfL5isdhzctKi12nw6"),
                new CollateralFederationMember(new PubKey("0306441cb6eb5fcd36a6af2972804382f2dc601150f6ecb773f988c3a1b1eea778"), false, new Money(10000_00000000),"SXhWwe72GTj8c2peaLRvqfJq9Ew2GA6wgY"),
                new CollateralFederationMember(new PubKey("02dfd2c5502c2d9fef90ec80c7912588900fb3626d46473b842a9e82ac28649991"), false, new Money(10000_00000000),"XErgowdmpKJvcB2hiLYZwehoYLZyyyhfTE"),
                new CollateralFederationMember(new PubKey("038670251efd386121d3110716addb73fa452fa2891cb88ac14417682366358673"), false, new Money(10000_00000000),"XEn9MArTk8WWUWDfJSZ5UQqvuestd3o8L6"),
                new CollateralFederationMember(new PubKey("02e96ce15caea22e6a38a8c2b06a788f8ac28453ebb77a6578d5f394296cbc8ed4"), false, new Money(10000_00000000),"XXEHUS8dDHtn7M8AcrgweVcozweJcGGy4i"),
                new CollateralFederationMember(new PubKey("02b80af8dc4b20865c79228c53af6365bec92960ffdf2b2f56d7bf0555a05f647a"), false, new Money(10000_00000000),"XMMkSwftUydeKeXPBHEAzYeHpwyVyzZ9cs"),
                new CollateralFederationMember(new PubKey("03edf8ad7419fd7223d5309ee3cfb27f2d4e6a5cd5da80aa3d225e818e7d21b9e6"), false, new Money(10000_00000000),"XNTSvNPB8oYtDtFbNMzTtT9osiYHyF2No2"),
                new CollateralFederationMember(new PubKey("02674553d81d3dbcb6def93026d69bb44f738156223c342a41bda4df1503daec11"), false, new Money(10000_00000000),"SWN51wwcCLnpBZksXeqdP4iMkWHDKERznQ"),
                new CollateralFederationMember(new PubKey("032768540dabcbe8a78fc2916c17a07fecc51647d353e6af22a6daa3281e2d3a70"), false, new Money(10000_00000000),"XEU4jWcnKBnip2pjwdMngKvCf5YqWkt2sz"),
                new CollateralFederationMember(new PubKey("02f40bd4f662ba20629a104115f0ac9ee5eab695716edfe01b240abf56e05797e2"), false, new Money(50000_00000000),"XYR8ZsfDczLptdWjU11xsYEuhBwdUgouGx"),
                new CollateralFederationMember(new PubKey("03dc030fa1c3d19ce5d464bc58440dc54f4905b766ce510e1237d906dff71c081b"), false, new Money(10000_00000000),"SQsYGYrCYdCPpcrwNva4m5GQ1PTdJipQ4d"),
                new CollateralFederationMember(new PubKey("03a620f0ba4f197b53ba3e8591126b54bd728ecc961607221190abb8e3cd91ea5f"), false, new Money(10000_00000000),"XSBx1AUzG8CV3oCHqdkR5P4QuAjm4Sfi3o"),
                new CollateralFederationMember(new PubKey("0247e8dba42a4055f73598a57eddffb2c4db33699f258f529f1762ea29b8cc21a7"), false, new Money(10000_00000000),"XTdqzYt8m4jrpKAvtdcn5McBohn6Hm2nWb"),
                new CollateralFederationMember(new PubKey("029925bc527cec3592973e79b340768231ef6f220d422b1839a6c441ffa1912c1c"), false, new Money(10000_00000000),"XP7snHdXUnnH2bV7KuRqDdzm6Aw1n8PaZe"),
                new CollateralFederationMember(new PubKey("0300cda1f0d37683fc1441cdb8ed0f18190bc56c3f786116a127d3f03369f44b07"), false, new Money(10000_00000000),"SMs2EZssggQ5BcSuTmYgoXvhrNh1jJhHv2"),
                new CollateralFederationMember(new PubKey("0242c518c00b6890f14e0852cc039084fdca84fa5e9563b5d57ec150262b4dcb6c"), false, new Money(10000_00000000),"SX7YZNPNiD77pR9samtZszpgRQutyL7duH"),
                new CollateralFederationMember(new PubKey("02c0dec04c7ccc57c201b5f2e1db22bf4fce6c06be99dc7fec67190115208e835e"), false, new Money(10000_00000000),"SQzdzSufg7sQiFFHu9EG4YujaX9Jt8kE39"),
                new CollateralFederationMember(new PubKey("0204cc7a01d4423a83081b6711c1e93a38ec9ff115331da933ae59937d5c075ca3"), false, new Money(10000_00000000),"XNGRmg6ofPyuV9VPQjZFUcvRMBSRnSYDa9"),
                new CollateralFederationMember(new PubKey("0317abe6a28cc7af44a46de97e7c6120c1ccec78afb83efe18030f5c36e3016b32"), false, new Money(50000_00000000),"XJoH64HZEK9YfRdpPToXMGU7fsscYWmWhP"),
                new CollateralFederationMember(new PubKey("03a75ed5b0cfe69957551d929492a5d7847b47c71de4a2c95c1036177c9294b9c3"), false, new Money(10000_00000000),"SSd2RbVC6nahmTQc7kaN9FUq2RCoEBkGuK"),
                new CollateralFederationMember(new PubKey("02b7af1d3e27ec3758bb59926ca3809013d6cd869808f4fae6d0426ce3166c6af2"), false, new Money(10000_00000000),"XFxsW9B6wHMuTVebbWqvtk4PXwfrag316U"),
                new CollateralFederationMember(new PubKey("03d621e270932fd41a29d9658384eb75bf00416b5b8351228f4653a06f4c942b68"), false, new Money(10000_00000000),"XUUByGnhCMPC36mCsN9psyzaULeHhqTQNy"),
                new CollateralFederationMember(new PubKey("036a88ab8b860ecd00e6b35e3e04d353a2dd60937abc0a0d0e483220c1e95e51fc"), false, new Money(10000_00000000),"STxDmPYCxq3MEmtoYGk8oLRG1ujWe5FX3p"),
                new CollateralFederationMember(new PubKey("031eaad893aa056059c606ea9d4b2d2f21cdcb75ad1f4182dcc6d486ad2d3482c1"), false, new Money(10000_00000000),"Sj424EfSHG7WxRPxp2gBMfXqE3Wj6h3ZWz"),
                new CollateralFederationMember(new PubKey("025cb67811d0922ca77fa33f19c3e5c37961f9639a1f0a116011b9075f6796abcb"), false, new Money(50000_00000000),"XBNRUeYXf7iREhtuxddX7gEpUyZjp857gj"),
                new CollateralFederationMember(new PubKey("036437789fac0ab74cda93d98b519c28608a48ef86c3bd5e8227af606c1e025f61"), false, new Money(50000_00000000),"XPzvwkN8Z6ERjmpJHKQUwGEbXQ4nJTJb8w"),
                new CollateralFederationMember(new PubKey("024ca136db3fd5f72e30ff91cbbdf9ab7a0a1da186b3fc7ad5f861a4742fa42cdd"), false, new Money(10000_00000000),"XQLFJ5uGcCxnAzA2TbhSvf5a3XgRcZX4Cg"),
                new CollateralFederationMember(new PubKey("02a523078d5391f69ad3ee1554cf4afad3ce4c0946ff92c7447e5b7c7197967314"), false, new Money(10000_00000000),"SaZ8oZAasmSp5kJRnGx1aPDW5nqSjBxR7z"),
                new CollateralFederationMember(new PubKey("02d57eaa61845c5ce07963b211af83c3fe072a9de65c555f7bdbd7c38efe65e42a"), false, new Money(10000_00000000),"XGfxyrFrbAMP72bSgtW3jww4ZcphKe4Yzp"),
                new CollateralFederationMember(new PubKey("0371c8558c846172eaf694a4e3af4d6cfdbfdd0d8480666c206ea43522c65a926a"), false, new Money(10000_00000000),"SREEeESBB1fiSCEfZ7qDBuQeZtM7byCyoG"),
                new CollateralFederationMember(new PubKey("03adce7b60c2a3b03f9567d44bcf4e1d98200a736914a4385a4ef8c248d50b71ba"), false, new Money(10000_00000000),"XMcSvUpa7JBABg16ugFKWJWpZMxpwM6JwS"),
                new CollateralFederationMember(new PubKey("028bbb6d3eca487640fab54c5800beb9e9d0f20c072805f08f0a4ae2af8bec596d"), false, new Money(10000_00000000),"SUGnHfLwuCidT3mRR6i8ZrNgYHPjBbdUzJ")
            };

            this.Federations = new Federations();
            var straxFederationTransactionSigningKeys = new List<PubKey>()
            {
                new PubKey("03797a2047f84ba7dcdd2816d4feba45ae70a59b3aa97f46f7877df61aa9f06a21"),
                new PubKey("0209cfca2490dec022f097114090c919e85047de0790c1c97451e0f50c2199a957"),
                new PubKey("032e4088451c5a7952fb6a862cdad27ea18b2e12bccb718f13c9fdcc1caf0535b4"),
                new PubKey("035bf78614171397b080c5b375dbb7a5ed2a4e6fb43a69083267c880f66de5a4f9"),
                new PubKey("02387a219b1de54d4dc73a710a2315d957fc37ab04052a6e225c89205b90a881cd"),
                new PubKey("028078c0613033e5b4d4745300ede15d87ed339e379daadc6481d87abcb78732fa"),
                new PubKey("02b3e16d2e4bbad6dba1e699934a52d58d9b60b6e7eed303e400e95f2dbc2ef3fd"),
                new PubKey("02ba8b842997ce50c8e29c24a5452de5482f1584ae79778950b7bae24d4cc68dad"),
                new PubKey("02cbd907b0bf4d757dee7ea4c28e63e46af19dc8df0c924ee5570d9457be2f4c73"),
                new PubKey("02d371f3a0cffffcf5636e6d4b79d9f018a1a18fbf64c39542b382c622b19af9de"),
                new PubKey("02f891910d28fc26f272da8d7f548fdc18c286704907673e839dc07e8df416c15e"),
                new PubKey("0337e816a3433c71c4bbc095a54a0715a6da7a70526d2afb8dba3d8d78d33053bf"),
                new PubKey("035569e42835e25c854daa7de77c20f1009119a5667494664a46b5154db7ee768a"),
                new PubKey("03cda7ea577e8fbe5d45b851910ec4a795e5cc12d498cf80d39ba1d9a455942188"),
                new PubKey("02680321118bce869933b07ea42cc04d2a2804134b06db582427d6b9688b3536a4")
            };

            // Register the new set of federation members.
            this.Federations.RegisterFederation(new Federation(straxFederationTransactionSigningKeys));

            // The height at which the following list of members apply.
            this.MultisigMinersApplicabilityHeight = 1413998;

            // Set the list of Strax Era mining keys.
            this.StraxMiningMultisigMembers = new List<PubKey>()
            {
                new PubKey("02ace4fbe6a622cdfc922a447c3253e8635f3fecb69241f73629e6f0596a567907"),
                new PubKey("028e1d9fd64b84a2ec85fac7185deb2c87cc0dd97270cf2d8adc3aa766dde975a7"),
                new PubKey("025cb67811d0922ca77fa33f19c3e5c37961f9639a1f0a116011b9075f6796abcb"),
                new PubKey("027e793fbf4f6d07de15b0aa8355f88759b8bdf92a9ffb8a65a87fa8ee03baeccd"),
                new PubKey("03eb5db0b1703ea7418f0ad20582bf8de0b4105887d232c7724f43f19f14862488"),
                new PubKey("03e8809be396745434ee8c875089e518a3eef40e31ade81869ce9cbef63484996d"),
                new PubKey("0317abe6a28cc7af44a46de97e7c6120c1ccec78afb83efe18030f5c36e3016b32"),
                new PubKey("038e1a76f0e33474144b61e0796404821a5150c00b05aad8a1cd502c865d8b5b92"),
                new PubKey("036437789fac0ab74cda93d98b519c28608a48ef86c3bd5e8227af606c1e025f61"),
                new PubKey("03d8b5580b7ec709c006ef497327db27ea323bd358ca45412171c644214483b74f"),
                new PubKey("02f40bd4f662ba20629a104115f0ac9ee5eab695716edfe01b240abf56e05797e2"),
                new PubKey("0323033679aa439a0388f09f2883bf1ca6f50283b41bfeb6be6ddcc4e420144c16"),
                new PubKey("03535a285d0919a9bd71df3b274cecb46e16b78bf50d3bf8b0a3b41028cf8a842d"),
                new PubKey("03a37019d2e010b046ef9d0459e4844a015758007602ddfbdc9702534924a23695"),
                new PubKey("03f5de5176e29e1e7d518ae76c1e020b1da18b57a3713ac81b16015026e232748e"),
            };

            var consensusOptions = new PoAConsensusOptions(
                maxBlockBaseSize: 1_000_000,
                maxStandardVersion: 2,
                maxStandardTxWeight: 150_000,
                maxBlockSigopsCost: 20_000,
                maxStandardTxSigopsCost: 20_000 / 5,
                genesisFederationMembers: genesisFederationMembers,
                targetSpacingSeconds: 16,
                votingEnabled: true,
                autoKickIdleMembers: true,
                federationMemberMaxIdleTimeSeconds: 60 * 60 * 24 * 2 // 2 days
            )
            {
                EnforceMinProtocolVersionAtBlockHeight = 384675, // setting the value to zero makes the functionality inactive
                EnforcedMinProtocolVersion = ProtocolVersion.CIRRUS_VERSION, // minimum protocol version which will be enforced at block height defined in EnforceMinProtocolVersionAtBlockHeight
                FederationMemberActivationTime = 1605862800, // Friday, November 20, 2020 9:00:00 AM
                InterFluxV2MainChainActivationHeight = 460_000,
                VotingManagerV2ActivationHeight = 1_683_000, // Tuesday, 12 January 2021 9:00:00 AM (Estimated)
<<<<<<< HEAD
                Release1100ActivationHeight = 3_200_000,
                PollExpiryBlocks = 50_000, // Roughly 9 days
                GetMiningTimestampV2ActivationHeight = 3_500_000
=======
                Release1100ActivationHeight = 3_390_340, // Monday, 13 December 2021 10:00:00 AM (Estimated)
                PollExpiryBlocks = 50_000 // Roughly 9 days
>>>>>>> 2b914d16
            };

            var buriedDeployments = new BuriedDeploymentsArray
            {
                [BuriedDeployments.BIP34] = 0,
                [BuriedDeployments.BIP65] = 0,
                [BuriedDeployments.BIP66] = 0
            };

            var bip9Deployments = new NoBIP9Deployments();

            this.Consensus = new Consensus(
                consensusFactory: consensusFactory,
                consensusOptions: consensusOptions,
                coinType: 401,
                hashGenesisBlock: genesisBlock.GetHash(),
                subsidyHalvingInterval: 210000,
                majorityEnforceBlockUpgrade: 750,
                majorityRejectBlockOutdated: 950,
                majorityWindow: 1000,
                buriedDeployments: buriedDeployments,
                bip9Deployments: bip9Deployments,
                bip34Hash: new uint256("0x000000000000024b89b42a942fe0d9fea3bb44ab7bd1b19115dd6a759c0808b8"),
                minerConfirmationWindow: 2016, // nPowTargetTimespan / nPowTargetSpacing
                maxReorgLength: 240, // Heuristic. Roughly 2 * mining members
                defaultAssumeValid: new uint256("0xbfd4a96a6c5250f18bf7c586761256fa5f8753ffa10b24160f0648a452823a95"), // 1400000
                maxMoney: Money.Coins(100_000_000),
                coinbaseMaturity: 1,
                premineHeight: 2,
                premineReward: Money.Coins(100_000_000),
                proofOfWorkReward: Money.Coins(0),
                powTargetTimespan: TimeSpan.FromDays(14), // two weeks
                targetSpacing: TimeSpan.FromSeconds(16),
                powAllowMinDifficultyBlocks: false,
                posNoRetargeting: false,
                powNoRetargeting: true,
                powLimit: null,
                minimumChainWork: null,
                isProofOfStake: false,
                lastPowBlock: 0,
                proofOfStakeLimit: null,
                proofOfStakeLimitV2: null,
                proofOfStakeReward: Money.Zero
            );

            // Same as current smart contracts test networks to keep tests working
            this.Base58Prefixes = new byte[12][];
            this.Base58Prefixes[(int)Base58Type.PUBKEY_ADDRESS] = new byte[] { 28 }; // C
            this.Base58Prefixes[(int)Base58Type.SCRIPT_ADDRESS] = new byte[] { 88 }; // c
            this.Base58Prefixes[(int)Base58Type.SECRET_KEY] = new byte[] { (239) };
            this.Base58Prefixes[(int)Base58Type.ENCRYPTED_SECRET_KEY_NO_EC] = new byte[] { 0x01, 0x42 };
            this.Base58Prefixes[(int)Base58Type.ENCRYPTED_SECRET_KEY_EC] = new byte[] { 0x01, 0x43 };
            this.Base58Prefixes[(int)Base58Type.EXT_PUBLIC_KEY] = new byte[] { (0x04), (0x35), (0x87), (0xCF) };
            this.Base58Prefixes[(int)Base58Type.EXT_SECRET_KEY] = new byte[] { (0x04), (0x35), (0x83), (0x94) };
            this.Base58Prefixes[(int)Base58Type.PASSPHRASE_CODE] = new byte[] { 0x2C, 0xE9, 0xB3, 0xE1, 0xFF, 0x39, 0xE2 };
            this.Base58Prefixes[(int)Base58Type.CONFIRMATION_CODE] = new byte[] { 0x64, 0x3B, 0xF6, 0xA8, 0x9A };
            this.Base58Prefixes[(int)Base58Type.STEALTH_ADDRESS] = new byte[] { 0x2b };
            this.Base58Prefixes[(int)Base58Type.ASSET_ID] = new byte[] { 115 };
            this.Base58Prefixes[(int)Base58Type.COLORED_ADDRESS] = new byte[] { 0x13 };

            Bech32Encoder encoder = Encoders.Bech32("tb");
            this.Bech32Encoders = new Bech32Encoder[2];
            this.Bech32Encoders[(int)Bech32Type.WITNESS_PUBKEY_ADDRESS] = encoder;
            this.Bech32Encoders[(int)Bech32Type.WITNESS_SCRIPT_ADDRESS] = encoder;

            this.Checkpoints = new Dictionary<int, CheckpointInfo>()
            {
                { 50000, new CheckpointInfo(new uint256("0xf3ed37db1c56751fdf9f45902696dd034444a697cd8c106a08f4c60cd2de9d77")) },
                { 100000, new CheckpointInfo(new uint256("0x1400cb20800d54cd7fff5fea90133a1a8ca44e7043268cd0c7efdd7f8186b2d0")) },
                { 150000, new CheckpointInfo(new uint256("0x505d22805f0fc4ea057edad778e7334412526a7c1b017b179be5d274c8d42914")) },
                { 200000, new CheckpointInfo(new uint256("0x5569221c600e42b0467c92bd932046c12198eee5c50ac98eadff7d3159f55b75")) },
                { 250000, new CheckpointInfo(new uint256("0x1a0d5f43335eff00e8a3b5dc09e4f6849b571b6870eb58364cf86623222922d7")) },
                { 300000, new CheckpointInfo(new uint256("0x3b1c3704e0cb79e7fff46ab7e9feacbfa9e2e95ab90b273d99520dbd42cc34b6")) },
                { 350000, new CheckpointInfo(new uint256("0xcb420b8ef20e1da9eb63b6847005b17928b4bad6c2920eebc964ecf21c50ce5a")) },
                { 400000, new CheckpointInfo(new uint256("0xa501a5c69dfce78e39bf0c25d2c1eafa9fd7a9f32ee06b419d3a3c0a6ac29d8b")) },
                { 450000, new CheckpointInfo(new uint256("0xc3ae6119d23294ac51c05f9c761da5271711b1945592cb83cc1bcc1b908780c7")) },
                { 500000, new CheckpointInfo(new uint256("0x810cc011d6d5158aaefcc38550a31b4118fae1bb18ea7894f81a2edc81126d5f")) },
                { 550000, new CheckpointInfo(new uint256("0x3a6b0a58deb1997879d35fc6e017123594c00eafb3ac45d8c31a5dbf68c2bccc")) },
                { 600000, new CheckpointInfo(new uint256("0xc79bf7066ec9243a335fcd2a43380a47a5b9dccdeaee3f67ab5503cef0cd1626")) },
                { 700000, new CheckpointInfo(new uint256("0xe777ae5e283564a994cbcf88315a594854c12d626e6908fb27e3d0cd7d04fcc7")) },
                { 800000, new CheckpointInfo(new uint256("0xe8b2b9b4e342b0ff9a0b1b967b0f2b7481fe420c5922322d1b77cfae66471fa1")) },
                { 900000, new CheckpointInfo(new uint256("0x30599fbbce4404ebaff9f8d0ea7071c684f124439f1f4e9fabec0debad6c7a06")) },
                { 1_000_000, new CheckpointInfo(new uint256("0x547faf99acb45e2195ea5fbb6873562c44a7696f6571e8a309d6c9f509be064a")) },
                { 1_100_000, new CheckpointInfo(new uint256("0x7abc2882bcb5e9723ba71ff4155ed3c4006ee655e9f52f8787bcae31b4c796a8")) },
                { 1_200_000, new CheckpointInfo(new uint256("0x8411b830270cc9d6c2e28de1c2e8025c57a5673835f63e30708967adfee5a92c")) },
                { 1_300_000, new CheckpointInfo(new uint256("0x512c19a8245316b4d3b13513c7901f41842846f539f668ca4ac349daaab6dc20")) },
                { 1_400_000, new CheckpointInfo(new uint256("0xbfd4a96a6c5250f18bf7c586761256fa5f8753ffa10b24160f0648a452823a95")) },
                { 1_500_000, new CheckpointInfo(new uint256("0x2a1602877a5231997654bae975223762ee636be2f371cb444b2d3fb564e6989e")) },
                { 1_750_000, new CheckpointInfo(new uint256("0x58c96a878efeeffea1b1924b61eed627687900e01588ffaa2f4a161973f01abf")) },
                { 1_850_000, new CheckpointInfo(new uint256("0x6e2590bd9a8eaab25b236c0c9ac314abec70b18aa053b96c9257f2356dec8314")) },
                { 2_150_000, new CheckpointInfo(new uint256("0x4c65f29b5098479cab275afd77d302ebe5ed8d8ef33e02ae54bf185865763f18")) },
                { 2_500_000, new CheckpointInfo(new uint256("0x2853be7b7224840d3d4b60427ea832e9bd67d8fc6bfcd4956b8c6b2414cf8fc2")) },
                { 2_827_550, new CheckpointInfo(new uint256("0xcf0ebdd99ec04ef260d22befe70ef7b948e50b5fcc18d9d37376d49e872372a0")) },
                { 3_000_000, new CheckpointInfo(new uint256("0x79afa4a91a24b5e72632ad01d2a18330aecd1bc2cd4eea82eda5e3945fb0b238")) }
            };

            this.DNSSeeds = new List<DNSSeedData>
            {
                new DNSSeedData("cirrusmain1.stratisnetwork.com", "cirrusmain1.stratisnetwork.com")
            };

            this.SeedNodes = new List<NetworkAddress>
            {
                new NetworkAddress(IPAddress.Parse("213.125.242.234"), 16179),
                new NetworkAddress(IPAddress.Parse("45.58.55.21"), 16179),
                new NetworkAddress(IPAddress.Parse("86.106.181.141"), 16179),
                new NetworkAddress(IPAddress.Parse("51.195.136.221"), 16179)
            };

            this.StandardScriptsRegistry = new PoAStandardScriptsRegistry();

            Assert(this.DefaultBanTimeSeconds <= this.Consensus.MaxReorgLength * this.Consensus.TargetSpacing.TotalSeconds / 2);
            Assert(this.Consensus.HashGenesisBlock == uint256.Parse("000005769503496300ec879afd7543dc9f86d3b3d679950b2b83e2f49f525856"));
            Assert(this.Genesis.Header.HashMerkleRoot == uint256.Parse("1669a55d45b642af0ce82c5884cf5b8d8efd5bdcb9a450c95f442b9bd1ff65ea"));

            this.RegisterRules(this.Consensus);
            this.RegisterMempoolRules(this.Consensus);
        }

        // This should be abstract or virtual
        protected override void RegisterRules(IConsensus consensus)
        {
            // IHeaderValidationConsensusRule -----------------------
            consensus.ConsensusRules
                .Register<HeaderTimeChecksPoARule>()
                .Register<StratisHeaderVersionRule>()
                .Register<PoAHeaderDifficultyRule>();
            // ------------------------------------------------------

            // IIntegrityValidationConsensusRule
            consensus.ConsensusRules
                .Register<BlockMerkleRootRule>()
                .Register<PoAIntegritySignatureRule>();
            // ------------------------------------------------------

            // IPartialValidationConsensusRule
            consensus.ConsensusRules
                .Register<SetActivationDeploymentsPartialValidationRule>()

                // Rules that are inside the method ContextualCheckBlock
                .Register<TransactionLocktimeActivationRule>()
                .Register<CoinbaseHeightActivationRule>()
                .Register<BlockSizeRule>()

                // Rules that are inside the method CheckBlock
                .Register<EnsureCoinbaseRule>()
                .Register<CheckPowTransactionRule>()
                .Register<CheckSigOpsRule>()

                .Register<PoAVotingCoinbaseOutputFormatRule>()
                .Register<AllowedScriptTypeRule>()
                .Register<ContractTransactionPartialValidationRule>();
            // ------------------------------------------------------

            // IFullValidationConsensusRule
            consensus.ConsensusRules
                .Register<SetActivationDeploymentsFullValidationRule>()

                // Rules that require the store to be loaded (coinview)
                .Register<PoAHeaderSignatureRule>()
                .Register<LoadCoinviewRule>()
                .Register<TransactionDuplicationActivationRule>() // implements BIP30

                // Smart contract specific
                .Register<ContractTransactionFullValidationRule>()
                .Register<TxOutSmartContractExecRule>()
                .Register<OpSpendRule>()
                .Register<CanGetSenderRule>()
                .Register<P2PKHNotContractRule>()
                .Register<SmartContractPoACoinviewRule>()
                .Register<SaveCoinviewRule>();
            // ------------------------------------------------------
        }

        protected override void RegisterMempoolRules(IConsensus consensus)
        {
            consensus.MempoolRules = new List<Type>()
            {
                typeof(OpSpendMempoolRule),
                typeof(TxOutSmartContractExecMempoolRule),
                typeof(AllowedScriptTypeMempoolRule),
                typeof(P2PKHNotContractMempoolRule),

                // The non- smart contract mempool rules
                typeof(CheckConflictsMempoolRule),
                typeof(CheckCoinViewMempoolRule),
                typeof(CreateMempoolEntryMempoolRule),
                typeof(CheckSigOpsMempoolRule),
                typeof(CheckFeeMempoolRule),

                // The smart contract mempool needs to do more fee checks than its counterpart, so include extra rules.
                // These rules occur directly after the fee check rule in the non- smart contract mempool.
                typeof(SmartContractFormatLogicMempoolRule),
                typeof(CanGetSenderMempoolRule),
                typeof(AllowedCodeHashLogicMempoolRule), // PoA-specific
                typeof(CheckMinGasLimitSmartContractMempoolRule),

                // Remaining non-SC rules.
                typeof(CheckRateLimitMempoolRule),
                typeof(CheckAncestorsMempoolRule),
                typeof(CheckReplacementMempoolRule),
                typeof(CheckAllInputsMempoolRule)
            };
        }
    }
}<|MERGE_RESOLUTION|>--- conflicted
+++ resolved
@@ -178,14 +178,9 @@
                 FederationMemberActivationTime = 1605862800, // Friday, November 20, 2020 9:00:00 AM
                 InterFluxV2MainChainActivationHeight = 460_000,
                 VotingManagerV2ActivationHeight = 1_683_000, // Tuesday, 12 January 2021 9:00:00 AM (Estimated)
-<<<<<<< HEAD
-                Release1100ActivationHeight = 3_200_000,
+                Release1100ActivationHeight = 3_390_340, // Monday, 13 December 2021 10:00:00 AM (Estimated)
                 PollExpiryBlocks = 50_000, // Roughly 9 days
                 GetMiningTimestampV2ActivationHeight = 3_500_000
-=======
-                Release1100ActivationHeight = 3_390_340, // Monday, 13 December 2021 10:00:00 AM (Estimated)
-                PollExpiryBlocks = 50_000 // Roughly 9 days
->>>>>>> 2b914d16
             };
 
             var buriedDeployments = new BuriedDeploymentsArray
