using System;
using System.Collections.Generic;
using NBitcoin;
using NBitcoin.DataEncoders;
using NBitcoin.Protocol;
using Stratis.Bitcoin.Features.Consensus.Rules.CommonRules;
using Stratis.Bitcoin.Features.MemoryPool.Rules;
using Stratis.Bitcoin.Features.PoA;
using Stratis.Bitcoin.Features.PoA.BasePoAFeatureConsensusRules;
using Stratis.Bitcoin.Features.PoA.Policies;
using Stratis.Bitcoin.Features.PoA.Voting.ConsensusRules;
using Stratis.Bitcoin.Features.SmartContracts.MempoolRules;
using Stratis.Bitcoin.Features.SmartContracts.PoA;
using Stratis.Bitcoin.Features.SmartContracts.PoA.Rules;
using Stratis.Bitcoin.Features.SmartContracts.Rules;

namespace Stratis.Sidechains.Networks
{
    /// <summary>
    /// Right now, ripped nearly straight from <see cref="PoANetwork"/>.
    /// </summary>
    public class CirrusTest : PoANetwork
    {
        public CirrusTest()
        {
            this.Name = "CirrusTest";
            this.NetworkType = NetworkType.Testnet;
            this.CoinTicker = "TCRS";
            this.Magic = 0x522357B;
            this.DefaultPort = 26179;
            this.DefaultMaxOutboundConnections = 16;
            this.DefaultMaxInboundConnections = 109;
            this.DefaultRPCPort = 26175;
            this.DefaultAPIPort = 38223;
            this.DefaultSignalRPort = 39823;
            this.MaxTipAge = 768; // 20% of the fastest time it takes for one MaxReorgLength of blocks to be mined.
            this.MinTxFee = 10000;
            this.FallbackFee = 10000;
            this.MinRelayTxFee = 10000;
            this.RootFolderName = CirrusNetwork.NetworkRootFolderName;
            this.DefaultConfigFilename = CirrusNetwork.NetworkDefaultConfigFilename;
            this.MaxTimeOffsetSeconds = 25 * 60;
            this.DefaultBanTimeSeconds = 1920; // 240 (MaxReorg) * 16 (TargetSpacing) / 2 = 32 Minutes

            this.CirrusRewardDummyAddress = "tGXZrZiU44fx3SQj8tAQ3Zexy2VuELZtoh";

            this.ConversionTransactionFeeDistributionDummyAddress = "tUAzRBe1CaKaZnrxWPLVv7F4owHHKXAtbj";

            var consensusFactory = new SmartContractCollateralPoAConsensusFactory();

            // Create the genesis block.
            this.GenesisTime = 1556631753;
            this.GenesisNonce = 146421;
            this.GenesisBits = new Target(new uint256("0000ffff00000000000000000000000000000000000000000000000000000000"));
            this.GenesisVersion = 1;
            this.GenesisReward = Money.Zero;

            string coinbaseText = "https://github.com/stratisproject/StratisBitcoinFullNode/tree/master/src/Stratis.CirrusD";
            Block genesisBlock = CirrusNetwork.CreateGenesis(consensusFactory, this.GenesisTime, this.GenesisNonce, this.GenesisBits, this.GenesisVersion, this.GenesisReward, coinbaseText);

            this.Genesis = genesisBlock;

            // Configure federation public keys (mining keys) used to sign blocks.
            // Keep in mind that order in which keys are added to this list is important
            // and should be the same for all nodes operating on this network.
            var genesisFederationMembers = new List<IFederationMember>()
            {
                new CollateralFederationMember(new PubKey("03cfc06ef56352038e1169deb3b4fa228356e2a54255cf77c271556d2e2607c28c"), true, new Money(50000_00000000), "qdKBKmoFWpuuxNHjoXK4tzTtuinwnjwH2Q"),//Node1
                new CollateralFederationMember(new PubKey("022553fb641898be98e6e331d644c1689455536e58ad643d84844e981708da38e9"), true, new Money(50000_00000000), "qPcHHH5ACc8282y95NWtaDz1xGuBvMyfgW"),//Node2
                new CollateralFederationMember(new PubKey("02fc828e06041ae803ab5378b5ec4e0def3d4e331977a69e1b6ef694d67f5c9c13"), true, new Money(50000_00000000), "qcEu17QYBmCqXjm9n7uCkaSDXyDAVmNzk2"),//Node3
                new CollateralFederationMember(new PubKey("02fd4f3197c40d41f9f5478d55844f522744258ca4093b5119571de1a5df1bc653"), true, new Money(50000_00000000), "qNBd9pwrPoJ3noK9SVUo2vuzrkAQ2uqd3u"),//Node4
                new CollateralFederationMember(new PubKey("030ac8e3e119257aff4512ea44450632a6a9b54104f936732d31c28a63a2104064"), true, new Money(50000_00000000), "qViLjFAvpEh7J1yGfPwC1bmPPEGN4vDkY6"),//Node5
                new CollateralFederationMember(new PubKey("03348a438f86727c579febfd6a656cfd6477605e5fa00efa5b4f5fe1cab01c49ef"), true, new Money(0), null),                                //Node6
                new CollateralFederationMember(new PubKey("024142689f38fdb5e8faf3bc7bc5065ecaad6be93a34055ffce0554f9268639c98"), true, new Money(50000_00000000), "qNS4f96BMzE8Z48ib5fprHxXgoTAXEqQck"),//Node7
                new CollateralFederationMember(new PubKey("03382ceb0a59b9b922aca6be9959ae51dabda159e79465393a308ee267ecebcaa5"), true, new Money(50000_00000000), "qgWAP4RQmuv6EB7ijtGFG4pDgD9qBKMWwY"),//Node8
                new CollateralFederationMember(new PubKey("027d31e9dc3ee5a42b1273ae8184e716fc616fed6d7b62323fa0a33901d188cfeb"), true, new Money(0), null),                                //Node9
                new CollateralFederationMember(new PubKey("02ef5a8167276ade598460e0c102cb216071e8430d55f10788979d8820fe2440b6"), true, new Money(0), null),                                //Node10
                new CollateralFederationMember(new PubKey("03d8e88797b56894a0d8ce6421defd4572fc8d19e18321d07ea22a6adec59f7fd1"), true, new Money(0), null),                                //Node11
                new CollateralFederationMember(new PubKey("0357c1f34d11e6a93d4e158e109ed5309ae77981a4968c23c975aa7640fe913429"), true, new Money(0), null),                                //Node12
                new CollateralFederationMember(new PubKey("0260c88a2fed5b615abcbde67e62762e2aa224460bd7918ca9d9f42ddfc1f63d08"), true, new Money(0), null),                                //Node13
                new CollateralFederationMember(new PubKey("020432898887bcc515b20d5d3dcea0ee86c700a3279c8d773caf37b5c317b4e2b4"), true, new Money(0), null),                                //Node14
                new CollateralFederationMember(new PubKey("02f9b73070474b7cfb3e6c2624c069cdbd211954f82862505f10cf0a2c3a45e7c5"), true, new Money(0), null),                                //Node15
            };

            this.Federations = new Federations();
            var straxFederationTransactionSigningKeys = new List<PubKey>()
            {
               new PubKey("021040ef28c82fcffb63028e69081605ed4712910c8384d5115c9ffeacd9dbcae4"),//Node1
               new PubKey("0244290a31824ba7d53e59c7a29d13dbeca15a9b0d36fdd4d28fce426753107bfc"),//Node2
               new PubKey("032df4a2d62c0db12cd1d66201819a10788637c9b90a1cd2a5a3f5196fdab7a621"),//Node3
               new PubKey("028ed190eb4ed6e46440ac6af21d8a67a537bd1bd7edb9cc5177d36d5a0972244d"),//Node4
               new PubKey("02ff9923324399a188daf4310825a85dd3b89e2301d0ad073295b6f33ae1c72f7a"),//Node5
               new PubKey("030e03b808ddb51701d4d3dbc0a74a6f9aedfecf23d5f874914641fc81197b239a"),//Node7
               new PubKey("02270d6c20d3393fad7f74c59d2d26b0824ed016ccbc15e698e7354314459a60a5"),//Node8
            };

            // Register the new set of federation members.
            this.Federations.RegisterFederation(new Federation(straxFederationTransactionSigningKeys));

            // The height at which the following list of members apply.
            this.MultisigMinersApplicabilityHeight = 1873798;

            // Set the list of Strax Era mining keys.
            this.StraxMiningMultisigMembers = new List<PubKey>()
            {
                new PubKey("03cfc06ef56352038e1169deb3b4fa228356e2a54255cf77c271556d2e2607c28c"),//Node1
                new PubKey("022553fb641898be98e6e331d644c1689455536e58ad643d84844e981708da38e9"),//Node2
                new PubKey("02fc828e06041ae803ab5378b5ec4e0def3d4e331977a69e1b6ef694d67f5c9c13"),//Node3
                new PubKey("02fd4f3197c40d41f9f5478d55844f522744258ca4093b5119571de1a5df1bc653"),//Node4
                new PubKey("030ac8e3e119257aff4512ea44450632a6a9b54104f936732d31c28a63a2104064"),//Node5
                new PubKey("024142689f38fdb5e8faf3bc7bc5065ecaad6be93a34055ffce0554f9268639c98"),//Node7
                new PubKey("03382ceb0a59b9b922aca6be9959ae51dabda159e79465393a308ee267ecebcaa5"),//Node8
            };

            var consensusOptions = new PoAConsensusOptions(
                maxBlockBaseSize: 1_000_000,
                maxStandardVersion: 2,
                maxStandardTxWeight: 150_000,
                maxBlockSigopsCost: 20_000,
                maxStandardTxSigopsCost: 20_000 / 5,
                genesisFederationMembers: genesisFederationMembers,
                targetSpacingSeconds: 16,
                votingEnabled: true,
                autoKickIdleMembers: true,
                federationMemberMaxIdleTimeSeconds: 60 * 60 * 3 // 3 Hours
            )
            {
                InterFluxV2MainChainActivationHeight = 500_000,
                EnforceMinProtocolVersionAtBlockHeight = 505900, // setting the value to zero makes the functionality inactive
                EnforcedMinProtocolVersion = ProtocolVersion.CIRRUS_VERSION, // minimum protocol version which will be enforced at block height defined in EnforceMinProtocolVersionAtBlockHeight
                VotingManagerV2ActivationHeight = 1_999_500,
<<<<<<< HEAD
                Release1100ActivationHeight = 2_575_000,
                PollExpiryBlocks = 450, // 2 hours
                GetMiningTimestampV2ActivationHeight = 2_600_000
=======
                Release1100ActivationHeight = 2_796_000,
                PollExpiryBlocks = 450 // 2 hours
>>>>>>> 2b914d16
            };

            var buriedDeployments = new BuriedDeploymentsArray
            {
                [BuriedDeployments.BIP34] = 0,
                [BuriedDeployments.BIP65] = 0,
                [BuriedDeployments.BIP66] = 0
            };

            var bip9Deployments = new NoBIP9Deployments();

            this.Consensus = new Consensus(
                consensusFactory: consensusFactory,
                consensusOptions: consensusOptions,
                coinType: 400,
                hashGenesisBlock: genesisBlock.GetHash(),
                subsidyHalvingInterval: 210000,
                majorityEnforceBlockUpgrade: 750,
                majorityRejectBlockOutdated: 950,
                majorityWindow: 1000,
                buriedDeployments: buriedDeployments,
                bip9Deployments: bip9Deployments,
                bip34Hash: new uint256("0x000000000000024b89b42a942fe0d9fea3bb44ab7bd1b19115dd6a759c0808b8"),
                minerConfirmationWindow: 2016, // nPowTargetTimespan / nPowTargetSpacing
                maxReorgLength: 240, // Heuristic. Roughly 2 * mining members
                defaultAssumeValid: new uint256("0x57a3119de52cf43b66d6e805a644c20fdee63557038cd68c429d47b21d111084"), // 1800000
                maxMoney: Money.Coins(20_000_000),
                coinbaseMaturity: 1,
                premineHeight: 2,
                premineReward: Money.Coins(20_000_000),
                proofOfWorkReward: Money.Coins(0),
                powTargetTimespan: TimeSpan.FromDays(14), // two weeks
                targetSpacing: TimeSpan.FromSeconds(16),
                powAllowMinDifficultyBlocks: false,
                posNoRetargeting: false,
                powNoRetargeting: true,
                powLimit: null,
                minimumChainWork: null,
                isProofOfStake: false,
                lastPowBlock: 0,
                proofOfStakeLimit: null,
                proofOfStakeLimitV2: null,
                proofOfStakeReward: Money.Zero
            );

            // Same as current smart contracts test networks to keep tests working
            this.Base58Prefixes = new byte[12][];
            this.Base58Prefixes[(int)Base58Type.PUBKEY_ADDRESS] = new byte[] { 127 }; // t
            this.Base58Prefixes[(int)Base58Type.SCRIPT_ADDRESS] = new byte[] { 137 }; // x
            this.Base58Prefixes[(int)Base58Type.SECRET_KEY] = new byte[] { (239) };
            this.Base58Prefixes[(int)Base58Type.ENCRYPTED_SECRET_KEY_NO_EC] = new byte[] { 0x01, 0x42 };
            this.Base58Prefixes[(int)Base58Type.ENCRYPTED_SECRET_KEY_EC] = new byte[] { 0x01, 0x43 };
            this.Base58Prefixes[(int)Base58Type.EXT_PUBLIC_KEY] = new byte[] { (0x04), (0x35), (0x87), (0xCF) };
            this.Base58Prefixes[(int)Base58Type.EXT_SECRET_KEY] = new byte[] { (0x04), (0x35), (0x83), (0x94) };
            this.Base58Prefixes[(int)Base58Type.PASSPHRASE_CODE] = new byte[] { 0x2C, 0xE9, 0xB3, 0xE1, 0xFF, 0x39, 0xE2 };
            this.Base58Prefixes[(int)Base58Type.CONFIRMATION_CODE] = new byte[] { 0x64, 0x3B, 0xF6, 0xA8, 0x9A };
            this.Base58Prefixes[(int)Base58Type.STEALTH_ADDRESS] = new byte[] { 0x2b };
            this.Base58Prefixes[(int)Base58Type.ASSET_ID] = new byte[] { 115 };
            this.Base58Prefixes[(int)Base58Type.COLORED_ADDRESS] = new byte[] { 0x13 };

            Bech32Encoder encoder = Encoders.Bech32("tb");
            this.Bech32Encoders = new Bech32Encoder[2];
            this.Bech32Encoders[(int)Bech32Type.WITNESS_PUBKEY_ADDRESS] = encoder;
            this.Bech32Encoders[(int)Bech32Type.WITNESS_SCRIPT_ADDRESS] = encoder;

            this.Checkpoints = new Dictionary<int, CheckpointInfo>()
            {
                { 50000, new CheckpointInfo(new uint256("0x2b2a85fcad21c4e5c91a7afef04dce2eb72426b0c6275d87669a561f9f6db1f3")) },
                { 100000, new CheckpointInfo(new uint256("0x364be98c01780accfea63c52703b7dc4731fdead1b6769cf9a893b4e6c736f10")) },
                { 150000, new CheckpointInfo(new uint256("0xaf862418d54d95221dac077cdbd0d49d68304d67721df7b44775739f093985f1")) },
                { 200000, new CheckpointInfo(new uint256("0x40f99ccbd290c2c66c16eac602b4a8b4dc7d87bfceb31c64ae5942d5899e86b2")) },
                { 250000, new CheckpointInfo(new uint256("0x33deee954579b8b3ffde1d9246a3e9e548dc7f4f8c0c9cbf206eb14ac04ab500")) },
                { 300000, new CheckpointInfo(new uint256("0x1c1670f9ea4d211abe255a516be95ec6329d03e0ebfc81890cae0900e9f07964")) },
                { 350000, new CheckpointInfo(new uint256("0x5b3493243a9f8c8997acad7cb13058e11a9d2d91c9494ebe5c88446540640472")) },
                { 400000, new CheckpointInfo(new uint256("0x33d57af0bc04916eb43f6d5c3f0b97b0f281662feac3d03b987bb9ab4978fe0a")) },
                { 450000, new CheckpointInfo(new uint256("0x7c85cc3aa0694c7573b1455e555c9f6a919dfa916381d6c094cdc2da46a0c7bc")) },
                { 500000, new CheckpointInfo(new uint256("0x3f00eb415856128976e786cb094e88d4dfaabfedea462498386e201c1ac2a1fa")) },
                { 550000, new CheckpointInfo(new uint256("0xaaf247bd66568db8945fc8947525539160073bcfb4a60a09d23fdcbf4d775a15")) },
                { 600000, new CheckpointInfo(new uint256("0x610a60579898e9160509ea4453cb946e1fdb9ebc18eedffd77513f42a61c0d77")) },
                { 700000, new CheckpointInfo(new uint256("0x6d5addc975a93eb323933bcdf2c3b7e098e324e8b205232a490cd585aceb1518")) },
                { 800000, new CheckpointInfo(new uint256("0x6ff2a00696e1601efba88b98ef63e691e8da7acffd5703614e971c932d93af80")) },
                { 900000, new CheckpointInfo(new uint256("0x84b550eafbfe777d28321eabed9a118a3175bcd607481bbfe24dc5fa2a9de0cf")) },
                { 1_000_000, new CheckpointInfo(new uint256("0xc3da5b782bdf6b9d0606147996479b0ea621322d9df1d239cbbd814175f4ed61")) },
                { 1_100_000, new CheckpointInfo(new uint256("0xbb2d946fa7101c14c6374b0e40993ef73401a360e74652e1677d8d6b3b4be01c")) },
                { 1_200_000, new CheckpointInfo(new uint256("0x8b7c48e0e814afbedb0d6e67dc71aaa395886db58e17fd622e571e1d140fbbb3")) },
                { 1_300_000, new CheckpointInfo(new uint256("0xe4aecd9ecdbf4e55b08255ed6d8a98e811fbd3e7c72ef267c26ebfae4e315990")) },
                { 1_400_000, new CheckpointInfo(new uint256("0x7165b03c170869b318253d470aa904f9c674c0d0f4ca2e9a64416b1d42beecc5")) },
                { 1_500_000, new CheckpointInfo(new uint256("0xb458117f195f936d7767f7299d0976ad90700e321870c18ec1e3481924f2afc3")) },
                { 1_600_000, new CheckpointInfo(new uint256("0x696cd64ec08b67ed3a3ec1e3add77c0e8203d8d6c0bb7df96dd9508dda4ba67e")) },
                { 1_700_000, new CheckpointInfo(new uint256("0xf42564107701d81e847e5dc6bd95da6bf32cb54e762d84118a7764349b414e68")) },
                { 1_800_000, new CheckpointInfo(new uint256("0x57a3119de52cf43b66d6e805a644c20fdee63557038cd68c429d47b21d111084")) },
                { 1_900_000, new CheckpointInfo(new uint256("0xd413f3aed50f4a1a4580e7c506223a605e222849da9649ca6d43ad7aac5c5af5")) },
                { 2_050_000, new CheckpointInfo(new uint256("0x543511cdefc38ee4fc272872543427cf08c6406ab602799b47138e418aa195fc")) },
                { 2_300_000, new CheckpointInfo(new uint256("0x8e189e0c38cb55c795276d13cc7f6d9c6825eb85324f38ec94a9d4df5d5b5938")) },
                { 2_600_000, new CheckpointInfo(new uint256("0x272a6bd353d794bdbf0ebfe2846fb45ed63bc0073202fcfbbd0d6820bf2370c4")) },
            };

            this.DNSSeeds = new List<DNSSeedData>
            {
                new DNSSeedData("cirrustest1.stratisnetwork.com", "cirrustest1.stratisnetwork.com")
            };

            this.SeedNodes = new List<NetworkAddress>();

            this.StandardScriptsRegistry = new PoAStandardScriptsRegistry();

            this.CollateralCommitmentActivationHeight = 25810;

            Assert(this.DefaultBanTimeSeconds <= this.Consensus.MaxReorgLength * this.Consensus.TargetSpacing.TotalSeconds / 2);
            Assert(this.Consensus.HashGenesisBlock == uint256.Parse("0000af9ab2c8660481328d0444cf167dfd31f24ca2dbba8e5e963a2434cffa93"));
            Assert(this.Genesis.Header.HashMerkleRoot == uint256.Parse("cf8ce1419bbc4870b7d4f1c084534d91126dd3283b51ec379e0a20e27bd23633"));

            this.RegisterRules(this.Consensus);
            this.RegisterMempoolRules(this.Consensus);
        }

        // This should be abstract or virtual
        protected override void RegisterRules(IConsensus consensus)
        {
            // IHeaderValidationConsensusRule -----------------------
            consensus.ConsensusRules
                .Register<HeaderTimeChecksPoARule>()
                .Register<StratisHeaderVersionRule>()
                .Register<PoAHeaderDifficultyRule>();
            // ------------------------------------------------------

            // IIntegrityValidationConsensusRule
            consensus.ConsensusRules
                .Register<BlockMerkleRootRule>()
                .Register<PoAIntegritySignatureRule>();
            // ------------------------------------------------------

            // IPartialValidationConsensusRule
            consensus.ConsensusRules
                .Register<SetActivationDeploymentsPartialValidationRule>()

                // Rules that are inside the method ContextualCheckBlock
                .Register<TransactionLocktimeActivationRule>()
                .Register<CoinbaseHeightActivationRule>()
                .Register<BlockSizeRule>()

                // Rules that are inside the method CheckBlock
                .Register<EnsureCoinbaseRule>()
                .Register<CheckPowTransactionRule>()
                .Register<CheckSigOpsRule>()

                .Register<PoAVotingCoinbaseOutputFormatRule>()
                .Register<AllowedScriptTypeRule>()
                .Register<ContractTransactionPartialValidationRule>();
            // ------------------------------------------------------

            // IFullValidationConsensusRule
            consensus.ConsensusRules
                .Register<SetActivationDeploymentsFullValidationRule>()

                // Rules that require the store to be loaded (coinview)
                .Register<PoAHeaderSignatureRule>()
                .Register<LoadCoinviewRule>()
                .Register<TransactionDuplicationActivationRule>() // implements BIP30

                // Smart contract specific
                .Register<ContractTransactionFullValidationRule>()
                .Register<TxOutSmartContractExecRule>()
                .Register<OpSpendRule>()
                .Register<CanGetSenderRule>()
                .Register<P2PKHNotContractRule>()
                .Register<SmartContractPoACoinviewRule>()
                .Register<SaveCoinviewRule>();
            // ------------------------------------------------------
        }

        protected override void RegisterMempoolRules(IConsensus consensus)
        {
            consensus.MempoolRules = new List<Type>()
            {
                typeof(OpSpendMempoolRule),
                typeof(TxOutSmartContractExecMempoolRule),
                typeof(AllowedScriptTypeMempoolRule),
                typeof(P2PKHNotContractMempoolRule),

                // The non- smart contract mempool rules
                typeof(CheckConflictsMempoolRule),
                typeof(CheckCoinViewMempoolRule),
                typeof(CreateMempoolEntryMempoolRule),
                typeof(CheckSigOpsMempoolRule),
                typeof(CheckFeeMempoolRule),

                // The smart contract mempool needs to do more fee checks than its counterpart, so include extra rules.
                // These rules occur directly after the fee check rule in the non- smart contract mempool.
                typeof(SmartContractFormatLogicMempoolRule),
                typeof(CanGetSenderMempoolRule),
                typeof(AllowedCodeHashLogicMempoolRule), // PoA-specific
                typeof(CheckMinGasLimitSmartContractMempoolRule),

                // Remaining non-SC rules.
                typeof(CheckRateLimitMempoolRule),
                typeof(CheckAncestorsMempoolRule),
                typeof(CheckReplacementMempoolRule),
                typeof(CheckAllInputsMempoolRule)
            };
        }
    }
}<|MERGE_RESOLUTION|>--- conflicted
+++ resolved
@@ -129,15 +129,10 @@
                 EnforceMinProtocolVersionAtBlockHeight = 505900, // setting the value to zero makes the functionality inactive
                 EnforcedMinProtocolVersion = ProtocolVersion.CIRRUS_VERSION, // minimum protocol version which will be enforced at block height defined in EnforceMinProtocolVersionAtBlockHeight
                 VotingManagerV2ActivationHeight = 1_999_500,
-<<<<<<< HEAD
-                Release1100ActivationHeight = 2_575_000,
-                PollExpiryBlocks = 450, // 2 hours
-                GetMiningTimestampV2ActivationHeight = 2_600_000
-=======
                 Release1100ActivationHeight = 2_796_000,
-                PollExpiryBlocks = 450 // 2 hours
->>>>>>> 2b914d16
-            };
+                PollExpiryBlocks = 450, // 2 hours,
+                GetMiningTimestampV2ActivationHeight = 2_800_000
+             };
 
             var buriedDeployments = new BuriedDeploymentsArray
             {
