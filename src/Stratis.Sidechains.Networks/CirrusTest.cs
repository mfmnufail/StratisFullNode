using System;
using System.Collections.Generic;
using NBitcoin;
using NBitcoin.DataEncoders;
using NBitcoin.Protocol;
using Stratis.Bitcoin.Features.Consensus.Rules.CommonRules;
using Stratis.Bitcoin.Features.MemoryPool.Rules;
using Stratis.Bitcoin.Features.PoA;
using Stratis.Bitcoin.Features.PoA.BasePoAFeatureConsensusRules;
using Stratis.Bitcoin.Features.PoA.Policies;
using Stratis.Bitcoin.Features.PoA.Voting.ConsensusRules;
using Stratis.Bitcoin.Features.SmartContracts.MempoolRules;
using Stratis.Bitcoin.Features.SmartContracts.PoA;
using Stratis.Bitcoin.Features.SmartContracts.PoA.Rules;
using Stratis.Bitcoin.Features.SmartContracts.Rules;

namespace Stratis.Sidechains.Networks
{
    /// <summary>
    /// Right now, ripped nearly straight from <see cref="PoANetwork"/>.
    /// </summary>
    public class CirrusTest : PoANetwork
    {
        public CirrusTest()
        {
            this.Name = "CirrusTest";
            this.NetworkType = NetworkType.Testnet;
            this.CoinTicker = "TCRS";
            this.Magic = 0x522357B;
            this.DefaultPort = 26179;
            this.DefaultMaxOutboundConnections = 16;
            this.DefaultMaxInboundConnections = 109;
            this.DefaultRPCPort = 26175;
            this.DefaultAPIPort = 38223;
            this.DefaultSignalRPort = 39823;
            this.MaxTipAge = 768; // 20% of the fastest time it takes for one MaxReorgLength of blocks to be mined.
            this.MinTxFee = 10000;
            this.FallbackFee = 10000;
            this.MinRelayTxFee = 10000;
            this.RootFolderName = CirrusNetwork.NetworkRootFolderName;
            this.DefaultConfigFilename = CirrusNetwork.NetworkDefaultConfigFilename;
            this.MaxTimeOffsetSeconds = 25 * 60;
            this.DefaultBanTimeSeconds = 1920; // 240 (MaxReorg) * 16 (TargetSpacing) / 2 = 32 Minutes

            this.CirrusRewardDummyAddress = "tGXZrZiU44fx3SQj8tAQ3Zexy2VuELZtoh";

            this.ConversionTransactionFeeDistributionDummyAddress = "tUAzRBe1CaKaZnrxWPLVv7F4owHHKXAtbj";

            var consensusFactory = new SmartContractCollateralPoAConsensusFactory();

            // Create the genesis block.
            this.GenesisTime = 1556631753;
            this.GenesisNonce = 146421;
            this.GenesisBits = new Target(new uint256("0000ffff00000000000000000000000000000000000000000000000000000000"));
            this.GenesisVersion = 1;
            this.GenesisReward = Money.Zero;

            string coinbaseText = "https://github.com/stratisproject/StratisBitcoinFullNode/tree/master/src/Stratis.CirrusD";
            Block genesisBlock = CirrusNetwork.CreateGenesis(consensusFactory, this.GenesisTime, this.GenesisNonce, this.GenesisBits, this.GenesisVersion, this.GenesisReward, coinbaseText);

            this.Genesis = genesisBlock;

            // Configure federation public keys (mining keys) used to sign blocks.
            // Keep in mind that order in which keys are added to this list is important
            // and should be the same for all nodes operating on this network.
            var genesisFederationMembers = new List<IFederationMember>()
            {
                new CollateralFederationMember(new PubKey("03cfc06ef56352038e1169deb3b4fa228356e2a54255cf77c271556d2e2607c28c"), true, new Money(50000_00000000), "qdKBKmoFWpuuxNHjoXK4tzTtuinwnjwH2Q"),//Node1
                new CollateralFederationMember(new PubKey("022553fb641898be98e6e331d644c1689455536e58ad643d84844e981708da38e9"), true, new Money(50000_00000000), "qPcHHH5ACc8282y95NWtaDz1xGuBvMyfgW"),//Node2
                new CollateralFederationMember(new PubKey("02fc828e06041ae803ab5378b5ec4e0def3d4e331977a69e1b6ef694d67f5c9c13"), true, new Money(50000_00000000), "qcEu17QYBmCqXjm9n7uCkaSDXyDAVmNzk2"),//Node3
                new CollateralFederationMember(new PubKey("02fd4f3197c40d41f9f5478d55844f522744258ca4093b5119571de1a5df1bc653"), true, new Money(50000_00000000), "qNBd9pwrPoJ3noK9SVUo2vuzrkAQ2uqd3u"),//Node4
                new CollateralFederationMember(new PubKey("030ac8e3e119257aff4512ea44450632a6a9b54104f936732d31c28a63a2104064"), true, new Money(50000_00000000), "qViLjFAvpEh7J1yGfPwC1bmPPEGN4vDkY6"),//Node5
                new CollateralFederationMember(new PubKey("03348a438f86727c579febfd6a656cfd6477605e5fa00efa5b4f5fe1cab01c49ef"), true, new Money(0), null),                                //Node6
                new CollateralFederationMember(new PubKey("024142689f38fdb5e8faf3bc7bc5065ecaad6be93a34055ffce0554f9268639c98"), true, new Money(50000_00000000), "qNS4f96BMzE8Z48ib5fprHxXgoTAXEqQck"),//Node7
                new CollateralFederationMember(new PubKey("03382ceb0a59b9b922aca6be9959ae51dabda159e79465393a308ee267ecebcaa5"), true, new Money(50000_00000000), "qgWAP4RQmuv6EB7ijtGFG4pDgD9qBKMWwY"),//Node8
                new CollateralFederationMember(new PubKey("027d31e9dc3ee5a42b1273ae8184e716fc616fed6d7b62323fa0a33901d188cfeb"), true, new Money(0), null),                                //Node9
                new CollateralFederationMember(new PubKey("02ef5a8167276ade598460e0c102cb216071e8430d55f10788979d8820fe2440b6"), true, new Money(0), null),                                //Node10
                new CollateralFederationMember(new PubKey("03d8e88797b56894a0d8ce6421defd4572fc8d19e18321d07ea22a6adec59f7fd1"), true, new Money(0), null),                                //Node11
                new CollateralFederationMember(new PubKey("0357c1f34d11e6a93d4e158e109ed5309ae77981a4968c23c975aa7640fe913429"), true, new Money(0), null),                                //Node12
                new CollateralFederationMember(new PubKey("0260c88a2fed5b615abcbde67e62762e2aa224460bd7918ca9d9f42ddfc1f63d08"), true, new Money(0), null),                                //Node13
                new CollateralFederationMember(new PubKey("020432898887bcc515b20d5d3dcea0ee86c700a3279c8d773caf37b5c317b4e2b4"), true, new Money(0), null),                                //Node14
                new CollateralFederationMember(new PubKey("02f9b73070474b7cfb3e6c2624c069cdbd211954f82862505f10cf0a2c3a45e7c5"), true, new Money(0), null),                                //Node15
            };

            this.Federations = new Federations();
            var straxFederationTransactionSigningKeys = new List<PubKey>()
            {
               new PubKey("021040ef28c82fcffb63028e69081605ed4712910c8384d5115c9ffeacd9dbcae4"),//Node1
               new PubKey("0244290a31824ba7d53e59c7a29d13dbeca15a9b0d36fdd4d28fce426753107bfc"),//Node2
               new PubKey("032df4a2d62c0db12cd1d66201819a10788637c9b90a1cd2a5a3f5196fdab7a621"),//Node3
               new PubKey("028ed190eb4ed6e46440ac6af21d8a67a537bd1bd7edb9cc5177d36d5a0972244d"),//Node4
               new PubKey("02ff9923324399a188daf4310825a85dd3b89e2301d0ad073295b6f33ae1c72f7a"),//Node5
               new PubKey("030e03b808ddb51701d4d3dbc0a74a6f9aedfecf23d5f874914641fc81197b239a"),//Node7
               new PubKey("02270d6c20d3393fad7f74c59d2d26b0824ed016ccbc15e698e7354314459a60a5"),//Node8
            };

            // Register the new set of federation members.
            this.Federations.RegisterFederation(new Federation(straxFederationTransactionSigningKeys));

            // The height at which the following list of members apply.
            this.MultisigMinersApplicabilityHeight = 1873798;

            // Set the list of Strax Era mining keys.
            this.StraxMiningMultisigMembers = new List<PubKey>()
            {
                new PubKey("03cfc06ef56352038e1169deb3b4fa228356e2a54255cf77c271556d2e2607c28c"),//Node1
                new PubKey("022553fb641898be98e6e331d644c1689455536e58ad643d84844e981708da38e9"),//Node2
                new PubKey("02fc828e06041ae803ab5378b5ec4e0def3d4e331977a69e1b6ef694d67f5c9c13"),//Node3
                new PubKey("02fd4f3197c40d41f9f5478d55844f522744258ca4093b5119571de1a5df1bc653"),//Node4
                new PubKey("030ac8e3e119257aff4512ea44450632a6a9b54104f936732d31c28a63a2104064"),//Node5
                new PubKey("024142689f38fdb5e8faf3bc7bc5065ecaad6be93a34055ffce0554f9268639c98"),//Node7
                new PubKey("03382ceb0a59b9b922aca6be9959ae51dabda159e79465393a308ee267ecebcaa5"),//Node8
            };

            var consensusOptions = new PoAConsensusOptions(
                maxBlockBaseSize: 1_000_000,
                maxStandardVersion: 2,
                maxStandardTxWeight: 150_000,
                maxBlockSigopsCost: 20_000,
                maxStandardTxSigopsCost: 20_000 / 5,
                genesisFederationMembers: genesisFederationMembers,
                targetSpacingSeconds: 16,
                votingEnabled: true,
                autoKickIdleMembers: true,
                federationMemberMaxIdleTimeSeconds: 60 * 60 * 3 // 3 Hours
            )
            {
                InterFluxV2MainChainActivationHeight = 500_000,
                EnforceMinProtocolVersionAtBlockHeight = 505900, // setting the value to zero makes the functionality inactive
                EnforcedMinProtocolVersion = ProtocolVersion.CIRRUS_VERSION, // minimum protocol version which will be enforced at block height defined in EnforceMinProtocolVersionAtBlockHeight
                VotingManagerV2ActivationHeight = 1_999_500,
                Release1100ActivationHeight = 2_575_000,
                PollExpiryBlocks = 450 // 2 hours
            };

            var buriedDeployments = new BuriedDeploymentsArray
            {
                [BuriedDeployments.BIP34] = 0,
                [BuriedDeployments.BIP65] = 0,
                [BuriedDeployments.BIP66] = 0
            };

            var bip9Deployments = new NoBIP9Deployments();

            this.Consensus = new Consensus(
                consensusFactory: consensusFactory,
                consensusOptions: consensusOptions,
                coinType: 400,
                hashGenesisBlock: genesisBlock.GetHash(),
                subsidyHalvingInterval: 210000,
                majorityEnforceBlockUpgrade: 750,
                majorityRejectBlockOutdated: 950,
                majorityWindow: 1000,
                buriedDeployments: buriedDeployments,
                bip9Deployments: bip9Deployments,
                bip34Hash: new uint256("0x000000000000024b89b42a942fe0d9fea3bb44ab7bd1b19115dd6a759c0808b8"),
                minerConfirmationWindow: 2016, // nPowTargetTimespan / nPowTargetSpacing
                maxReorgLength: 240, // Heuristic. Roughly 2 * mining members
                defaultAssumeValid: new uint256("0x57a3119de52cf43b66d6e805a644c20fdee63557038cd68c429d47b21d111084"), // 1800000
                maxMoney: Money.Coins(20_000_000),
                coinbaseMaturity: 1,
                premineHeight: 2,
                premineReward: Money.Coins(20_000_000),
                proofOfWorkReward: Money.Coins(0),
                powTargetTimespan: TimeSpan.FromDays(14), // two weeks
                targetSpacing: TimeSpan.FromSeconds(16),
                powAllowMinDifficultyBlocks: false,
                posNoRetargeting: false,
                powNoRetargeting: true,
                powLimit: null,
                minimumChainWork: null,
                isProofOfStake: false,
                lastPowBlock: 0,
                proofOfStakeLimit: null,
                proofOfStakeLimitV2: null,
                proofOfStakeReward: Money.Zero
            );

            // Same as current smart contracts test networks to keep tests working
            this.Base58Prefixes = new byte[12][];
            this.Base58Prefixes[(int)Base58Type.PUBKEY_ADDRESS] = new byte[] { 127 }; // t
            this.Base58Prefixes[(int)Base58Type.SCRIPT_ADDRESS] = new byte[] { 137 }; // x
            this.Base58Prefixes[(int)Base58Type.SECRET_KEY] = new byte[] { (239) };
            this.Base58Prefixes[(int)Base58Type.ENCRYPTED_SECRET_KEY_NO_EC] = new byte[] { 0x01, 0x42 };
            this.Base58Prefixes[(int)Base58Type.ENCRYPTED_SECRET_KEY_EC] = new byte[] { 0x01, 0x43 };
            this.Base58Prefixes[(int)Base58Type.EXT_PUBLIC_KEY] = new byte[] { (0x04), (0x35), (0x87), (0xCF) };
            this.Base58Prefixes[(int)Base58Type.EXT_SECRET_KEY] = new byte[] { (0x04), (0x35), (0x83), (0x94) };
            this.Base58Prefixes[(int)Base58Type.PASSPHRASE_CODE] = new byte[] { 0x2C, 0xE9, 0xB3, 0xE1, 0xFF, 0x39, 0xE2 };
            this.Base58Prefixes[(int)Base58Type.CONFIRMATION_CODE] = new byte[] { 0x64, 0x3B, 0xF6, 0xA8, 0x9A };
            this.Base58Prefixes[(int)Base58Type.STEALTH_ADDRESS] = new byte[] { 0x2b };
            this.Base58Prefixes[(int)Base58Type.ASSET_ID] = new byte[] { 115 };
            this.Base58Prefixes[(int)Base58Type.COLORED_ADDRESS] = new byte[] { 0x13 };

            Bech32Encoder encoder = Encoders.Bech32("tb");
            this.Bech32Encoders = new Bech32Encoder[2];
            this.Bech32Encoders[(int)Bech32Type.WITNESS_PUBKEY_ADDRESS] = encoder;
            this.Bech32Encoders[(int)Bech32Type.WITNESS_SCRIPT_ADDRESS] = encoder;

            this.Checkpoints = new Dictionary<int, CheckpointInfo>()
            {
                { 50000, new CheckpointInfo(new uint256("0x2b2a85fcad21c4e5c91a7afef04dce2eb72426b0c6275d87669a561f9f6db1f3")) },
                { 100000, new CheckpointInfo(new uint256("0x364be98c01780accfea63c52703b7dc4731fdead1b6769cf9a893b4e6c736f10")) },
                { 150000, new CheckpointInfo(new uint256("0xaf862418d54d95221dac077cdbd0d49d68304d67721df7b44775739f093985f1")) },
                { 200000, new CheckpointInfo(new uint256("0x40f99ccbd290c2c66c16eac602b4a8b4dc7d87bfceb31c64ae5942d5899e86b2")) },
                { 250000, new CheckpointInfo(new uint256("0x33deee954579b8b3ffde1d9246a3e9e548dc7f4f8c0c9cbf206eb14ac04ab500")) },
                { 300000, new CheckpointInfo(new uint256("0x1c1670f9ea4d211abe255a516be95ec6329d03e0ebfc81890cae0900e9f07964")) },
                { 350000, new CheckpointInfo(new uint256("0x5b3493243a9f8c8997acad7cb13058e11a9d2d91c9494ebe5c88446540640472")) },
                { 400000, new CheckpointInfo(new uint256("0x33d57af0bc04916eb43f6d5c3f0b97b0f281662feac3d03b987bb9ab4978fe0a")) },
                { 450000, new CheckpointInfo(new uint256("0x7c85cc3aa0694c7573b1455e555c9f6a919dfa916381d6c094cdc2da46a0c7bc")) },
                { 500000, new CheckpointInfo(new uint256("0x3f00eb415856128976e786cb094e88d4dfaabfedea462498386e201c1ac2a1fa")) },
                { 550000, new CheckpointInfo(new uint256("0xaaf247bd66568db8945fc8947525539160073bcfb4a60a09d23fdcbf4d775a15")) },
                { 600000, new CheckpointInfo(new uint256("0x610a60579898e9160509ea4453cb946e1fdb9ebc18eedffd77513f42a61c0d77")) },
                { 700000, new CheckpointInfo(new uint256("0x6d5addc975a93eb323933bcdf2c3b7e098e324e8b205232a490cd585aceb1518")) },
                { 800000, new CheckpointInfo(new uint256("0x6ff2a00696e1601efba88b98ef63e691e8da7acffd5703614e971c932d93af80")) },
                { 900000, new CheckpointInfo(new uint256("0x84b550eafbfe777d28321eabed9a118a3175bcd607481bbfe24dc5fa2a9de0cf")) },
                { 1_000_000, new CheckpointInfo(new uint256("0xc3da5b782bdf6b9d0606147996479b0ea621322d9df1d239cbbd814175f4ed61")) },
                { 1_100_000, new CheckpointInfo(new uint256("0xbb2d946fa7101c14c6374b0e40993ef73401a360e74652e1677d8d6b3b4be01c")) },
                { 1_200_000, new CheckpointInfo(new uint256("0x8b7c48e0e814afbedb0d6e67dc71aaa395886db58e17fd622e571e1d140fbbb3")) },
                { 1_300_000, new CheckpointInfo(new uint256("0xe4aecd9ecdbf4e55b08255ed6d8a98e811fbd3e7c72ef267c26ebfae4e315990")) },
                { 1_400_000, new CheckpointInfo(new uint256("0x7165b03c170869b318253d470aa904f9c674c0d0f4ca2e9a64416b1d42beecc5")) },
                { 1_500_000, new CheckpointInfo(new uint256("0xb458117f195f936d7767f7299d0976ad90700e321870c18ec1e3481924f2afc3")) },
                { 1_600_000, new CheckpointInfo(new uint256("0x696cd64ec08b67ed3a3ec1e3add77c0e8203d8d6c0bb7df96dd9508dda4ba67e")) },
                { 1_700_000, new CheckpointInfo(new uint256("0xf42564107701d81e847e5dc6bd95da6bf32cb54e762d84118a7764349b414e68")) },
                { 1_800_000, new CheckpointInfo(new uint256("0x57a3119de52cf43b66d6e805a644c20fdee63557038cd68c429d47b21d111084")) },
                { 1_900_000, new CheckpointInfo(new uint256("0xd413f3aed50f4a1a4580e7c506223a605e222849da9649ca6d43ad7aac5c5af5")) },
                { 2_050_000, new CheckpointInfo(new uint256("0x543511cdefc38ee4fc272872543427cf08c6406ab602799b47138e418aa195fc")) },
                { 2_300_000, new CheckpointInfo(new uint256("0x8e189e0c38cb55c795276d13cc7f6d9c6825eb85324f38ec94a9d4df5d5b5938")) },
<<<<<<< HEAD
=======
                { 2_600_000, new CheckpointInfo(new uint256("0x272a6bd353d794bdbf0ebfe2846fb45ed63bc0073202fcfbbd0d6820bf2370c4")) },
>>>>>>> 9df4d0cf
            };

            this.DNSSeeds = new List<DNSSeedData>
            {
                new DNSSeedData("cirrustest1.stratisnetwork.com", "cirrustest1.stratisnetwork.com")
            };

            this.SeedNodes = new List<NetworkAddress>();

            this.StandardScriptsRegistry = new PoAStandardScriptsRegistry();

            this.CollateralCommitmentActivationHeight = 25810;

            Assert(this.DefaultBanTimeSeconds <= this.Consensus.MaxReorgLength * this.Consensus.TargetSpacing.TotalSeconds / 2);
            Assert(this.Consensus.HashGenesisBlock == uint256.Parse("0000af9ab2c8660481328d0444cf167dfd31f24ca2dbba8e5e963a2434cffa93"));
            Assert(this.Genesis.Header.HashMerkleRoot == uint256.Parse("cf8ce1419bbc4870b7d4f1c084534d91126dd3283b51ec379e0a20e27bd23633"));

            this.RegisterRules(this.Consensus);
            this.RegisterMempoolRules(this.Consensus);
        }

        // This should be abstract or virtual
        protected override void RegisterRules(IConsensus consensus)
        {
            // IHeaderValidationConsensusRule -----------------------
            consensus.ConsensusRules
                .Register<HeaderTimeChecksPoARule>()
                .Register<StratisHeaderVersionRule>()
                .Register<PoAHeaderDifficultyRule>();
            // ------------------------------------------------------

            // IIntegrityValidationConsensusRule
            consensus.ConsensusRules
                .Register<BlockMerkleRootRule>()
                .Register<PoAIntegritySignatureRule>();
            // ------------------------------------------------------

            // IPartialValidationConsensusRule
            consensus.ConsensusRules
                .Register<SetActivationDeploymentsPartialValidationRule>()

                // Rules that are inside the method ContextualCheckBlock
                .Register<TransactionLocktimeActivationRule>()
                .Register<CoinbaseHeightActivationRule>()
                .Register<BlockSizeRule>()

                // Rules that are inside the method CheckBlock
                .Register<EnsureCoinbaseRule>()
                .Register<CheckPowTransactionRule>()
                .Register<CheckSigOpsRule>()

                .Register<PoAVotingCoinbaseOutputFormatRule>()
                .Register<AllowedScriptTypeRule>()
                .Register<ContractTransactionPartialValidationRule>();
            // ------------------------------------------------------

            // IFullValidationConsensusRule
            consensus.ConsensusRules
                .Register<SetActivationDeploymentsFullValidationRule>()

                // Rules that require the store to be loaded (coinview)
                .Register<PoAHeaderSignatureRule>()
                .Register<LoadCoinviewRule>()
                .Register<TransactionDuplicationActivationRule>() // implements BIP30

                // Smart contract specific
                .Register<ContractTransactionFullValidationRule>()
                .Register<TxOutSmartContractExecRule>()
                .Register<OpSpendRule>()
                .Register<CanGetSenderRule>()
                .Register<P2PKHNotContractRule>()
                .Register<SmartContractPoACoinviewRule>()
                .Register<SaveCoinviewRule>();
            // ------------------------------------------------------
        }

        protected override void RegisterMempoolRules(IConsensus consensus)
        {
            consensus.MempoolRules = new List<Type>()
            {
                typeof(OpSpendMempoolRule),
                typeof(TxOutSmartContractExecMempoolRule),
                typeof(AllowedScriptTypeMempoolRule),
                typeof(P2PKHNotContractMempoolRule),

                // The non- smart contract mempool rules
                typeof(CheckConflictsMempoolRule),
                typeof(CheckCoinViewMempoolRule),
                typeof(CreateMempoolEntryMempoolRule),
                typeof(CheckSigOpsMempoolRule),
                typeof(CheckFeeMempoolRule),

                // The smart contract mempool needs to do more fee checks than its counterpart, so include extra rules.
                // These rules occur directly after the fee check rule in the non- smart contract mempool.
                typeof(SmartContractFormatLogicMempoolRule),
                typeof(CanGetSenderMempoolRule),
                typeof(AllowedCodeHashLogicMempoolRule), // PoA-specific
                typeof(CheckMinGasLimitSmartContractMempoolRule),

                // Remaining non-SC rules.
                typeof(CheckRateLimitMempoolRule),
                typeof(CheckAncestorsMempoolRule),
                typeof(CheckReplacementMempoolRule),
                typeof(CheckAllInputsMempoolRule)
            };
        }
    }
}<|MERGE_RESOLUTION|>--- conflicted
+++ resolved
@@ -225,10 +225,7 @@
                 { 1_900_000, new CheckpointInfo(new uint256("0xd413f3aed50f4a1a4580e7c506223a605e222849da9649ca6d43ad7aac5c5af5")) },
                 { 2_050_000, new CheckpointInfo(new uint256("0x543511cdefc38ee4fc272872543427cf08c6406ab602799b47138e418aa195fc")) },
                 { 2_300_000, new CheckpointInfo(new uint256("0x8e189e0c38cb55c795276d13cc7f6d9c6825eb85324f38ec94a9d4df5d5b5938")) },
-<<<<<<< HEAD
-=======
                 { 2_600_000, new CheckpointInfo(new uint256("0x272a6bd353d794bdbf0ebfe2846fb45ed63bc0073202fcfbbd0d6820bf2370c4")) },
->>>>>>> 9df4d0cf
             };
 
             this.DNSSeeds = new List<DNSSeedData>
