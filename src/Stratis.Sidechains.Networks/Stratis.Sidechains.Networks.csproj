--- conflicted
+++ resolved
@@ -5,11 +5,7 @@
     
     <DebugType>Full</DebugType>
     <CodeAnalysisRuleSet>..\None.ruleset</CodeAnalysisRuleSet>
-<<<<<<< HEAD
-    <Version>1.0.6.5</Version>
-=======
     <Version>1.0.7.0</Version>
->>>>>>> a57bf78f
     <Authors>Stratis Group Ltd.</Authors>
     <PackageId>Stratis.Sidechains.Networks</PackageId>
   </PropertyGroup>
