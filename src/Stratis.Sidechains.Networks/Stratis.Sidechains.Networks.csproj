﻿<Project Sdk="Microsoft.NET.Sdk">

  <PropertyGroup>
    <TargetFramework>netcoreapp3.1</TargetFramework>
    
    <DebugType>Full</DebugType>
    <CodeAnalysisRuleSet>..\None.ruleset</CodeAnalysisRuleSet>
<<<<<<< HEAD
    <Version>1.0.7.2</Version>
=======
    <Version>1.0.9.0</Version>
>>>>>>> a414f48b
    <Authors>Stratis Group Ltd.</Authors>
    <PackageId>Stratis.Sidechains.Networks</PackageId>
  </PropertyGroup>

  <ItemGroup>
    <ProjectReference Include="..\Stratis.SmartContracts.Networks\Stratis.SmartContracts.Networks.csproj" />
  </ItemGroup>

</Project><|MERGE_RESOLUTION|>--- conflicted
+++ resolved
@@ -5,11 +5,7 @@
     
     <DebugType>Full</DebugType>
     <CodeAnalysisRuleSet>..\None.ruleset</CodeAnalysisRuleSet>
-<<<<<<< HEAD
-    <Version>1.0.7.2</Version>
-=======
     <Version>1.0.9.0</Version>
->>>>>>> a414f48b
     <Authors>Stratis Group Ltd.</Authors>
     <PackageId>Stratis.Sidechains.Networks</PackageId>
   </PropertyGroup>
