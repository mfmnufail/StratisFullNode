--- conflicted
+++ resolved
@@ -3,11 +3,7 @@
   <PropertyGroup>
     <OutputType>Exe</OutputType>
     <TargetFramework>netcoreapp3.1</TargetFramework>
-<<<<<<< HEAD
-    <Version>1.0.9.4</Version>
-=======
     <Version>1.0.9.5</Version>
->>>>>>> 6e28aaf6
     <Authors>Stratis Group Ltd.</Authors>
     <Company>Stratis Group Ltd.</Company>
     <Product />
