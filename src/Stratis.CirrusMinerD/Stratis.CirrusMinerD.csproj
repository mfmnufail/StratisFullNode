--- conflicted
+++ resolved
@@ -3,11 +3,7 @@
   <PropertyGroup>
     <OutputType>Exe</OutputType>
     <TargetFramework>netcoreapp3.1</TargetFramework>
-<<<<<<< HEAD
-    <Version>1.0.9.5</Version>
-=======
     <Version>1.1.0.0</Version>
->>>>>>> 96316595
     <Authors>Stratis Group Ltd.</Authors>
     <Company>Stratis Group Ltd.</Company>
     <Product />
