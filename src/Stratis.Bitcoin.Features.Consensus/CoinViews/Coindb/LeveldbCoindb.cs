--- conflicted
+++ resolved
@@ -51,22 +51,14 @@
         }
 
         public LevelDbCoindb(Network network, string dataFolder, IDateTimeProvider dateTimeProvider,
-<<<<<<< HEAD
-            ILoggerFactory loggerFactory, INodeStats nodeStats, DBreezeSerializer dBreezeSerializer)
-=======
             INodeStats nodeStats, DBreezeSerializer dBreezeSerializer)
->>>>>>> 96316595
         {
             Guard.NotNull(network, nameof(network));
             Guard.NotEmpty(dataFolder, nameof(dataFolder));
 
             this.dataFolder = dataFolder;
             this.dBreezeSerializer = dBreezeSerializer;
-<<<<<<< HEAD
-            this.logger = loggerFactory.CreateLogger(this.GetType().FullName);
-=======
             this.logger = LogManager.GetCurrentClassLogger();
->>>>>>> 96316595
             this.network = network;
             this.performanceCounter = new BackendPerformanceCounter(dateTimeProvider);
 
@@ -80,8 +72,6 @@
             var options = new Options { CreateIfMissing = true };
             this.leveldb = new DB(options, this.dataFolder);
 
-<<<<<<< HEAD
-=======
             // Check if key bytes are in the wrong endian order.
             HashHeightPair current = this.GetTipHash();
 
@@ -138,7 +128,6 @@
 
             EnsureCoinDatabaseIntegrity(chainTip);
 
->>>>>>> 96316595
             Block genesis = this.network.GetGenesis();
 
             if (this.GetTipHash() == null)
