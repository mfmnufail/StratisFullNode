﻿<Project Sdk="Microsoft.NET.Sdk">

  <PropertyGroup>
    <TargetFramework>netcoreapp3.1</TargetFramework>
    <AssemblyName>Stratis.Bitcoin.Features.SmartContracts.Tests</AssemblyName>
    <PackageId>Stratis.Bitcoin.Features.SmartContracts.Tests</PackageId>
    <GenerateRuntimeConfigurationFiles>true</GenerateRuntimeConfigurationFiles>
    
    <GenerateAssemblyTitleAttribute>false</GenerateAssemblyTitleAttribute>
    <GenerateAssemblyDescriptionAttribute>false</GenerateAssemblyDescriptionAttribute>
    <GenerateAssemblyConfigurationAttribute>false</GenerateAssemblyConfigurationAttribute>
    <GenerateAssemblyCompanyAttribute>false</GenerateAssemblyCompanyAttribute>
    <GenerateAssemblyProductAttribute>false</GenerateAssemblyProductAttribute>
    <GenerateAssemblyCopyrightAttribute>false</GenerateAssemblyCopyrightAttribute>
    <GenerateAssemblyVersionAttribute>false</GenerateAssemblyVersionAttribute>
    <GenerateAssemblyFileVersionAttribute>false</GenerateAssemblyFileVersionAttribute>
  </PropertyGroup>

  <ItemGroup>
<<<<<<< HEAD
    <PackageReference Include="Microsoft.NET.Test.Sdk" Version="16.4.0" />
=======
    <PackageReference Include="Microsoft.NET.Test.Sdk" Version="16.9.1" />
>>>>>>> cdf64dc0
    <PackageReference Include="Stratis.SmartContracts" Version="2.0.0" />
    <PackageReference Include="xunit.runner.visualstudio" Version="2.4.1">
      <PrivateAssets>all</PrivateAssets>
      <IncludeAssets>runtime; build; native; contentfiles; analyzers</IncludeAssets>
    </PackageReference>
    <PackageReference Include="Mono.Cecil" Version="0.11.0" />
    <PackageReference Include="NetJSON" Version="1.3.7" />
  </ItemGroup>

  <ItemGroup>
    <ProjectReference Include="..\Stratis.Bitcoin.Features.SmartContracts\Stratis.Bitcoin.Features.SmartContracts.csproj" />
    <ProjectReference Include="..\Stratis.Bitcoin.Tests.Common\Stratis.Bitcoin.Tests.Common.csproj" />
    <ProjectReference Include="..\Stratis.Bitcoin.Tests.Wallet.Common\Stratis.Bitcoin.Tests.Wallet.Common.csproj" />
    <ProjectReference Include="..\Stratis.Sidechains.Networks\Stratis.Sidechains.Networks.csproj" />
    <ProjectReference Include="..\Stratis.SmartContracts.CLR.Validation\Stratis.SmartContracts.CLR.Validation.csproj" />
    <ProjectReference Include="..\Stratis.SmartContracts.Core\Stratis.SmartContracts.Core.csproj" />
    <ProjectReference Include="..\Stratis.SmartContracts.CLR\Stratis.SmartContracts.CLR.csproj" />
    <ProjectReference Include="..\Stratis.SmartContracts.Networks\Stratis.SmartContracts.Networks.csproj" />
  </ItemGroup>

  <ItemGroup>
    <None Update="xunit.runner.json">
      <CopyToOutputDirectory>PreserveNewest</CopyToOutputDirectory>
    </None>
  </ItemGroup>

</Project><|MERGE_RESOLUTION|>--- conflicted
+++ resolved
@@ -17,11 +17,7 @@
   </PropertyGroup>
 
   <ItemGroup>
-<<<<<<< HEAD
-    <PackageReference Include="Microsoft.NET.Test.Sdk" Version="16.4.0" />
-=======
     <PackageReference Include="Microsoft.NET.Test.Sdk" Version="16.9.1" />
->>>>>>> cdf64dc0
     <PackageReference Include="Stratis.SmartContracts" Version="2.0.0" />
     <PackageReference Include="xunit.runner.visualstudio" Version="2.4.1">
       <PrivateAssets>all</PrivateAssets>
