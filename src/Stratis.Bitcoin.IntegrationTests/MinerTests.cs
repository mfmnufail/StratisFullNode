﻿using System;
using System.Collections.Generic;
using System.Linq;
using System.Threading.Tasks;
using FluentAssertions;
using Microsoft.Extensions.Logging;
using Moq;
using NBitcoin;
using NBitcoin.DataEncoders;
using Stratis.Bitcoin.Base;
using Stratis.Bitcoin.Base.Deployments;
using Stratis.Bitcoin.Configuration;
using Stratis.Bitcoin.Configuration.Logging;
using Stratis.Bitcoin.Configuration.Settings;
using Stratis.Bitcoin.Connection;
using Stratis.Bitcoin.Consensus;
using Stratis.Bitcoin.Consensus.Rules;
using Stratis.Bitcoin.Consensus.Validators;
using Stratis.Bitcoin.Features.Consensus;
using Stratis.Bitcoin.Features.Consensus.CoinViews;
using Stratis.Bitcoin.Features.Consensus.Rules;
using Stratis.Bitcoin.Features.MemoryPool;
using Stratis.Bitcoin.Features.MemoryPool.Fee;
using Stratis.Bitcoin.Features.Miner;
using Stratis.Bitcoin.IntegrationTests.Common.EnvironmentMockUpHelpers;
using Stratis.Bitcoin.IntegrationTests.Mempool;
using Stratis.Bitcoin.Interfaces;
using Stratis.Bitcoin.Mining;
using Stratis.Bitcoin.P2P;
using Stratis.Bitcoin.P2P.Peer;
using Stratis.Bitcoin.P2P.Protocol.Payloads;
using Stratis.Bitcoin.Tests.Common;
using Stratis.Bitcoin.Utilities;
using Xunit;

namespace Stratis.Bitcoin.IntegrationTests
{
    public class MinerTests
    {
        private static FeeRate blockMinFeeRate = new FeeRate(PowMining.DefaultBlockMinTxFee);

        public static PowBlockDefinition AssemblerForTest(TestContext testContext)
        {
            return new PowBlockDefinition(testContext.consensus, testContext.DateTimeProvider, new LoggerFactory(), testContext.mempool, testContext.mempoolLock, new MinerSettings(), testContext.network, testContext.ConsensusRules);
        }

        public class Blockinfo
        {
            public int extranonce;
            public uint nonce;
        }

        public static long[,] blockinfoarr =
        {
            {4, 0xa4a3e223}, {2, 0x15c32f9e}, {1, 0x0375b547}, {1, 0x7004a8a5},
            {2, 0xce440296}, {2, 0x52cfe198}, {1, 0x77a72cd0}, {2, 0xbb5d6f84},
            {2, 0x83f30c2c}, {1, 0x48a73d5b}, {1, 0xef7dcd01}, {2, 0x6809c6c4},
            {2, 0x0883ab3c}, {1, 0x087bbbe2}, {2, 0x2104a814}, {2, 0xdffb6daa},
            {1, 0xee8a0a08}, {2, 0xba4237c1}, {1, 0xa70349dc}, {1, 0x344722bb},
            {3, 0xd6294733}, {2, 0xec9f5c94}, {2, 0xca2fbc28}, {1, 0x6ba4f406},
            {2, 0x015d4532}, {1, 0x6e119b7c}, {2, 0x43e8f314}, {2, 0x27962f38},
            {2, 0xb571b51b}, {2, 0xb36bee23}, {2, 0xd17924a8}, {2, 0x6bc212d9},
            {1, 0x630d4948}, {2, 0x9a4c4ebb}, {2, 0x554be537}, {1, 0xd63ddfc7},
            {2, 0xa10acc11}, {1, 0x759a8363}, {2, 0xfb73090d}, {1, 0xe82c6a34},
            {1, 0xe33e92d7}, {3, 0x658ef5cb}, {2, 0xba32ff22}, {5, 0x0227a10c},
            {1, 0xa9a70155}, {5, 0xd096d809}, {1, 0x37176174}, {1, 0x830b8d0f},
            {1, 0xc6e3910e}, {2, 0x823f3ca8}, {1, 0x99850849}, {1, 0x7521fb81},
            {1, 0xaacaabab}, {1, 0xd645a2eb}, {5, 0x7aea1781}, {5, 0x9d6e4b78},
            {1, 0x4ce90fd8}, {1, 0xabdc832d}, {6, 0x4a34f32a}, {2, 0xf2524c1c},
            {2, 0x1bbeb08a}, {1, 0xad47f480}, {1, 0x9f026aeb}, {1, 0x15a95049},
            {2, 0xd1cb95b2}, {2, 0xf84bbda5}, {1, 0x0fa62cd1}, {1, 0xe05f9169},
            {1, 0x78d194a9}, {5, 0x3e38147b}, {5, 0x737ba0d4}, {1, 0x63378e10},
            {1, 0x6d5f91cf}, {2, 0x88612eb8}, {2, 0xe9639484}, {1, 0xb7fabc9d},
            {2, 0x19b01592}, {1, 0x5a90dd31}, {2, 0x5bd7e028}, {2, 0x94d00323},
            {1, 0xa9b9c01a}, {1, 0x3a40de61}, {1, 0x56e7eec7}, {5, 0x859f7ef6},
            {1, 0xfd8e5630}, {1, 0x2b0c9f7f}, {1, 0xba700e26}, {1, 0x7170a408},
            {1, 0x70de86a8}, {1, 0x74d64cd5}, {1, 0x49e738a1}, {2, 0x6910b602},
            {0, 0x643c565f}, {1, 0x54264b3f}, {2, 0x97ea6396}, {2, 0x55174459},
            {2, 0x03e8779a}, {1, 0x98f34d8f}, {1, 0xc07b2b07}, {1, 0xdfe29668},
            {1, 0x3141c7c1}, {1, 0xb3b595f4}, {1, 0x735abf08}, {5, 0x623bfbce},
            {2, 0xd351e722}, {1, 0xf4ca48c9}, {1, 0x5b19c670}, {1, 0xa164bf0e},
            {2, 0xbbbeb305}, {2, 0xfe1c810a}
        };

        public bool TestSequenceLocks(TestContext testContext, ChainedHeader chainedHeader, Transaction tx, Transaction.LockTimeFlags flags, LockPoints uselock = null)
        {
            var context = new MempoolValidationContext(tx, new MempoolValidationState(false));
            context.View = new MempoolCoinView(testContext.cachedCoinView, testContext.mempool, testContext.mempoolLock, null);
            context.View.LoadViewAsync(tx).GetAwaiter().GetResult();
            return MempoolValidator.CheckSequenceLocks(testContext.network, chainedHeader, context, flags, uselock, false);
        }

        // TODO: There may be an opportunity to share the logic for populating the chain (TestContext) using TestChainFactory in the mempool unit tests.
        //       Most of the logic for mempool's TestChainFactory was taken directly from the "TestContext" class that is embedded below.
        public class TestContext
        {
            public List<Blockinfo> blockinfo;
            public Network network;
            public Script scriptPubKey;
            public BlockTemplate newBlock;
            public Transaction tx, tx2;
            public Script script;
            public uint256 hash;
            public TestMemPoolEntryHelper entry;
            public ConcurrentChain chain;
            public ConsensusManager consensus;
            public ConsensusRuleEngine ConsensusRules;
            public DateTimeProvider DateTimeProvider;
            public TxMempool mempool;
            public MempoolSchedulerLock mempoolLock;
            public List<Transaction> txFirst;
            public Money BLOCKSUBSIDY = 50 * Money.COIN;
            public Money LOWFEE = Money.CENT;
            public Money HIGHFEE = Money.COIN;
            public Money HIGHERFEE = 4 * Money.COIN;
            public int baseheight;
            public CachedCoinView cachedCoinView;

            public async Task InitializeAsync()
            {
                this.blockinfo = new List<Blockinfo>();
                List<long> lst = blockinfoarr.Cast<long>().ToList();
                for (int i = 0; i < lst.Count; i += 2)
                    this.blockinfo.Add(new Blockinfo { extranonce = (int)lst[i], nonce = (uint)lst[i + 1] });

                // Note that by default, these tests run with size accounting enabled.
                this.network = KnownNetworks.Main;
                byte[] hex = Encoders.Hex.DecodeData("04678afdb0fe5548271967f1a67130b7105cd6a828e03909a67962e0ea1f61deb649f6bc3f4cef38c4f35504e51ec112de5c384df7ba0b8d578a4c702b6bf11d5f");
                this.scriptPubKey = new Script(new[] { Op.GetPushOp(hex), OpcodeType.OP_CHECKSIG });
                this.newBlock = new BlockTemplate(this.network);

                this.entry = new TestMemPoolEntryHelper();
                this.chain = new ConcurrentChain(this.network);
                this.network.Consensus.Options = new ConsensusOptions();
                this.network.Consensus.Rules = new FullNodeBuilderConsensusExtension.PowConsensusRulesRegistration().GetRules();

                IDateTimeProvider dateTimeProvider = DateTimeProvider.Default;

                this.cachedCoinView = new CachedCoinView(new InMemoryCoinView(this.chain.Tip.HashBlock), dateTimeProvider, new LoggerFactory());

                var loggerFactory = new ExtendedLoggerFactory();
                loggerFactory.AddConsoleWithFilters();

                var nodeSettings = new NodeSettings(args: new string[] { "-checkpoints" });
                var consensusSettings = new ConsensusSettings(nodeSettings);

                var networkPeerFactory = new NetworkPeerFactory(this.network, dateTimeProvider, loggerFactory, new PayloadProvider().DiscoverPayloads(), new SelfEndpointTracker());

                var peerAddressManager = new PeerAddressManager(DateTimeProvider.Default, nodeSettings.DataFolder, loggerFactory, new SelfEndpointTracker());
                var peerDiscovery = new PeerDiscovery(new AsyncLoopFactory(loggerFactory), loggerFactory, this.network, networkPeerFactory, new NodeLifetime(), nodeSettings, peerAddressManager);
                var connectionSettings = new ConnectionManagerSettings(nodeSettings);
                var connectionManager = new ConnectionManager(dateTimeProvider, loggerFactory, this.network, networkPeerFactory, nodeSettings, new NodeLifetime(), new NetworkPeerConnectionParameters(), peerAddressManager, new IPeerConnector[] { }, peerDiscovery, connectionSettings, new VersionProvider());
                var chainState = new ChainState(new InvalidBlockHashStore(dateTimeProvider));

                var peerBanning = new PeerBanning(connectionManager, loggerFactory, dateTimeProvider, peerAddressManager);
                var deployments = new NodeDeployments(this.network, this.chain);
<<<<<<< HEAD
                this.ConsensusRules = new PowConsensusRuleEngine(this.network, loggerFactory, dateTimeProvider, this.chain, deployments, consensusSettings, new Checkpoints(), this.cachedCoinView, chainState).Register(new FullNodeBuilderConsensusExtension.PowConsensusRulesRegistration());

                this.consensus = new ConsensusManager(this.network, loggerFactory, chainState, new HeaderValidator(this.ConsensusRules, loggerFactory),
                    new IntegrityValidator(this.ConsensusRules, loggerFactory), new PartialValidator(this.ConsensusRules, loggerFactory), new Checkpoints(), consensusSettings, this.ConsensusRules,
                    new Mock<IFinalizedBlockHeight>().Object, new Signals.Signals(), peerBanning, nodeSettings, dateTimeProvider, new Mock<IInitialBlockDownloadState>().Object, this.chain, null);
=======
                this.ConsensusRules = new PowConsensusRules(this.network, loggerFactory, dateTimeProvider, this.chain, deployments, consensusSettings, new Checkpoints(), this.cachedCoinView, blockPuller).Register();
                this.consensus = new ConsensusLoop(new AsyncLoopFactory(loggerFactory), new NodeLifetime(), this.chain, this.cachedCoinView, blockPuller, new NodeDeployments(this.network, this.chain), loggerFactory, new ChainState(new InvalidBlockHashStore(dateTimeProvider)), connectionManager, dateTimeProvider, new Signals.Signals(), consensusSettings, nodeSettings, peerBanning, this.ConsensusRules);
                await this.consensus.StartAsync();
>>>>>>> 66d7ff61

                this.entry.Fee(11);
                this.entry.Height(11);
                var date1 = new MemoryPoolTests.DateTimeProviderSet();
                date1.time = dateTimeProvider.GetTime();
                date1.timeutc = dateTimeProvider.GetUtcNow();
                this.DateTimeProvider = date1;
                this.mempool = new TxMempool(dateTimeProvider, new BlockPolicyEstimator(new MempoolSettings(nodeSettings), new LoggerFactory(), nodeSettings), new LoggerFactory(), nodeSettings);
                this.mempoolLock = new MempoolSchedulerLock();

                // Simple block creation, nothing special yet:
                this.newBlock = AssemblerForTest(this).Build(this.chain.Tip, this.scriptPubKey);
                await this.consensus.BlockMined(this.newBlock.Block);

                // We can't make transactions until we have inputs
                // Therefore, load 100 blocks :)
                this.baseheight = 0;
                var blocks = new List<Block>();
                this.txFirst = new List<Transaction>();
                for (int i = 0; i < this.blockinfo.Count; ++i)
                {
                    Block block = Block.Load(this.newBlock.Block.ToBytes(this.network.Consensus.ConsensusFactory), this.network);
                    block.Header.HashPrevBlock = this.chain.Tip.HashBlock;
                    block.Header.Version = 1;
                    block.Header.Time = Utils.DateTimeToUnixTime(this.chain.Tip.GetMedianTimePast()) + 1;

                    Transaction txCoinbase = this.network.CreateTransaction(block.Transactions[0].ToBytes());
                    txCoinbase.Inputs.Clear();
                    txCoinbase.Version = 1;
                    txCoinbase.AddInput(new TxIn(new Script(new[] { Op.GetPushOp(this.blockinfo[i].extranonce), Op.GetPushOp(this.chain.Height) })));
                    // Ignore the (optional) segwit commitment added by CreateNewBlock (as the hardcoded nonces don't account for this)
                    txCoinbase.AddOutput(new TxOut(Money.Zero, new Script()));
                    block.Transactions[0] = txCoinbase;

                    if (this.txFirst.Count == 0)
                        this.baseheight = this.chain.Height;

                    if (this.txFirst.Count < 4)
                        this.txFirst.Add(block.Transactions[0]);

                    block.UpdateMerkleRoot();

                    block.Header.Nonce = this.blockinfo[i].nonce;

                    await this.consensus.BlockMined(block);

                    blocks.Add(block);
                }

                // Just to make sure we can still make simple blocks
                this.newBlock = AssemblerForTest(this).Build(this.chain.Tip, this.scriptPubKey);
                Assert.NotNull(this.newBlock);
            }
        }

        // Test suite for ancestor feerate transaction selection.
        // Implemented as an additional function, rather than a separate test case,
        // to allow reusing the blockchain created in CreateNewBlock_validity.
        [Fact]
        public async Task MinerTestPackageSelectionAsync()
        {
            var context = new TestContext();
            await context.InitializeAsync();

            // Test the ancestor feerate transaction selection.
            var entry = new TestMemPoolEntryHelper();

            // Test that a medium fee transaction will be selected after a higher fee
            // rate package with a low fee rate parent.
            var tx = context.network.CreateTransaction();
            tx.AddInput(new TxIn(new OutPoint(context.txFirst[0].GetHash(), 0), new Script(OpcodeType.OP_1)));
            tx.AddOutput(new TxOut(new Money(5000000000L - 1000), new Script()));

            // This tx has a low fee: 1000 satoshis
            uint256 hashParentTx = tx.GetHash(); // save this txid for later use
            context.mempool.AddUnchecked(hashParentTx, entry.Fee(1000).Time(context.DateTimeProvider.GetTime()).SpendsCoinbase(true).FromTx(tx));

            // This tx has a medium fee: 10000 satoshis
            tx = context.network.CreateTransaction(tx.ToBytes());
            tx.Inputs[0].PrevOut.Hash = context.txFirst[1].GetHash();
            tx.Outputs[0].Value = 5000000000L - 10000;
            uint256 hashMediumFeeTx = tx.GetHash();
            context.mempool.AddUnchecked(hashMediumFeeTx, entry.Fee(10000).Time(context.DateTimeProvider.GetTime()).SpendsCoinbase(true).FromTx(tx));

            // This tx has a high fee, but depends on the first transaction
            tx = context.network.CreateTransaction(tx.ToBytes());
            tx.Inputs[0].PrevOut.Hash = hashParentTx;
            tx.Outputs[0].Value = 5000000000L - 1000 - 50000; // 50k satoshi fee
            uint256 hashHighFeeTx = tx.GetHash();
            context.mempool.AddUnchecked(hashHighFeeTx, entry.Fee(50000).Time(context.DateTimeProvider.GetTime()).SpendsCoinbase(false).FromTx(tx));

            BlockTemplate pblocktemplate = AssemblerForTest(context).Build(context.chain.Tip, context.scriptPubKey);
            Assert.True(pblocktemplate.Block.Transactions[1].GetHash() == hashParentTx);
            Assert.True(pblocktemplate.Block.Transactions[2].GetHash() == hashHighFeeTx);
            Assert.True(pblocktemplate.Block.Transactions[3].GetHash() == hashMediumFeeTx);

            // Test that a package below the block min tx fee doesn't get included
            tx = context.network.CreateTransaction(tx.ToBytes());
            tx.Inputs[0].PrevOut.Hash = hashHighFeeTx;
            tx.Outputs[0].Value = 5000000000L - 1000 - 50000; // 0 fee
            uint256 hashFreeTx = tx.GetHash();
            context.mempool.AddUnchecked(hashFreeTx, entry.Fee(0).FromTx(tx));
            int freeTxSize = tx.GetSerializedSize();

            // Calculate a fee on child transaction that will put the package just
            // below the block min tx fee (assuming 1 child tx of the same size).
            Money feeToUse = blockMinFeeRate.GetFee(2 * freeTxSize) - 1;

            tx = context.network.CreateTransaction(tx.ToBytes());
            tx.Inputs[0].PrevOut.Hash = hashFreeTx;
            tx.Outputs[0].Value = 5000000000L - 1000 - 50000 - feeToUse;
            uint256 hashLowFeeTx = tx.GetHash();
            context.mempool.AddUnchecked(hashLowFeeTx, entry.Fee(feeToUse).FromTx(tx));
            pblocktemplate = AssemblerForTest(context).Build(context.chain.Tip, context.scriptPubKey);
            // Verify that the free tx and the low fee tx didn't get selected
            for (int i = 0; i < pblocktemplate.Block.Transactions.Count; ++i)
            {
                Assert.True(pblocktemplate.Block.Transactions[i].GetHash() != hashFreeTx);
                Assert.True(pblocktemplate.Block.Transactions[i].GetHash() != hashLowFeeTx);
            }

            // Test that packages above the min relay fee do get included, even if one
            // of the transactions is below the min relay fee
            // Remove the low fee transaction and replace with a higher fee transaction
            context.mempool.RemoveRecursive(tx);
            tx = context.network.CreateTransaction(tx.ToBytes());
            tx.Outputs[0].Value -= 2; // Now we should be just over the min relay fee
            hashLowFeeTx = tx.GetHash();
            context.mempool.AddUnchecked(hashLowFeeTx, entry.Fee(feeToUse + 2).FromTx(tx));
            pblocktemplate = AssemblerForTest(context).Build(context.chain.Tip, context.scriptPubKey);
            Assert.True(pblocktemplate.Block.Transactions[4].GetHash() == hashFreeTx);
            Assert.True(pblocktemplate.Block.Transactions[5].GetHash() == hashLowFeeTx);

            // Test that transaction selection properly updates ancestor fee
            // calculations as ancestor transactions get included in a block.
            // Add a 0-fee transaction that has 2 outputs.
            tx = context.network.CreateTransaction(tx.ToBytes());
            tx.Inputs[0].PrevOut.Hash = context.txFirst[2].GetHash();
            tx.AddOutput(Money.Zero, new Script());
            tx.Outputs[0].Value = 5000000000L - 100000000;
            tx.Outputs[1].Value = 100000000; // 1BTC output
            uint256 hashFreeTx2 = tx.GetHash();
            context.mempool.AddUnchecked(hashFreeTx2, entry.Fee(0).SpendsCoinbase(true).FromTx(tx));

            // This tx can't be mined by itself
            tx = context.network.CreateTransaction(tx.ToBytes());
            tx.Inputs[0].PrevOut.Hash = hashFreeTx2;
            tx.Outputs.RemoveAt(1);
            feeToUse = blockMinFeeRate.GetFee(freeTxSize);
            tx.Outputs[0].Value = 5000000000L - 100000000 - feeToUse;
            uint256 hashLowFeeTx2 = tx.GetHash();
            context.mempool.AddUnchecked(hashLowFeeTx2, entry.Fee(feeToUse).SpendsCoinbase(false).FromTx(tx));
            pblocktemplate = AssemblerForTest(context).Build(context.chain.Tip, context.scriptPubKey);

            // Verify that this tx isn't selected.
            for (int i = 0; i < pblocktemplate.Block.Transactions.Count; ++i)
            {
                Assert.True(pblocktemplate.Block.Transactions[i].GetHash() != hashFreeTx2);
                Assert.True(pblocktemplate.Block.Transactions[i].GetHash() != hashLowFeeTx2);
            }

            // This tx will be mineable, and should cause hashLowFeeTx2 to be selected
            // as well.
            tx = context.network.CreateTransaction(tx.ToBytes());
            tx.Inputs[0].PrevOut.N = 1;
            tx.Outputs[0].Value = 100000000 - 10000; // 10k satoshi fee
            context.mempool.AddUnchecked(tx.GetHash(), entry.Fee(10000).FromTx(tx));
            pblocktemplate = AssemblerForTest(context).Build(context.chain.Tip, context.scriptPubKey);
            Assert.True(pblocktemplate.Block.Transactions[8].GetHash() == hashLowFeeTx2);
        }

        [Fact]
        public async Task MinerCreateBlockSigopsLimit1000Async()
        {
            var context = new TestContext();
            await context.InitializeAsync();

            // block sigops > limit: 1000 CHECKMULTISIG + 1
            var tx = context.network.CreateTransaction();
            tx.AddInput(new TxIn(new OutPoint(context.txFirst[0].GetHash(), 0), new Script(new byte[] { (byte)OpcodeType.OP_0, (byte)OpcodeType.OP_0, (byte)OpcodeType.OP_0, (byte)OpcodeType.OP_NOP, (byte)OpcodeType.OP_CHECKMULTISIG, (byte)OpcodeType.OP_1 })));
            // NOTE: OP_NOP is used to force 20 SigOps for the CHECKMULTISIG
            tx.AddOutput(context.BLOCKSUBSIDY, new Script());
            for (int i = 0; i < 1001; ++i)
            {
                tx.Outputs[0].Value -= context.LOWFEE;
                context.hash = tx.GetHash();
                bool spendsCoinbase = (i == 0); // only first tx spends coinbase
                                                // If we don't set the # of sig ops in the CTxMemPoolEntry, template creation fails
                context.mempool.AddUnchecked(context.hash, context.entry.Fee(context.LOWFEE).Time(context.DateTimeProvider.GetTime()).SpendsCoinbase(spendsCoinbase).FromTx(tx));
                tx = context.network.CreateTransaction(tx.ToBytes());
                tx.Inputs[0].PrevOut.Hash = context.hash;
            }
            var error = Assert.Throws<ConsensusErrorException>(() => AssemblerForTest(context).Build(context.chain.Tip, context.scriptPubKey));
            Assert.True(error.ConsensusError == ConsensusErrors.BadBlockSigOps);
            context.mempool.Clear();

            tx.Inputs[0].PrevOut.Hash = context.txFirst[0].GetHash();
            tx.Outputs[0].Value = context.BLOCKSUBSIDY;
            for (int i = 0; i < 1001; ++i)
            {
                tx.Outputs[0].Value -= context.LOWFEE;
                context.hash = tx.GetHash();
                bool spendsCoinbase = (i == 0); // only first tx spends coinbase
                                                // If we do set the # of sig ops in the CTxMemPoolEntry, template creation passes
                context.mempool.AddUnchecked(context.hash, context.entry.Fee(context.LOWFEE).Time(context.DateTimeProvider.GetTime()).SpendsCoinbase(spendsCoinbase).SigOpsCost(80).FromTx(tx));
                tx = context.network.CreateTransaction(tx.ToBytes());
                tx.Inputs[0].PrevOut.Hash = context.hash;
            }
            BlockTemplate pblocktemplate = AssemblerForTest(context).Build(context.chain.Tip, context.scriptPubKey);
            Assert.NotNull(pblocktemplate);
            context.mempool.Clear();
        }

        [Fact]
        public async Task MinerCreateBlockSizeGreaterThenLimitAsync()
        {
            var context = new TestContext();
            await context.InitializeAsync();
            var tx = context.network.CreateTransaction();
            tx.AddInput(new TxIn());
            tx.AddOutput(new TxOut());

            // block size > limit
            tx = context.network.CreateTransaction();
            tx.AddInput(new TxIn());
            tx.AddOutput(new TxOut());
            tx.Inputs[0].ScriptSig = new Script();
            // 18 * (520char + DROP) + OP_1 = 9433 bytes
            var vchData = new byte[520];
            for (int i = 0; i < 18; ++i)
                tx.Inputs[0].ScriptSig = new Script(tx.Inputs[0].ScriptSig.ToBytes().Concat(vchData.Concat(new[] { (byte)OpcodeType.OP_DROP })));
            tx.Inputs[0].ScriptSig = new Script(tx.Inputs[0].ScriptSig.ToBytes().Concat(new[] { (byte)OpcodeType.OP_1 }));
            tx.Inputs[0].PrevOut.Hash = context.txFirst[0].GetHash();
            tx.Outputs[0].Value = context.BLOCKSUBSIDY;
            for (int i = 0; i < 128; ++i)
            {
                tx.Outputs[0].Value -= context.LOWFEE;
                context.hash = tx.GetHash();
                bool spendsCoinbase = (i == 0); // only first tx spends coinbase
                context.mempool.AddUnchecked(context.hash, context.entry.Fee(context.LOWFEE).Time(context.DateTimeProvider.GetTime()).SpendsCoinbase(spendsCoinbase).FromTx(tx));
                tx = context.network.CreateTransaction(tx.ToBytes());
                tx.Inputs[0].PrevOut.Hash = context.hash;
            }
            BlockTemplate pblocktemplate = AssemblerForTest(context).Build(context.chain.Tip, context.scriptPubKey);
            Assert.NotNull(pblocktemplate);
            context.mempool.Clear();
        }

        [Fact]
        public async Task MinerCreateBlockChildWithHigherFeerateThanParentAsync()
        {
            var context = new TestContext();
            await context.InitializeAsync();
            var tx = context.network.CreateTransaction();
            tx.AddInput(new TxIn());
            tx.AddOutput(new TxOut());

            // child with higher feerate than parent
            tx = context.network.CreateTransaction(tx.ToBytes());
            tx.Inputs[0].ScriptSig = new Script(OpcodeType.OP_1);
            tx.Inputs[0].PrevOut.Hash = context.txFirst[1].GetHash();
            tx.Outputs[0].Value = context.BLOCKSUBSIDY - context.HIGHFEE;
            context.hash = tx.GetHash();
            context.mempool.AddUnchecked(context.hash, context.entry.Fee(context.HIGHFEE).Time(context.DateTimeProvider.GetTime()).SpendsCoinbase(true).FromTx(tx));
            tx = context.network.CreateTransaction(tx.ToBytes());
            tx.Inputs[0].PrevOut.Hash = context.hash;
            tx.Inputs.Add(new TxIn());
            tx.Inputs[1].ScriptSig = new Script(OpcodeType.OP_1);
            tx.Inputs[1].PrevOut.Hash = context.txFirst[0].GetHash();
            tx.Inputs[1].PrevOut.N = 0;
            tx.Outputs[0].Value = tx.Outputs[0].Value + context.BLOCKSUBSIDY - context.HIGHERFEE; //First txn output + fresh coinbase - new txn fee
            context.hash = tx.GetHash();
            context.mempool.AddUnchecked(context.hash, context.entry.Fee(context.HIGHERFEE).Time(context.DateTimeProvider.GetTime()).SpendsCoinbase(true).FromTx(tx));
            BlockTemplate pblocktemplate = AssemblerForTest(context).Build(context.chain.Tip, context.scriptPubKey);
            Assert.NotNull(pblocktemplate);
            context.mempool.Clear();
        }

        [Fact]
        public async Task MinerCreateBlockCoinbaseMempoolTemplateCreationFailsAsync()
        {
            var context = new TestContext();
            await context.InitializeAsync();
            var tx = context.network.CreateTransaction();
            tx.AddInput(new TxIn());
            tx.AddOutput(new TxOut());

            // coinbase in mempool, template creation fails
            tx.Inputs[0].PrevOut = new OutPoint();
            tx.Inputs[0].ScriptSig = new Script(OpcodeType.OP_0, OpcodeType.OP_1);
            tx.Outputs[0].Value = 0;
            context.hash = tx.GetHash();
            // give it a fee so it'll get mined
            context.mempool.AddUnchecked(context.hash, context.entry.Fee(context.LOWFEE).Time(context.DateTimeProvider.GetTime()).SpendsCoinbase(false).FromTx(tx));
            var error = Assert.Throws<ConsensusErrorException>(() => AssemblerForTest(context).Build(context.chain.Tip, context.scriptPubKey));
            Assert.True(error.ConsensusError == ConsensusErrors.BadMultipleCoinbase);
            context.mempool.Clear();
        }

        [Fact]
        public async Task MinerCreateBlockNonFinalTxsInMempoolAsync()
        {
            var context = new TestContext();
            await context.InitializeAsync();
            var tx = context.network.CreateTransaction();
            tx.AddInput(new TxIn());
            tx.AddOutput(new TxOut());

            // non - final txs in mempool
            (context.DateTimeProvider as MemoryPoolTests.DateTimeProviderSet).time = context.chain.Tip.Header.Time + 1;
            //SetMockTime(chainActive.Tip().GetMedianTimePast() + 1);
            Transaction.LockTimeFlags flags = Transaction.LockTimeFlags.VerifySequence | Transaction.LockTimeFlags.MedianTimePast;
            // height map
            var prevheights = new List<int>();

            // relative height locked
            tx.Version = 2;
            prevheights.Add(1);
            tx.Inputs[0].PrevOut.Hash = context.txFirst[0].GetHash(); // only 1 transaction
            tx.Inputs[0].PrevOut.N = 0;
            tx.Inputs[0].ScriptSig = new Script(OpcodeType.OP_1);
            tx.Inputs[0].Sequence = new Sequence(context.chain.Tip.Height + 1); // txFirst[0] is the 2nd block
            prevheights[0] = context.baseheight + 1;
            tx.Outputs[0].Value = context.BLOCKSUBSIDY - context.HIGHFEE;
            tx.Outputs[0].ScriptPubKey = new Script(OpcodeType.OP_1);
            tx.LockTime = 0;
            context.hash = tx.GetHash();
            context.mempool.AddUnchecked(context.hash, context.entry.Fee(context.HIGHFEE).Time(context.DateTimeProvider.GetTime()).SpendsCoinbase(true).FromTx(tx));
            Assert.True(MempoolValidator.CheckFinalTransaction(context.chain, context.DateTimeProvider, tx, flags)); // Locktime passes
            Assert.True(!this.TestSequenceLocks(context, context.chain.Tip, tx, flags)); // Sequence locks fail

            BlockHeader blockHeader = context.network.Consensus.ConsensusFactory.CreateBlockHeader();
            blockHeader.HashPrevBlock = context.chain.Tip.HashBlock;
            blockHeader.Time = Utils.DateTimeToUnixTime(context.chain.Tip.GetMedianTimePast()) + 1;
            context.chain.SetTip(blockHeader);

            blockHeader = context.network.Consensus.ConsensusFactory.CreateBlockHeader();
            blockHeader.HashPrevBlock = context.chain.Tip.HashBlock;
            blockHeader.Time = Utils.DateTimeToUnixTime(context.chain.Tip.GetMedianTimePast()) + 1;
            context.chain.SetTip(blockHeader);

            blockHeader = context.network.Consensus.ConsensusFactory.CreateBlockHeader();
            blockHeader.HashPrevBlock = context.chain.Tip.HashBlock;
            blockHeader.Time = Utils.DateTimeToUnixTime(context.chain.Tip.GetMedianTimePast()) + 1;
            context.chain.SetTip(blockHeader);

            SequenceLock locks = tx.CalculateSequenceLocks(prevheights.ToArray(), context.chain.Tip, flags);
            Assert.True(locks.Evaluate(context.chain.Tip)); // Sequence locks pass on 2nd block
        }

        [Fact]
        public async Task MinerCreateBlockRelativeTimeLockedAsync()
        {
            var context = new TestContext();
            await context.InitializeAsync();
            var tx = context.network.CreateTransaction();
            tx.AddInput(new TxIn());
            tx.AddOutput(new TxOut());

            Transaction.LockTimeFlags flags = Transaction.LockTimeFlags.VerifySequence | Transaction.LockTimeFlags.MedianTimePast;

            // height map
            var prevheights = new List<int>();
            prevheights.Add(1);
            // relative time locked
            tx.Version = 2;
            tx.Inputs[0].PrevOut.Hash = context.txFirst[1].GetHash();
            tx.Inputs[0].ScriptSig = new Script(OpcodeType.OP_1);
            tx.Inputs[0].PrevOut.N = 0;
            tx.Inputs[0].Sequence = new Sequence(TimeSpan.FromMinutes(10)); // txFirst[1] is the 3rd block
            tx.Outputs[0].Value = context.BLOCKSUBSIDY - context.HIGHFEE;
            tx.Outputs[0].ScriptPubKey = new Script(OpcodeType.OP_1);
            tx.LockTime = 0;
            prevheights[0] = context.baseheight + 2;
            context.hash = tx.GetHash();
            context.mempool.AddUnchecked(context.hash, context.entry.Time(context.DateTimeProvider.GetTime()).FromTx(tx));
            Assert.True(MempoolValidator.CheckFinalTransaction(context.chain, context.DateTimeProvider, tx, flags)); // Locktime passes
            Assert.True(!this.TestSequenceLocks(context, context.chain.Tip, tx, flags)); // Sequence locks fail
        }

        [Fact]
        public async Task MinerCreateBlockAbsoluteHeightLockedAsync()
        {
            var context = new TestContext();
            await context.InitializeAsync();
            var tx = context.network.CreateTransaction();
            tx.AddInput(new TxIn());
            tx.AddOutput(new TxOut());
            Transaction.LockTimeFlags flags = Transaction.LockTimeFlags.VerifySequence | Transaction.LockTimeFlags.MedianTimePast;

            int MedianTimeSpan = 11;
            var prevheights = new List<int>();
            prevheights.Add(1);
            tx.Version = 2;
            tx.Inputs[0].PrevOut.Hash = context.txFirst[1].GetHash();
            tx.Inputs[0].ScriptSig = new Script(OpcodeType.OP_1);
            tx.Inputs[0].PrevOut.N = 0;
            tx.Inputs[0].Sequence = new Sequence(TimeSpan.FromMinutes(10)); // txFirst[1] is the 3rd block
            tx.Outputs[0].Value = context.BLOCKSUBSIDY - context.HIGHFEE;
            tx.Outputs[0].ScriptPubKey = new Script(OpcodeType.OP_1);
            tx.LockTime = 0;
            prevheights[0] = context.baseheight + 2;

            for (int i = 0; i < MedianTimeSpan; i++)
            {
                BlockHeader header = context.network.Consensus.ConsensusFactory.CreateBlockHeader();
                header.HashPrevBlock = context.chain.Tip.HashBlock;
                header.Time = Utils.DateTimeToUnixTime(context.chain.Tip.GetMedianTimePast()) + 512;
                context.chain.SetTip(header);
            }

            SequenceLock locks = (tx.CalculateSequenceLocks(prevheights.ToArray(), context.chain.Tip, flags));
            Assert.True(locks.Evaluate(context.chain.Tip));

            context = new TestContext();
            await context.InitializeAsync();

            // absolute height locked
            tx.Inputs[0].PrevOut.Hash = context.txFirst[2].GetHash();
            tx.Inputs[0].Sequence = Sequence.Final - 1;
            prevheights[0] = context.baseheight + 3;
            tx.LockTime = context.chain.Tip.Height + 1;
            context.hash = tx.GetHash();
            context.mempool.AddUnchecked(context.hash, context.entry.Time(context.DateTimeProvider.GetTime()).FromTx(tx));
            Assert.True(!MempoolValidator.CheckFinalTransaction(context.chain, context.DateTimeProvider, tx, flags)); // Locktime fails
            Assert.True(this.TestSequenceLocks(context, context.chain.Tip, tx, flags)); // Sequence locks pass

            BlockHeader blockHeader = context.network.Consensus.ConsensusFactory.CreateBlockHeader();
            blockHeader.HashPrevBlock = context.chain.Tip.HashBlock;
            blockHeader.Time = Utils.DateTimeToUnixTime(context.chain.Tip.GetMedianTimePast()) + 512;
            context.chain.SetTip(blockHeader);

            blockHeader = context.network.Consensus.ConsensusFactory.CreateBlockHeader();
            blockHeader.HashPrevBlock = context.chain.Tip.HashBlock;
            blockHeader.Time = Utils.DateTimeToUnixTime(context.chain.Tip.GetMedianTimePast()) + 512;
            context.chain.SetTip(blockHeader);

            Assert.True(tx.IsFinal(context.chain.Tip.GetMedianTimePast(), context.chain.Tip.Height + 2)); // Locktime passes on 2nd block
        }

        [Fact]
        public async Task MinerCreateBlockAbsoluteTimeLockedAsync()
        {
            var context = new TestContext();
            await context.InitializeAsync();
            var tx = context.network.CreateTransaction();
            tx.AddInput(new TxIn());
            tx.AddOutput(new TxOut());
            Transaction.LockTimeFlags flags = Transaction.LockTimeFlags.VerifySequence | Transaction.LockTimeFlags.MedianTimePast;

            var prevheights = new List<int>();
            prevheights.Add(1);
            tx.Version = 2;
            tx.Inputs[0].PrevOut.Hash = context.txFirst[3].GetHash();
            tx.Inputs[0].ScriptSig = new Script(OpcodeType.OP_1);
            tx.Inputs[0].PrevOut.N = 0;
            tx.Outputs[0].Value = context.BLOCKSUBSIDY - context.HIGHFEE;
            tx.Outputs[0].ScriptPubKey = new Script(OpcodeType.OP_1);

            // absolute time locked
            tx.LockTime = context.chain.Tip.GetMedianTimePast().AddMinutes(1);
            tx.Inputs[0].Sequence = Sequence.Final - 1;
            prevheights[0] = context.baseheight + 4;
            context.hash = tx.GetHash();
            context.mempool.AddUnchecked(context.hash, context.entry.Time(context.DateTimeProvider.GetTime()).FromTx(tx));
            Assert.True(!MempoolValidator.CheckFinalTransaction(context.chain, context.DateTimeProvider, tx, flags)); // Locktime fails
            Assert.True(this.TestSequenceLocks(context, context.chain.Tip, tx, flags)); // Sequence locks pass

            BlockHeader blockHeader = context.network.Consensus.ConsensusFactory.CreateBlockHeader();
            blockHeader.HashPrevBlock = context.chain.Tip.HashBlock;
            blockHeader.Time = Utils.DateTimeToUnixTime(context.chain.Tip.GetMedianTimePast()) + 512;
            context.chain.SetTip(blockHeader);

            blockHeader = context.network.Consensus.ConsensusFactory.CreateBlockHeader();
            blockHeader.HashPrevBlock = context.chain.Tip.HashBlock;
            blockHeader.Time = Utils.DateTimeToUnixTime(context.chain.Tip.GetMedianTimePast()) + 512;
            context.chain.SetTip(blockHeader);

            Assert.True(tx.IsFinal(context.chain.Tip.GetMedianTimePast().AddMinutes(2), context.chain.Tip.Height + 2)); // Locktime passes 2 min later
        }

        [Fact]
        public void GetProofOfWorkRewardForMinedBlocksTest()
        {
            using (NodeBuilder builder = NodeBuilder.Create(this))
            {
                CoreNode node = builder.CreateStratisPowNode();
                builder.StartAll();
                node.NotInIBD();

                node.SetDummyMinerSecret(new BitcoinSecret(new Key(), node.FullNode.Network));

                node.GenerateStratisWithMiner(10);
                node.GetProofOfWorkRewardForMinedBlocks(10).Should().Be(Money.Coins(500));

                node.GenerateStratisWithMiner(90);
                node.GetProofOfWorkRewardForMinedBlocks(100).Should().Be(Money.Coins(5000));

                node.GenerateStratisWithMiner(100);
                node.GetProofOfWorkRewardForMinedBlocks(200).Should().Be(Money.Coins(8725));

                node.GenerateStratisWithMiner(200);
                node.GetProofOfWorkRewardForMinedBlocks(400).Should().Be(Money.Coins((decimal)12462.50));
            }
        }

        //NOTE: These tests rely on CreateNewBlock doing its own self-validation!
        private void MinerCreateNewBlockValidity()
        {
            //TODO: fix this test
            // orphan in mempool, template creation fails
            //hash = tx.GetHash();
            //mempool.AddUnchecked(hash, entry.Fee(LOWFEE).Time(date.GetTime()).FromTx(tx));
            //error = Assert.Throws<ConsensusErrorException>(() => AssemblerForTest(consensus, network, date as DateTimeProvider, mempool, scheduler, chain).CreateNewBlock(scriptPubKey));
            //Assert.True(error.ConsensusError == ConsensusErrors.BadBlockSigOps);
            //mempool.Clear();

            //TODO: fix this test
            // invalid (pre-p2sh) txn in mempool, template creation fails
            //tx = tx.Clone();
            //tx.Inputs[0].PrevOut.Hash = txFirst[0].GetHash();
            //tx.Inputs[0].PrevOut.N = 0;
            //tx.Inputs[0].ScriptSig = new Script(OpcodeType.OP_1);
            //tx.Outputs[0].Value = BLOCKSUBSIDY - LOWFEE;
            //script = new Script(OpcodeType.OP_1);
            //tx.Outputs[0].ScriptPubKey = new ScriptId(script).ScriptPubKey;
            //hash = tx.GetHash();
            //mempool.AddUnchecked(hash, entry.Fee(LOWFEE).Time(date.GetTime()).SpendsCoinbase(true).FromTx(tx));
            //tx = tx.Clone();
            //tx.Inputs[0].PrevOut.Hash = hash;
            //tx.Inputs[0].ScriptSig = new Script(script.ToBytes());
            //tx.Outputs[0].Value -= LOWFEE;
            //hash = tx.GetHash();
            //mempool.AddUnchecked(hash, entry.Fee(LOWFEE).Time(date.GetTime()).SpendsCoinbase(false).FromTx(tx));
            //error = Assert.Throws<ConsensusErrorException>(() => AssemblerForTest(consensus, network, date as DateTimeProvider, mempool, scheduler, chain).CreateNewBlock(scriptPubKey));
            //Assert.True(error.ConsensusError == ConsensusErrors.BadMultipleCoinbase);
            //mempool.Clear();

            //TODO: fix this test
            // double spend txn pair in mempool, template creation fails
            //tx = tx.Clone();
            //tx.Inputs[0].PrevOut.Hash = txFirst[0].GetHash();
            //tx.Inputs[0].PrevOut.N = 0;
            //tx.Inputs[0].ScriptSig = new Script(OpcodeType.OP_1);
            //tx.Outputs[0].Value = BLOCKSUBSIDY - HIGHFEE;
            //tx.Outputs[0].ScriptPubKey = new Script(OpcodeType.OP_1);
            //hash = tx.GetHash();
            //mempool.AddUnchecked(hash, entry.Fee(HIGHFEE).Time(date.GetTime()).SpendsCoinbase(true).FromTx(tx));
            //tx = tx.Clone();
            //tx.Outputs[0].ScriptPubKey = new Script(OpcodeType.OP_2);
            //hash = tx.GetHash();
            //mempool.AddUnchecked(hash, entry.Fee(HIGHFEE).Time(date.GetTime()).SpendsCoinbase(true).FromTx(tx));
            //error = Assert.Throws<ConsensusErrorException>(() => AssemblerForTest(consensus, network, date as DateTimeProvider, mempool, scheduler, chain).CreateNewBlock(scriptPubKey));
            //Assert.True(error.ConsensusError == ConsensusErrors.BadMultipleCoinbase);
            //mempool.Clear();

            //TODO: fix this test
            //// subsidy changing
            //int nHeight = chain.Height;
            //// Create an actual 209999-long block chain (without valid blocks).
            //while (chain.Tip.Height < 209999)
            //{
            //    //var block = new Block();
            //    //block.Header.HashPrevBlock = chain.Tip.HashBlock;
            //    //block.Header.Version = 1;
            //    //block.Header.Time = Utils.DateTimeToUnixTime(chain.Tip.GetMedianTimePast()) + 1;
            //    //var coinbase = new Transaction();
            //    //coinbase.AddInput(TxIn.CreateCoinbase(chain.Height + 1));
            //    //coinbase.AddOutput(new TxOut(network.GetReward(chain.Height + 1), new Script()));
            //    //block.AddTransaction(coinbase);
            //    //block.UpdateMerkleRoot();
            //    //block.Header.Nonce = 0;
            //    //block.Header.Bits = block.Header.GetWorkRequired(network, chain.Tip);
            //    //chain.SetTip(block.Header);
            //    //consensus.AcceptBlock(new ContextInformation(new BlockResult { Block = block }, network.Consensus) { CheckPow = false, CheckMerkleRoot = false });
            //    //blocks.Add(block);

            //}
            //pblocktemplate = AssemblerForTest(consensus, network, date as DateTimeProvider, mempool, scheduler, chain).CreateNewBlock(scriptPubKey);
            //Assert.NotNull(pblocktemplate);

            //TODO: fix this test
            //// Extend to a 210000-long block chain.
            //while (chain.Tip.Height < 210000)
            //{
            //    var block = new Block();
            //    block.Header.HashPrevBlock = chain.Tip.HashBlock;
            //    block.Header.Version = 1;
            //    block.Header.Time = Utils.DateTimeToUnixTime(chain.Tip.GetMedianTimePast()) + 1;
            //    var coinbase = new Transaction();
            //    coinbase.AddInput(TxIn.CreateCoinbase(chain.Height + 1));
            //    coinbase.AddOutput(new TxOut(network.GetReward(chain.Height + 1), new Script()));
            //    block.AddTransaction(coinbase);
            //    block.UpdateMerkleRoot();
            //    block.Header.Nonce = 0;
            //    chain.SetTip(new ChainTipToExtand(block.Header, block.GetHash(), chain.Tip));
            //}
            //pblocktemplate = AssemblerForTest(consensus, network, date as DateTimeProvider, mempool, scheduler, chain).CreateNewBlock(scriptPubKey);
            //Assert.NotNull(pblocktemplate);

            //// Delete the dummy blocks again.
            //while (chain.Tip.Height > nHeight)
            //{
            //    chain.SetTip(chain.Tip.Previous);
            //}

            //TODO: fix this test
            //    // mempool-dependent transactions (not added)
            //    tx.Inputs[0].PrevOut.Hash = hash;
            //    prevheights[0] = chainActive.Tip().Height + 1;
            //    tx.LockTime = 0;
            //    tx.Inputs[0].Sequence = 0;
            //    BOOST_CHECK(CheckFinalTx(tx, flags)); // Locktime passes
            //    BOOST_CHECK(TestSequenceLocks(tx, flags)); // Sequence locks pass
            //    tx.Inputs[0].Sequence = 1;
            //    BOOST_CHECK(!TestSequenceLocks(tx, flags)); // Sequence locks fail
            //    tx.Inputs[0].Sequence = CTxIn::SEQUENCE_LOCKTIME_TYPE_FLAG;
            //    BOOST_CHECK(TestSequenceLocks(tx, flags)); // Sequence locks pass
            //    tx.Inputs[0].Sequence = CTxIn::SEQUENCE_LOCKTIME_TYPE_FLAG | 1;
            //    BOOST_CHECK(!TestSequenceLocks(tx, flags)); // Sequence locks fail

            //    BOOST_CHECK(pblocktemplate = AssemblerForTest(consensus, network).CreateNewBlock(scriptPubKey));

            //TODO: fix this test
            //    // None of the of the absolute height/time locked tx should have made
            //    // it into the template because we still check IsFinalTx in CreateNewBlock,
            //    // but relative locked txs will if inconsistently added to mempool.
            //    // For now these will still generate a valid template until BIP68 soft fork
            //    BOOST_CHECK_EQUAL(pblocktemplate.block.vtx.size(), 3);
            //    // However if we advance height by 1 and time by 512, all of them should be mined
            //    for (int i = 0; i < CBlockIndex::nMedianTimeSpan; i++)
            //        chainActive.Tip().GetAncestor(chainActive.Tip().Height - i).Time += 512; //Trick the MedianTimePast
            //    chainActive.Tip().Height++;
            //    SetMockTime(chainActive.Tip().GetMedianTimePast() + 1);

            //    BOOST_CHECK(pblocktemplate = AssemblerForTest(consensus, network).CreateNewBlock(scriptPubKey));
            //    BOOST_CHECK_EQUAL(pblocktemplate.block.vtx.size(), 5);

            //    chainActive.Tip().Height--;
            //    SetMockTime(0);
            //    mempool.clear();
        }
    }
}<|MERGE_RESOLUTION|>--- conflicted
+++ resolved
@@ -154,17 +154,11 @@
 
                 var peerBanning = new PeerBanning(connectionManager, loggerFactory, dateTimeProvider, peerAddressManager);
                 var deployments = new NodeDeployments(this.network, this.chain);
-<<<<<<< HEAD
-                this.ConsensusRules = new PowConsensusRuleEngine(this.network, loggerFactory, dateTimeProvider, this.chain, deployments, consensusSettings, new Checkpoints(), this.cachedCoinView, chainState).Register(new FullNodeBuilderConsensusExtension.PowConsensusRulesRegistration());
+                this.ConsensusRules = new PowConsensusRuleEngine(this.network, loggerFactory, dateTimeProvider, this.chain, deployments, consensusSettings, new Checkpoints(), this.cachedCoinView, chainState).Register();
 
                 this.consensus = new ConsensusManager(this.network, loggerFactory, chainState, new HeaderValidator(this.ConsensusRules, loggerFactory),
                     new IntegrityValidator(this.ConsensusRules, loggerFactory), new PartialValidator(this.ConsensusRules, loggerFactory), new Checkpoints(), consensusSettings, this.ConsensusRules,
                     new Mock<IFinalizedBlockHeight>().Object, new Signals.Signals(), peerBanning, nodeSettings, dateTimeProvider, new Mock<IInitialBlockDownloadState>().Object, this.chain, null);
-=======
-                this.ConsensusRules = new PowConsensusRules(this.network, loggerFactory, dateTimeProvider, this.chain, deployments, consensusSettings, new Checkpoints(), this.cachedCoinView, blockPuller).Register();
-                this.consensus = new ConsensusLoop(new AsyncLoopFactory(loggerFactory), new NodeLifetime(), this.chain, this.cachedCoinView, blockPuller, new NodeDeployments(this.network, this.chain), loggerFactory, new ChainState(new InvalidBlockHashStore(dateTimeProvider)), connectionManager, dateTimeProvider, new Signals.Signals(), consensusSettings, nodeSettings, peerBanning, this.ConsensusRules);
-                await this.consensus.StartAsync();
->>>>>>> 66d7ff61
 
                 this.entry.Fee(11);
                 this.entry.Height(11);
