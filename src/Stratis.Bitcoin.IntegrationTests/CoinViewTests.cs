--- conflicted
+++ resolved
@@ -1,222 +1,323 @@
 ﻿using System;
 using System.Collections.Generic;
 using System.Linq;
-using System.Threading.Tasks;
+using Stratis.Bitcoin.Base;
+using Stratis.Bitcoin.Configuration;
+using Stratis.Bitcoin.Configuration.Settings;
+using Stratis.Bitcoin.Consensus;
+using Stratis.Bitcoin.Features.Consensus;
+using Stratis.Bitcoin.Features.Consensus.CoinViews;
+using Stratis.Bitcoin.IntegrationTests.Common;
+using Stratis.Bitcoin.IntegrationTests.Common.EnvironmentMockUpHelpers;
+using Stratis.Bitcoin.Tests.Common;
+using Stratis.Bitcoin.Utilities;
+using DBreeze.DataTypes;
 using Microsoft.Extensions.Logging;
 using NBitcoin;
-using Stratis.Bitcoin.Configuration;
-using Stratis.Bitcoin.Configuration.Logging;
-using Stratis.Bitcoin.Configuration.Settings;
-using Stratis.Bitcoin.Consensus;
-using Stratis.Bitcoin.Features.Consensus.CoinViews;
-using Stratis.Bitcoin.Features.Consensus.ProvenBlockHeaders;
-using Stratis.Bitcoin.Networks;
-using Stratis.Bitcoin.Tests.Common;
-using Stratis.Bitcoin.Utilities;
+using NBitcoin.Crypto;
 using Xunit;
 
-namespace Stratis.Bitcoin.Features.Consensus.Tests.CoinViews
+namespace Stratis.Bitcoin.IntegrationTests
 {
-    public class CoinviewTests
+    public class CoinViewTests
     {
+        protected readonly ILoggerFactory loggerFactory;
         private readonly Network network;
-        private readonly DataFolder dataFolder;
-        private readonly IDateTimeProvider dateTimeProvider;
-        private readonly ILoggerFactory loggerFactory;
-        private readonly INodeStats nodeStats;
-        private readonly ICoindb coindb;
-
-        private readonly ChainIndexer chainIndexer;
-        private readonly StakeChainStore stakeChainStore;
-        private readonly IRewindDataIndexCache rewindDataIndexCache;
-        private readonly CachedCoinView cachedCoinView;
-        private readonly Random random;
-
-        public CoinviewTests()
-        {
-            this.network = new StratisMain();
-            this.dataFolder = TestBase.CreateDataFolder(this);
-            this.dateTimeProvider = new DateTimeProvider();
-            this.loggerFactory = new ExtendedLoggerFactory();
-            this.nodeStats = new NodeStats(this.dateTimeProvider, this.loggerFactory);
-
-            //this.coindb = new DBreezeCoindb(this.network, this.dataFolder, this.dateTimeProvider, this.loggerFactory, this.nodeStats, new DBreezeSerializer(this.network.Consensus.ConsensusFactory));
-            //this.coindb = new FasterCoindb(this.network, this.dataFolder, this.dateTimeProvider, this.loggerFactory, this.nodeStats, new DBreezeSerializer(this.network.Consensus.ConsensusFactory));
-            this.coindb = new LeveldbCoindb(this.network, this.dataFolder, this.dateTimeProvider, this.loggerFactory, this.nodeStats, new DBreezeSerializer(this.network.Consensus.ConsensusFactory));
-            this.coindb.Initialize();
-
-            this.chainIndexer = new ChainIndexer(this.network);
-            this.stakeChainStore = new StakeChainStore(this.network, this.chainIndexer, (IStakedb)this.coindb, this.loggerFactory);
-            this.stakeChainStore.Load();
-
-            this.rewindDataIndexCache = new RewindDataIndexCache(this.dateTimeProvider, this.network, new FinalizedBlockInfoRepository(new HashHeightPair()), new Checkpoints());
-
-            this.cachedCoinView = new CachedCoinView(this.network, new Checkpoints(), this.coindb, this.dateTimeProvider, this.loggerFactory, this.nodeStats, new ConsensusSettings(new NodeSettings(this.network)), this.stakeChainStore, this.rewindDataIndexCache);
-
-            this.rewindDataIndexCache.Initialize(this.chainIndexer.Height, this.cachedCoinView);
-
-            this.random = new Random();
-
-            ChainedHeader newTip = ChainedHeadersHelper.CreateConsecutiveHeaders(1000, this.chainIndexer.Tip, true, null, this.network).Last();
-            this.chainIndexer.SetTip(newTip);
-        }
-
-        [Fact]
-        public async Task TestRewindAsync()
-        {
-            HashHeightPair tip = this.cachedCoinView.GetTipHash();
-            Assert.Equal(this.chainIndexer.Genesis.HashBlock, tip.Hash);
-
-            int currentHeight = 0;
-
-            // Create a lot of new coins.
-            List<UnspentOutput> outputsList = this.CreateOutputsList(currentHeight + 1, 100);
-            this.SaveChanges(outputsList, currentHeight + 1);
-            currentHeight++;
-
-            this.cachedCoinView.Flush(true);
-
-            HashHeightPair tipAfterOriginalCoinsCreation = this.cachedCoinView.GetTipHash();
-
-            // Collection that will be used as a coinview that we will update in parallel. Needed to verify that actual coinview is ok.
-            List<OutPoint> outPoints = this.ConvertToListOfOutputPoints(outputsList);
-
-            // Copy of current state to later rewind and verify against it.
-            List<OutPoint> copyOfOriginalOutPoints = new List<OutPoint>(outPoints);
-
-            List<OutPoint> copyAfterHalfOfAdditions = new List<OutPoint>();
-            HashHeightPair coinviewTipAfterHalf = null;
-
-            int addChangesTimes = 500;
-            // Spend some coins in the next N saves.
-            for (int i = 0; i < addChangesTimes; ++i)
-            {
-                OutPoint txId = outPoints[this.random.Next(0, outPoints.Count)];
-                List<OutPoint> txPoints = outPoints.Where(x => x.Hash == txId.Hash).ToList();
-                this.Shuffle(txPoints);
-                List<OutPoint> txPointsToSpend = txPoints.Take(txPoints.Count / 2).ToList();
-
-                // First spend in cached coinview
-                FetchCoinsResponse response = this.cachedCoinView.FetchCoins(txPoints.ToArray());
-                Assert.Equal(txPoints.Count, response.UnspentOutputs.Count);
-                var toSpend = new List<UnspentOutput>();
-                foreach (OutPoint outPointToSpend in txPointsToSpend)
+        private readonly Network regTest;
+
+        /// <summary>
+        /// Initializes logger factory for tests in this class.
+        /// </summary>
+        public CoinViewTests()
+        {
+            this.loggerFactory = new LoggerFactory();
+            this.network = KnownNetworks.Main;
+            this.regTest = KnownNetworks.RegTest;
+        }
+
+        [Fact]
+        public void TestDBreezeSerialization()
+        {
+            using (NodeContext ctx = NodeContext.Create(this))
+            {
+                Block genesis = ctx.Network.GetGenesis();
+                var genesisChainedHeader = new ChainedHeader(genesis.Header, ctx.Network.GenesisHash, 0);
+                ChainedHeader chained = this.MakeNext(genesisChainedHeader, ctx.Network);
+                ctx.Coindb.SaveChanges(new UnspentOutput[] { new UnspentOutput(new OutPoint(genesis.Transactions[0], 0), new Coins(0, genesis.Transactions[0].Outputs.First(), true)) }, new HashHeightPair(genesisChainedHeader), new HashHeightPair(chained));
+                Assert.NotNull(ctx.Coindb.FetchCoins(new[] { new OutPoint(genesis.Transactions[0], 0) }).UnspentOutputs.Values.FirstOrDefault().Coins);
+                Assert.Null(ctx.Coindb.FetchCoins(new[] { new OutPoint() }).UnspentOutputs.Values.FirstOrDefault().Coins);
+
+                ChainedHeader previous = chained;
+                chained = this.MakeNext(this.MakeNext(genesisChainedHeader, ctx.Network), ctx.Network);
+                chained = this.MakeNext(this.MakeNext(genesisChainedHeader, ctx.Network), ctx.Network);
+                ctx.Coindb.SaveChanges(new List<UnspentOutput>(), new HashHeightPair(previous), new HashHeightPair(chained));
+                Assert.Equal(chained.HashBlock, ctx.Coindb.GetTipHash().Hash);
+                ctx.ReloadPersistentCoinView();
+                Assert.Equal(chained.HashBlock, ctx.Coindb.GetTipHash().Hash);
+                Assert.NotNull(ctx.Coindb.FetchCoins(new[] { new OutPoint(genesis.Transactions[0], 0) }).UnspentOutputs.Values.FirstOrDefault().Coins);
+                Assert.Null(ctx.Coindb.FetchCoins(new[] { new OutPoint() }).UnspentOutputs.Values.FirstOrDefault().Coins);
+            }
+        }
+
+        [Fact]
+        public void TestCacheCoinView()
+        {
+            using (NodeContext ctx = NodeContext.Create(this))
+            {
+                Block genesis = ctx.Network.GetGenesis();
+                var genesisChainedHeader = new ChainedHeader(genesis.Header, ctx.Network.GenesisHash, 0);
+                ChainedHeader chained = this.MakeNext(genesisChainedHeader, ctx.Network);
+                var dateTimeProvider = new DateTimeProvider();
+
+                var cacheCoinView = new CachedCoinView(this.network, new Checkpoints(), ctx.Coindb, dateTimeProvider, this.loggerFactory, new NodeStats(dateTimeProvider, this.loggerFactory), new ConsensusSettings(new NodeSettings(this.network)));
+
+                cacheCoinView.SaveChanges(new UnspentOutput[] { new UnspentOutput(new OutPoint(genesis.Transactions[0], 0), new Coins(0, genesis.Transactions[0].Outputs.First(), true)) }, new HashHeightPair(genesisChainedHeader), new HashHeightPair(chained));
+                Assert.NotNull(cacheCoinView.FetchCoins(new[] { new OutPoint(genesis.Transactions[0], 0) }).UnspentOutputs.Values.FirstOrDefault().Coins);
+                Assert.Null(cacheCoinView.FetchCoins(new[] { new OutPoint() }).UnspentOutputs.Values.FirstOrDefault().Coins);
+                Assert.Equal(new HashHeightPair(chained), cacheCoinView.GetTipHash());
+
+                Assert.Null(ctx.Coindb.FetchCoins(new[] { new OutPoint(genesis.Transactions[0], 0) }).UnspentOutputs.Values.FirstOrDefault().Coins);
+                Assert.Equal(chained.Previous.HashBlock, ctx.Coindb.GetTipHash().Hash);
+                cacheCoinView.Flush();
+                Assert.NotNull(ctx.Coindb.FetchCoins(new[] { new OutPoint(genesis.Transactions[0], 0) }).UnspentOutputs.Values.FirstOrDefault().Coins);
+                Assert.Equal(chained.HashBlock, ctx.Coindb.GetTipHash().Hash);
+                //Assert.Null(ctx.PersistentCoinView.FetchCoinsAsync(new[] { new uint256() }).Result.UnspentOutputs[0]);
+
+                //var previous = chained;
+                //chained = MakeNext(MakeNext(genesisChainedBlock));
+                //chained = MakeNext(MakeNext(genesisChainedBlock));
+                //ctx.PersistentCoinView.SaveChangesAsync(new UnspentOutputs[0], previous.HashBlock, chained.HashBlock).Wait();
+                //Assert.Equal(chained.HashBlock, ctx.PersistentCoinView.GetTipHashAsync().GetAwaiter().GetResult());
+                //ctx.ReloadPersistentCoinView();
+                //Assert.Equal(chained.HashBlock, ctx.PersistentCoinView.GetTipHashAsync().GetAwaiter().GetResult());
+                //Assert.NotNull(ctx.PersistentCoinView.FetchCoinsAsync(new[] { genesis.Transactions[0].GetHash() }).Result.UnspentOutputs[0]);
+                //Assert.Null(ctx.PersistentCoinView.FetchCoinsAsync(new[] { new uint256() }).Result.UnspentOutputs[0]);
+            }
+        }
+
+        [Fact]
+        public void CanRewind()
+        {
+            using (NodeContext nodeContext = NodeContext.Create(this))
+            {
+                var dateTimeProvider = new DateTimeProvider();
+                var cacheCoinView = new CachedCoinView(this.network, new Checkpoints(), nodeContext.Coindb, dateTimeProvider, this.loggerFactory, new NodeStats(dateTimeProvider, this.loggerFactory), new ConsensusSettings(new NodeSettings(this.network)));
+                var tester = new CoinViewTester(cacheCoinView);
+
+                List<(Coins, OutPoint)> coinsA = tester.CreateCoins(5);
+                List<(Coins, OutPoint)> coinsB = tester.CreateCoins(1);
+                tester.NewBlock();
+                cacheCoinView.Flush();
+                Assert.True(tester.Exists(coinsA[2]));
+                Assert.True(tester.Exists(coinsB[0]));
+
+                // Spend some coins.
+                tester.Spend(coinsA[2]);
+                tester.Spend(coinsB[0]);
+
+                tester.NewBlock();
+
+                // This will save an empty RewindData instance
+                tester.NewBlock();
+
+                // Create a new coin set/
+                List<(Coins, OutPoint)> coinsC = tester.CreateCoins(1);
+                tester.NewBlock();
+                Assert.True(tester.Exists(coinsA[0]));
+                Assert.True(tester.Exists(coinsC[0]));
+                Assert.False(tester.Exists(coinsA[2]));
+                Assert.False(tester.Exists(coinsB[0]));
+
+                // We need to rewind 3 times as we are now rewinding one block at a time.
+                tester.Rewind(); // coinsC[0] should not exist any more.
+                tester.Rewind(); // coinsA[2] should be spendable again.
+                tester.Rewind(); // coinsB[2] should be spendable again.
+                Assert.False(tester.Exists(coinsC[0]));
+                Assert.True(tester.Exists(coinsA[2]));
+                Assert.True(tester.Exists(coinsB[0]));
+
+                // Spend some coins and esnure they are not spendable.
+                tester.Spend(coinsA[2]);
+                tester.Spend(coinsB[0]);
+                tester.NewBlock();
+                cacheCoinView.Flush();
+                Assert.False(tester.Exists(coinsA[2]));
+                Assert.False(tester.Exists(coinsB[0]));
+
+                // Rewind so that coinsA[2] and coinsB[0] become spendable again.
+                tester.Rewind();
+                Assert.True(tester.Exists(coinsA[2]));
+                Assert.True(tester.Exists(coinsB[0]));
+
+                // Create 7 coins in a new coin set and spend the first coin.
+                List<(Coins, OutPoint)> coinsD = tester.CreateCoins(7);
+                tester.Spend(coinsD[0]);
+                // Create a coin in a new coin set and spend it.
+                List<(Coins, OutPoint)> coinsE = tester.CreateCoins(1);
+                tester.Spend(coinsE[0]);
+                tester.NewBlock();
+
+                Assert.True(tester.Exists(coinsD[1]));
+                Assert.False(tester.Exists(coinsD[0]));
+                cacheCoinView.Flush();
+
+                // Creates another empty RewindData instance.
+                tester.NewBlock();
+
+                // Rewind one block.
+                tester.Rewind();
+
+                // coinsD[1] was never touched, so should remain unchanged.
+                // coinsD[0] was spent but the block in which the changes happened was not yet rewound to, so it remains unchanged.
+                // coinsE[0] was spent but the block in which the changes happened was not yet rewound to, so it remains unchanged.
+                // coinsA[1] was not touched, so should remain unchanged.
+                // coinsB[1] was not touched, so should remain unchanged.
+                Assert.True(tester.Exists(coinsD[1]));
+                Assert.False(tester.Exists(coinsD[0]));
+                Assert.False(tester.Exists(coinsE[0]));
+                Assert.True(tester.Exists(coinsA[2]));
+                Assert.True(tester.Exists(coinsB[0]));
+
+                // Rewind one block.
+                tester.Rewind();
+
+                // coinsD[0] should now not exist in CoinView anymore.
+                // coinsE[0] should now not exist in CoinView anymore.
+                Assert.False(tester.Exists(coinsD[0]));
+                Assert.False(tester.Exists(coinsE[0]));
+            }
+        }
+
+        [Fact]
+        public void CanHandleReorgs()
+        {
+            using (NodeBuilder builder = NodeBuilder.Create(this))
+            {
+                CoreNode stratisNode = builder.CreateStratisPowNode(this.regTest, "cv-1-stratisNode").Start();
+                CoreNode coreNode1 = builder.CreateBitcoinCoreNode().Start();
+                CoreNode coreNode2 = builder.CreateBitcoinCoreNode().Start();
+
+                //Core1 discovers 10 blocks, sends to stratis
+                coreNode1.FindBlock(10).Last();
+                TestHelper.ConnectAndSync(stratisNode, coreNode1);
+                TestHelper.Disconnect(stratisNode, coreNode1);
+
+                //Core2 discovers 20 blocks, sends to stratis
+                coreNode2.FindBlock(20).Last();
+                TestHelper.ConnectAndSync(stratisNode, coreNode2);
+                TestHelper.Disconnect(stratisNode, coreNode2);
+                ((CachedCoinView)stratisNode.FullNode.CoinView()).Flush();
+
+                //Core1 discovers 30 blocks, sends to stratis
+                coreNode1.FindBlock(30).Last();
+                TestHelper.ConnectAndSync(stratisNode, coreNode1);
+                TestHelper.Disconnect(stratisNode, coreNode1);
+
+                //Core2 discovers 50 blocks, sends to stratis
+                coreNode2.FindBlock(50).Last();
+                TestHelper.ConnectAndSync(stratisNode, coreNode2);
+                TestHelper.Disconnect(stratisNode, coreNode2);
+                ((CachedCoinView)stratisNode.FullNode.CoinView()).Flush();
+
+                TestBase.WaitLoop(() => TestHelper.AreNodesSynced(stratisNode, coreNode2));
+            }
+        }
+
+        [Fact]
+        public void TestDBreezeInsertOrder()
+        {
+            using (NodeContext ctx = NodeContext.Create(this))
+            {
+                using (var engine = new DBreeze.DBreezeEngine(ctx.FolderName + "/2"))
                 {
-                    response.UnspentOutputs[outPointToSpend].Spend();
-                    toSpend.Add(response.UnspentOutputs[outPointToSpend]);
+                    var data = new[]
+                    {
+                        new uint256(3),
+                        new uint256(2),
+                        new uint256(2439425),
+                        new uint256(5),
+                        new uint256(243945),
+                        new uint256(10),
+                        new uint256(Hashes.Hash256(new byte[0])),
+                        new uint256(Hashes.Hash256(new byte[] {1})),
+                        new uint256(Hashes.Hash256(new byte[] {2})),
+                    };
+                    Array.Sort(data, new UInt256Comparer());
+
+                    using (DBreeze.Transactions.Transaction tx = engine.GetTransaction())
+                    {
+                        foreach (uint256 d in data)
+                            tx.Insert("Table", d.ToBytes(false), d.ToBytes());
+                        tx.Commit();
+                    }
+
+                    var data2 = new uint256[data.Length];
+                    using (DBreeze.Transactions.Transaction tx = engine.GetTransaction())
+                    {
+                        int i = 0;
+                        foreach (Row<byte[], byte[]> row in tx.SelectForward<byte[], byte[]>("Table"))
+                        {
+                            data2[i++] = new uint256(row.Key, false);
+                        }
+                    }
+
+                    Assert.True(data.SequenceEqual(data2));
                 }
-
-                // Spend from outPoints.
-                outPoints.RemoveAll(x => txPointsToSpend.Contains(x));
-
-                // Save coinview
-                this.SaveChanges(toSpend, currentHeight + 1);
-
-                currentHeight++;
-
-                if (i == addChangesTimes / 2)
-                {
-                    copyAfterHalfOfAdditions = new List<OutPoint>(outPoints);
-                    coinviewTipAfterHalf = this.cachedCoinView.GetTipHash();
-                }
-            }
-
-            await this.ValidateCoinviewIntegrityAsync(outPoints);
-
-            for (int i = 0; i < addChangesTimes; i++)
-            {
-                this.cachedCoinView.Rewind();
-
-                HashHeightPair currentTip = this.cachedCoinView.GetTipHash();
-
-                if (currentTip == coinviewTipAfterHalf)
-                    await this.ValidateCoinviewIntegrityAsync(copyAfterHalfOfAdditions);
-            }
-
-            Assert.Equal(tipAfterOriginalCoinsCreation, this.cachedCoinView.GetTipHash());
-
-            await this.ValidateCoinviewIntegrityAsync(copyOfOriginalOutPoints);
-        }
-
-        private List<OutPoint> ConvertToListOfOutputPoints(List<UnspentOutput> outputsList)
-        {
-            return outputsList.Select(s => s.OutPoint).ToList();
-        }
-
-        private List<UnspentOutput> CreateOutputsList(int height, int itemsCount = 10)
-        {
-            List<UnspentOutput> lst = new List<UnspentOutput>();
-
-            for (int j = 0; j < itemsCount; j++)
-            {
-                int outputCount = 20;
-                var tx = new Transaction();
-                tx.LockTime = RandomUtils.GetUInt32(); // add randmoness
-
-                for (int i = 0; i < outputCount; i++)
-                {
-                    var money = new Money(this.random.Next(1_000, 1_000_000));
-                    tx.AddOutput(money, Script.Empty);
-                }
-
-                foreach (IndexedTxOut txout in tx.Outputs.AsIndexedOutputs())
-                {
-                    lst.Add(new UnspentOutput(txout.ToOutPoint(), new Coins((uint)height, txout.TxOut, false)));
-                }
-            }
-
-            return lst;
-        }
-
-        private void SaveChanges(List<UnspentOutput> unspent, int height)
-        {
-            ChainedHeader current = this.chainIndexer.Tip.GetAncestor(height);
-            ChainedHeader previous = current.Previous;
-
-            this.cachedCoinView.SaveChanges(unspent, new HashHeightPair(previous), new HashHeightPair(current));
-        }
-
-        private async Task ValidateCoinviewIntegrityAsync(List<OutPoint> expectedAvailableOutPoints)
-        {
-            FetchCoinsResponse result = this.cachedCoinView.FetchCoins(expectedAvailableOutPoints.ToArray());
-
-            foreach (OutPoint outPoints in expectedAvailableOutPoints)
-            {
-                // Check unexpected coins are not present.
-                Assert.NotNull(result.UnspentOutputs[outPoints].Coins);
-            }
-
-<<<<<<< HEAD
-            // Verify that snapshot is equal to current state of coinview.
-            OutPoint[] allTxIds = expectedAvailableOutPoints.Select(x => x).Distinct().ToArray();
-            FetchCoinsResponse result2 = this.cachedCoinView.FetchCoins(allTxIds);
-            List<OutPoint> availableOutPoints = this.ConvertToListOfOutputPoints(result2.UnspentOutputs.Values.ToList());
-
-            Assert.Equal(expectedAvailableOutPoints.Count, availableOutPoints.Count);
-
-            foreach (OutPoint referenceOutPoint in expectedAvailableOutPoints)
-            {
-                Assert.Contains(referenceOutPoint, availableOutPoints);
-            }
-        }
-
-        private void Shuffle<T>(IList<T> list)
-        {
-            int n = list.Count;
-            while (n > 1)
-            {
-                n--;
-                int k = this.random.Next(n + 1);
-                T value = list[k];
-                list[k] = list[n];
-                list[n] = value;
-            }
-=======
+            }
+        }
+
+        private ChainedHeader MakeNext(ChainedHeader previous, Network network)
+        {
+            BlockHeader header = BlockHeader.Load(previous.Header.ToBytes(network.Consensus.ConsensusFactory), network);
+            header.HashPrevBlock = previous.HashBlock;
+            return new ChainedHeader(header, header.GetHash(), previous);
+        }
+
+        [Fact]
+        public void CanSaveChainIncrementally()
+        {
+            var chain = new ChainIndexer(this.regTest);
+            var data = new DataFolder(TestBase.CreateTestDir(this));
+
+            using (var repo = new ChainRepository(this.loggerFactory, new LeveldbChainStore(this.network, data, chain), this.network))
+            {
+                chain.SetTip(repo.LoadAsync(chain.Genesis).GetAwaiter().GetResult());
+                Assert.True(chain.Tip == chain.Genesis);
+                chain = new ChainIndexer(this.regTest);
+                ChainedHeader tip = this.AppendBlock(chain);
+                repo.SaveAsync(chain).GetAwaiter().GetResult();
+                var newChain = new ChainIndexer(this.regTest);
+                newChain.SetTip(repo.LoadAsync(chain.Genesis).GetAwaiter().GetResult());
+                Assert.Equal(tip, newChain.Tip);
+                tip = this.AppendBlock(chain);
+                repo.SaveAsync(chain).GetAwaiter().GetResult();
+                newChain = new ChainIndexer(this.regTest);
+                newChain.SetTip(repo.LoadAsync(chain.Genesis).GetAwaiter().GetResult());
+                Assert.Equal(tip, newChain.Tip);
+            }
+        }
+
+        public ChainedHeader AppendBlock(ChainedHeader previous, params ChainIndexer[] chainsIndexer)
+        {
+            ChainedHeader last = null;
+            uint nonce = RandomUtils.GetUInt32();
+            foreach (ChainIndexer chain in chainsIndexer)
+            {
+                Block block = this.network.CreateBlock();
+                block.AddTransaction(this.network.CreateTransaction());
+                block.UpdateMerkleRoot();
+                block.Header.HashPrevBlock = previous == null ? chain.Tip.HashBlock : previous.HashBlock;
+                block.Header.Nonce = nonce;
+                if (!chain.TrySetTip(block.Header, out last))
+                    throw new InvalidOperationException("Previous not existing");
+            }
+            return last;
+        }
+
         private ChainedHeader AppendBlock(params ChainIndexer[] chainsIndexer)
         {
             ChainedHeader index = null;
             return this.AppendBlock(index, chainsIndexer);
->>>>>>> 15822b53
         }
     }
 }