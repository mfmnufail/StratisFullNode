--- conflicted
+++ resolved
@@ -1,8 +1,6 @@
 ﻿<Project Sdk="Microsoft.NET.Sdk">
-<<<<<<< HEAD
 	<PropertyGroup>
 		<TargetFramework>netcoreapp3.0</TargetFramework>
-		<RuntimeFrameworkVersion>3.0.0</RuntimeFrameworkVersion>
 		<Version>3.0.7.0-beta</Version>
 	</PropertyGroup>
 
@@ -26,23 +24,5 @@
 	<ItemGroup>
 		<Folder Include="Properties\" />
 	</ItemGroup>
-=======
-    <PropertyGroup>
-      <TargetFramework>netcoreapp2.1</TargetFramework>
-      <RuntimeFrameworkVersion>2.1.1</RuntimeFrameworkVersion>
-      <Version>3.0.7.0-beta</Version>
-    </PropertyGroup>
-    
-    <ItemGroup>
-        <PackageReference Include="CSharpFunctionalExtensions" Version="1.10.0" />
-        <PackageReference Include="Microsoft.AspNetCore.App"/>
-    </ItemGroup>
-    
-    <ItemGroup>
-      <ProjectReference Include="..\Stratis.Bitcoin.Features.Miner\Stratis.Bitcoin.Features.Miner.csproj" />
-      <ProjectReference Include="..\Stratis.Bitcoin.Features.Wallet\Stratis.Bitcoin.Features.Wallet.csproj" />
-      <ProjectReference Include="..\Stratis.Bitcoin\Stratis.Bitcoin.csproj" />
-    </ItemGroup>
->>>>>>> c807a824
 
 </Project>