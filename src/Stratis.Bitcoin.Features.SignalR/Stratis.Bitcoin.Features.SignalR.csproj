--- conflicted
+++ resolved
@@ -2,12 +2,7 @@
     <PropertyGroup>
       <TargetFramework>netcoreapp2.1</TargetFramework>
       <RuntimeFrameworkVersion>2.1.1</RuntimeFrameworkVersion>
-<<<<<<< HEAD
-      <Version>3.0.6.0-beta</Version>
-      <GenerateDocumentationFile>true</GenerateDocumentationFile>
-=======
       <Version>3.0.8.0</Version>
->>>>>>> c9e22ee8
     </PropertyGroup>
     
     <ItemGroup>
