--- conflicted
+++ resolved
@@ -51,32 +51,8 @@
             else
                 clientEvents.Add(await this.GetWalletInformationAsync(this.currentWalletName, cancellationToken));
 
-<<<<<<< HEAD
-                        var accountBalanceModel = new AccountBalanceModel
-                        {
-                            CoinType = (CoinType) wallet.Network.Consensus.CoinType,
-                            Name = account.Name,
-                            HdPath = account.HdPath,
-                            AmountConfirmed = balance.AmountConfirmed,
-                            AmountUnconfirmed = balance.AmountUnconfirmed,
-                            SpendableAmount = balance.SpendableAmount,
-                            Addresses = account.GetCombinedAddresses().Select(address =>
-                            {
-                                (Money confirmedAmount, Money unConfirmedAmount) = address.GetBalances(account.IsNormalAccount());
-                                return new AddressModel
-                                {
-                                    Address = address.Address,
-                                    IsUsed = address.Transactions.Any(),
-                                    IsChange = address.IsChangeAddress(),
-                                    AmountConfirmed = confirmedAmount,
-                                    AmountUnconfirmed = unConfirmedAmount
-                                };
-                            })
-                        };
-=======
             return clientEvents;
         }
->>>>>>> c9e22ee8
 
         private async Task<WalletGeneralInfoClientEvent> GetWalletInformationAsync(string walletName, CancellationToken cancellationToken)
         {
