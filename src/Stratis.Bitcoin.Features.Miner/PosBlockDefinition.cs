--- conflicted
+++ resolved
@@ -31,11 +31,7 @@
             Network network,
             IStakeChain stakeChain,
             IStakeValidator stakeValidator)
-<<<<<<< HEAD
-            : base(consensusManager, dateTimeProvider, loggerFactory, mempool, mempoolLock, network, new BlockDefinitionOptions() { IsProofOfStake = true })
-=======
-            : base(consensusLoop, dateTimeProvider, loggerFactory, mempool, mempoolLock, minerSettings, network)
->>>>>>> 6bd6e945
+            : base(consensusManager, dateTimeProvider, loggerFactory, mempool, mempoolLock, minerSettings, network)
         {
             this.logger = loggerFactory.CreateLogger(this.GetType().FullName);
             this.stakeChain = stakeChain;
