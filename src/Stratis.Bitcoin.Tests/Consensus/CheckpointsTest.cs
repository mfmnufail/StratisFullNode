--- conflicted
+++ resolved
@@ -74,11 +74,7 @@
 
             int result = checkpoints.GetLastCheckpointHeight();
 
-<<<<<<< HEAD
-            Assert.Equal(450_000, result);
-=======
             Assert.Equal(700_000, result);
->>>>>>> 96316595
         }
 
         [Fact]
@@ -88,11 +84,7 @@
 
             int result = checkpoints.GetLastCheckpointHeight();
 
-<<<<<<< HEAD
-            Assert.Equal(500_000, result);
-=======
             Assert.Equal(750_000, result);
->>>>>>> 96316595
         }
 
         [Fact]
