﻿using System;
using System.Collections.Generic;
using System.Linq;
using System.Threading.Tasks;
using Microsoft.Extensions.Logging;
using Moq;
using NBitcoin;
using Stratis.Bitcoin.AsyncWork;
using Stratis.Bitcoin.Base;
using Stratis.Bitcoin.Base.Deployments;
using Stratis.Bitcoin.Configuration;
using Stratis.Bitcoin.Configuration.Settings;
using Stratis.Bitcoin.Consensus;
using Stratis.Bitcoin.Consensus.Rules;
using Stratis.Bitcoin.Features.Consensus;
using Stratis.Bitcoin.Features.Consensus.CoinViews;
using Stratis.Bitcoin.Features.Consensus.ProvenBlockHeaders;
using Stratis.Bitcoin.Features.Consensus.Rules;
using Stratis.Bitcoin.Features.Consensus.Rules.CommonRules;
using Stratis.Bitcoin.Features.MemoryPool.Fee;
using Stratis.Bitcoin.Features.MemoryPool.Interfaces;
using Stratis.Bitcoin.Features.MemoryPool.Rules;
using Stratis.Bitcoin.Features.Miner;
using Stratis.Bitcoin.Interfaces;
using Stratis.Bitcoin.Mining;
using Stratis.Bitcoin.Signals;
using Stratis.Bitcoin.Tests.Common;
using Stratis.Bitcoin.Utilities;
using Xunit;

namespace Stratis.Bitcoin.Features.MemoryPool.Tests
{
    /// <summary>
    /// Public interface for test chain context.
    /// </summary>
    public interface ITestChainContext
    {
        /// <summary>
        /// Memory pool validator interface;
        /// </summary>
        IMempoolValidator MempoolValidator { get; }

        /// <summary>
        /// The settings for the mempool.
        /// </summary>
        MempoolSettings MempoolSettings { get; }

        /// <summary>
        /// The chain.
        /// </summary>
        ChainIndexer ChainIndexer { get; }

        /// <summary>
        /// List of the source transactions in the test chain.
        /// </summary>
        List<Transaction> SrcTxs { get; }
    }

    /// <summary>
    /// Concrete instance of the test chain.
    /// </summary>
    internal class TestChainContext : ITestChainContext
    {
        /// <inheritdoc />
        public IMempoolValidator MempoolValidator { get; set; }

        /// <inheritdoc />
        public MempoolSettings MempoolSettings { get; set; }

        /// <inheritdoc />
        public ChainIndexer ChainIndexer { get; set; }

        /// <inheritdoc />
        public List<Transaction> SrcTxs { get; set; }
    }

    /// <summary>
    /// Factory for creating the test chain.
    /// Much of this logic was taken directly from the embedded TestContext class in MinerTest.cs in the integration tests.
    /// </summary>
    internal class TestChainFactory
    {
        public static async Task<ITestChainContext> CreatePosAsync(Network network, Script scriptPubKey, string dataDir, bool requireStandard = true)
        {
            var nodeSettings = new NodeSettings(network, args: new string[] { $"-datadir={dataDir}" });

            ILoggerFactory loggerFactory = nodeSettings.LoggerFactory;
            IDateTimeProvider dateTimeProvider = DateTimeProvider.Default;

            network.Consensus.Options = new ConsensusOptions();

            var consensusRulesContainer = new ConsensusRulesContainer();
            foreach (var ruleType in network.Consensus.ConsensusRules.HeaderValidationRules)
            {
                // Don't check PoW of a header in this test.
                if (ruleType == typeof(CheckDifficultyPowRule))
                    continue;

                consensusRulesContainer.HeaderValidationRules.Add(Activator.CreateInstance(ruleType) as HeaderValidationConsensusRule);
            }
            foreach (Type ruleType in network.Consensus.ConsensusRules.FullValidationRules)
                consensusRulesContainer.FullValidationRules.Add(Activator.CreateInstance(ruleType) as FullValidationConsensusRule);
            foreach (Type ruleType in network.Consensus.ConsensusRules.PartialValidationRules)
                consensusRulesContainer.PartialValidationRules.Add(Activator.CreateInstance(ruleType) as PartialValidationConsensusRule);

            var consensusSettings = new ConsensusSettings(nodeSettings);
            var chain = new ChainIndexer(network);
            var inMemoryCoinView = new InMemoryCoinView(new HashHeightPair(chain.Tip));

            var chainState = new ChainState();
            var deployments = new NodeDeployments(network, chain);

            var asyncProvider = new AsyncProvider(loggerFactory, new Mock<ISignals>().Object, new NodeLifetime());

            var stakeChain = new StakeChainStore(network, chain, null, loggerFactory);
            ConsensusRuleEngine consensusRules = new PosConsensusRuleEngine(network, loggerFactory, dateTimeProvider, chain, deployments, consensusSettings, new Checkpoints(),
                inMemoryCoinView, stakeChain, new StakeValidator(network, stakeChain, chain, inMemoryCoinView, loggerFactory), chainState, new InvalidBlockHashStore(dateTimeProvider),
                new NodeStats(dateTimeProvider, loggerFactory), new RewindDataIndexCache(dateTimeProvider, network, new FinalizedBlockInfoRepository(new HashHeightPair()), new Checkpoints()), asyncProvider, consensusRulesContainer).SetupRulesEngineParent();

            ConsensusManager consensus = ConsensusManagerHelper.CreateConsensusManager(network, dataDir, chainState, chainIndexer: chain, consensusRules: consensusRules, inMemoryCoinView: inMemoryCoinView);

            var genesis = new ChainedHeader(network.GetGenesis().Header, network.GenesisHash, 0);
            chainState.BlockStoreTip = genesis;
            await consensus.InitializeAsync(genesis).ConfigureAwait(false);

            var mempoolSettings = new MempoolSettings(nodeSettings) { RequireStandard = requireStandard };
            var blockPolicyEstimator = new BlockPolicyEstimator(mempoolSettings, loggerFactory, nodeSettings);
            var mempool = new TxMempool(dateTimeProvider, blockPolicyEstimator, loggerFactory, nodeSettings);
            var mempoolLock = new MempoolSchedulerLock();

            // The mempool rule constructors aren't parameterless, so we have to manually inject the dependencies for every rule
            var mempoolRules = new List<MempoolRule>
            {
                new CheckConflictsMempoolRule(network, mempool, mempoolSettings, chain, loggerFactory),
                new CheckCoinViewMempoolRule(network, mempool, mempoolSettings, chain, loggerFactory),
                new CreateMempoolEntryMempoolRule(network, mempool, mempoolSettings, chain, consensusRules, loggerFactory),
                new CheckSigOpsMempoolRule(network, mempool, mempoolSettings, chain, loggerFactory),
                new CheckFeeMempoolRule(network, mempool, mempoolSettings, chain, loggerFactory),
                new CheckRateLimitMempoolRule(network, mempool, mempoolSettings, chain, loggerFactory),
                new CheckAncestorsMempoolRule(network, mempool, mempoolSettings, chain, loggerFactory),
                new CheckReplacementMempoolRule(network, mempool, mempoolSettings, chain, loggerFactory),
                new CheckAllInputsMempoolRule(network, mempool, mempoolSettings, chain, consensusRules, deployments, loggerFactory),
                new CheckTxOutDustRule(network, mempool, mempoolSettings, chain, loggerFactory),
            };

            // We also have to check that the manually instantiated rules match the ones in the network, or the test isn't valid
            for (int i = 0; i < network.Consensus.MempoolRules.Count; i++)
            {
                if (network.Consensus.MempoolRules[i] != mempoolRules[i].GetType())
                {
                    throw new Exception("Mempool rule type mismatch");
                }
            }

            var mempoolValidator = new MempoolValidator(mempool, mempoolLock, dateTimeProvider, mempoolSettings, chain, inMemoryCoinView, loggerFactory, nodeSettings, consensusRules, mempoolRules, deployments);
<<<<<<< HEAD

=======
            
>>>>>>> 15822b53
            var blocks = new List<Block>();
            var srcTxs = new List<Transaction>();
            DateTimeOffset now = DateTimeOffset.UtcNow;
            for (int i = 0; i < 50; i++)
            {
                uint nonce = 0;
                Block block = network.CreateBlock();
                block.Header.HashPrevBlock = chain.Tip.HashBlock;
                block.Header.Bits = block.Header.GetWorkRequired(network, chain.Tip);
                block.Header.UpdateTime(now, network, chain.Tip);

                Transaction coinbase = network.CreateTransaction();
                coinbase.AddInput(TxIn.CreateCoinbase(chain.Height + 1));
                coinbase.AddOutput(new TxOut(network.Consensus.ProofOfWorkReward, scriptPubKey));
                block.AddTransaction(coinbase);
                block.UpdateMerkleRoot();
                while (!block.CheckProofOfWork())
                    block.Header.Nonce = ++nonce;
                block.Header.PrecomputeHash();
                blocks.Add(block);
                chain.SetTip(block.Header);
                srcTxs.Add(block.Transactions[0]);

<<<<<<< HEAD
                inMemoryCoinView.SaveChanges(new List<UnspentOutput>() { new UnspentOutput(new OutPoint(block.Transactions[0], 0), new Coins((uint)(i + 1), block.Transactions[0].Outputs.First(), block.Transactions[0].IsCoinBase)) }, new HashHeightPair(chain.Tip.Previous), new HashHeightPair(chain.Tip));
            }

            return new TestChainContext { MempoolValidator = mempoolValidator, MempoolSettings = mempoolSettings, ChainIndexer = chain, SrcTxs = srcTxs };
=======
                inMemoryCoinView.SaveChanges(new List<UnspentOutputs>() { new UnspentOutputs((uint)(i + 1), block.Transactions[0]) }, new List<TxOut[]>(), chain.Tip.Previous.HashBlock, chain.Tip.HashBlock, chain.Tip.Height);
            }

            return new TestChainContext { MempoolValidator = mempoolValidator, MempoolSettings = mempoolSettings, ChainIndexer = chain, SrcTxs = srcTxs};
>>>>>>> 15822b53
        }

        /// <summary>
        /// Creates the test chain with some default blocks and txs.
        /// </summary>
        /// <param name="network">Network to create the chain on.</param>
        /// <param name="scriptPubKey">Public key to create blocks/txs with.</param>
        /// <param name="requireStandard">By default testnet and regtest networks do not require transactions to be standard. This changes that default.</param>
        /// <returns>Context object representing the test chain.</returns>
        public static async Task<ITestChainContext> CreateAsync(Network network, Script scriptPubKey, string dataDir, bool requireStandard = true)
        {
            var nodeSettings = new NodeSettings(network, args: new string[] { $"-datadir={dataDir}" });

            ILoggerFactory loggerFactory = nodeSettings.LoggerFactory;
            IDateTimeProvider dateTimeProvider = DateTimeProvider.Default;

            network.Consensus.Options = new ConsensusOptions();

            var consensusRulesContainer = new ConsensusRulesContainer();
            foreach (Type ruleType in network.Consensus.ConsensusRules.HeaderValidationRules)
            {
                // Don't check PoW of a header in this test.
                if (ruleType == typeof(CheckDifficultyPowRule))
                    continue;

                consensusRulesContainer.HeaderValidationRules.Add(Activator.CreateInstance(ruleType) as HeaderValidationConsensusRule);
            }
<<<<<<< HEAD
=======
            foreach (Type ruleType in network.Consensus.ConsensusRules.FullValidationRules)
                consensusRulesContainer.FullValidationRules.Add(Activator.CreateInstance(ruleType) as FullValidationConsensusRule);
>>>>>>> 15822b53
            foreach (Type ruleType in network.Consensus.ConsensusRules.PartialValidationRules)
                consensusRulesContainer.PartialValidationRules.Add(Activator.CreateInstance(ruleType) as PartialValidationConsensusRule);
            foreach (var ruleType in network.Consensus.ConsensusRules.FullValidationRules)
            {
                FullValidationConsensusRule rule = null;
                if (ruleType == typeof(FlushCoinviewRule))
                    rule = new FlushCoinviewRule(new Mock<IInitialBlockDownloadState>().Object);
                else
                    rule = Activator.CreateInstance(ruleType) as FullValidationConsensusRule;

                consensusRulesContainer.FullValidationRules.Add(rule);
            }

            var consensusSettings = new ConsensusSettings(nodeSettings);
            var chain = new ChainIndexer(network);
            var inMemoryCoinView = new InMemoryCoinView(new HashHeightPair(chain.Tip));

            var asyncProvider = new AsyncProvider(loggerFactory, new Mock<ISignals>().Object, new NodeLifetime());

            var chainState = new ChainState();
            var deployments = new NodeDeployments(network, chain);

            ConsensusRuleEngine consensusRules = new PowConsensusRuleEngine(network, loggerFactory, dateTimeProvider, chain, deployments, consensusSettings, new Checkpoints(),
                inMemoryCoinView, chainState, new InvalidBlockHashStore(dateTimeProvider), new NodeStats(dateTimeProvider, loggerFactory), asyncProvider, consensusRulesContainer).SetupRulesEngineParent();

            ConsensusManager consensus = ConsensusManagerHelper.CreateConsensusManager(network, dataDir, chainState, chainIndexer: chain, consensusRules: consensusRules, inMemoryCoinView: inMemoryCoinView);

            var genesis = new ChainedHeader(network.GetGenesis().Header, network.GenesisHash, 0);
            chainState.BlockStoreTip = genesis;
            await consensus.InitializeAsync(genesis).ConfigureAwait(false);

            var blockPolicyEstimator = new BlockPolicyEstimator(new MempoolSettings(nodeSettings), loggerFactory, nodeSettings);
            var mempool = new TxMempool(dateTimeProvider, blockPolicyEstimator, loggerFactory, nodeSettings);
            var mempoolLock = new MempoolSchedulerLock();

            var minerSettings = new MinerSettings(nodeSettings);

            // Simple block creation, nothing special yet:
            var blockDefinition = new PowBlockDefinition(consensus, dateTimeProvider, loggerFactory, mempool, mempoolLock, minerSettings, network, consensusRules, deployments);
            BlockTemplate newBlock = blockDefinition.Build(chain.Tip, scriptPubKey);

            await consensus.BlockMinedAsync(newBlock.Block);

            List<BlockInfo> blockinfo = CreateBlockInfoList();

            // We can't make transactions until we have inputs therefore, load 100 blocks.

            var srcTxs = new List<Transaction>();
            for (int i = 0; i < blockinfo.Count; ++i)
            {
                Block currentBlock = Block.Load(newBlock.Block.ToBytes(network.Consensus.ConsensusFactory), network.Consensus.ConsensusFactory);
                currentBlock.Header.HashPrevBlock = chain.Tip.HashBlock;
                currentBlock.Header.Version = 1;
                currentBlock.Header.Time = Utils.DateTimeToUnixTime(chain.Tip.GetMedianTimePast()) + 1;

                Transaction txCoinbase = network.CreateTransaction(currentBlock.Transactions[0].ToBytes());
                txCoinbase.Inputs.Clear();
                txCoinbase.Version = 1;
                txCoinbase.AddInput(new TxIn(new Script(new[] { Op.GetPushOp(blockinfo[i].extraNonce), Op.GetPushOp(chain.Height) })));
                // Ignore the (optional) segwit commitment added by CreateNewBlock (as the hardcoded nonces don't account for this)
                txCoinbase.AddOutput(new TxOut(Money.Zero, new Script()));
                currentBlock.Transactions[0] = txCoinbase;

                currentBlock.UpdateMerkleRoot();
                currentBlock.Header.Nonce = blockinfo[i].nonce;

                chain.SetTip(currentBlock.Header);
                srcTxs.Add(currentBlock.Transactions[0]);

<<<<<<< HEAD
                inMemoryCoinView.SaveChanges(new List<UnspentOutput>() { new UnspentOutput(new OutPoint(currentBlock.Transactions[0], 0), new Coins((uint)(i + 1), currentBlock.Transactions[0].Outputs.First(), currentBlock.Transactions[0].IsCoinBase)) }, new HashHeightPair(chain.Tip.Previous), new HashHeightPair(chain.Tip));

=======
                inMemoryCoinView.SaveChanges(new List<UnspentOutputs>() { new UnspentOutputs((uint)(i + 1), currentBlock.Transactions[0]) }, new List<TxOut[]>(), chain.Tip.Previous.HashBlock, chain.Tip.HashBlock, chain.Tip.Height);
>>>>>>> 15822b53
            }

            // Just to make sure we can still make simple blocks
            blockDefinition = new PowBlockDefinition(consensus, dateTimeProvider, loggerFactory, mempool, mempoolLock, minerSettings, network, consensusRules, deployments);
            blockDefinition.Build(chain.Tip, scriptPubKey);

            var mempoolSettings = new MempoolSettings(nodeSettings) { RequireStandard = requireStandard };

            // The mempool rule constructors aren't parameterless, so we have to manually inject the dependencies for every rule
            var mempoolRules = new List<MempoolRule>
            {
                new CheckConflictsMempoolRule(network, mempool, mempoolSettings, chain, loggerFactory),
                new CheckCoinViewMempoolRule(network, mempool, mempoolSettings, chain, loggerFactory),
                new CreateMempoolEntryMempoolRule(network, mempool, mempoolSettings, chain, consensusRules, loggerFactory),
                new CheckSigOpsMempoolRule(network, mempool, mempoolSettings, chain, loggerFactory),
                new CheckFeeMempoolRule(network, mempool, mempoolSettings, chain, loggerFactory),
                new CheckRateLimitMempoolRule(network, mempool, mempoolSettings, chain, loggerFactory),
                new CheckAncestorsMempoolRule(network, mempool, mempoolSettings, chain, loggerFactory),
                new CheckReplacementMempoolRule(network, mempool, mempoolSettings, chain, loggerFactory),
                new CheckAllInputsMempoolRule(network, mempool, mempoolSettings, chain, consensusRules, deployments, loggerFactory),
                new CheckTxOutDustRule(network, mempool, mempoolSettings, chain, loggerFactory),
            };

            // We also have to check that the manually instantiated rules match the ones in the network, or the test isn't valid
            for (int i = 0; i < network.Consensus.MempoolRules.Count; i++)
            {
                if (network.Consensus.MempoolRules[i] != mempoolRules[i].GetType())
                {
                    throw new Exception("Mempool rule type mismatch");
                }
            }

            Assert.Equal(network.Consensus.MempoolRules.Count, mempoolRules.Count);

            var mempoolValidator = new MempoolValidator(mempool, mempoolLock, dateTimeProvider, mempoolSettings, chain, inMemoryCoinView, loggerFactory, nodeSettings, consensusRules, mempoolRules, deployments);

            return new TestChainContext { MempoolValidator = mempoolValidator, MempoolSettings = mempoolSettings, ChainIndexer = chain, SrcTxs = srcTxs };
        }

        /// <summary>
        /// Info for a single block in the hard coded blocks that are loaded.
        /// </summary>
        private class BlockInfo
        {
            /// <summary>
            /// Extra nonce for the block.
            /// </summary>
            public int extraNonce;

            /// <summary>
            /// Nonce for the block.
            /// </summary>
            public uint nonce;
        }

        /// <summary>
        /// Source block information for hard coded blocks that are loaded.
        /// Pairs of extranonce, nonce fields.
        /// </summary>
        private static long[,] blockinfoarr =
        {
            {4, 0xa4a3e223}, {2, 0x15c32f9e}, {1, 0x0375b547}, {1, 0x7004a8a5},
            {2, 0xce440296}, {2, 0x52cfe198}, {1, 0x77a72cd0}, {2, 0xbb5d6f84},
            {2, 0x83f30c2c}, {1, 0x48a73d5b}, {1, 0xef7dcd01}, {2, 0x6809c6c4},
            {2, 0x0883ab3c}, {1, 0x087bbbe2}, {2, 0x2104a814}, {2, 0xdffb6daa},
            {1, 0xee8a0a08}, {2, 0xba4237c1}, {1, 0xa70349dc}, {1, 0x344722bb},
            {3, 0xd6294733}, {2, 0xec9f5c94}, {2, 0xca2fbc28}, {1, 0x6ba4f406},
            {2, 0x015d4532}, {1, 0x6e119b7c}, {2, 0x43e8f314}, {2, 0x27962f38},
            {2, 0xb571b51b}, {2, 0xb36bee23}, {2, 0xd17924a8}, {2, 0x6bc212d9},
            {1, 0x630d4948}, {2, 0x9a4c4ebb}, {2, 0x554be537}, {1, 0xd63ddfc7},
            {2, 0xa10acc11}, {1, 0x759a8363}, {2, 0xfb73090d}, {1, 0xe82c6a34},
            {1, 0xe33e92d7}, {3, 0x658ef5cb}, {2, 0xba32ff22}, {5, 0x0227a10c},
            {1, 0xa9a70155}, {5, 0xd096d809}, {1, 0x37176174}, {1, 0x830b8d0f},
            {1, 0xc6e3910e}, {2, 0x823f3ca8}, {1, 0x99850849}, {1, 0x7521fb81},
            {1, 0xaacaabab}, {1, 0xd645a2eb}, {5, 0x7aea1781}, {5, 0x9d6e4b78},
            {1, 0x4ce90fd8}, {1, 0xabdc832d}, {6, 0x4a34f32a}, {2, 0xf2524c1c},
            {2, 0x1bbeb08a}, {1, 0xad47f480}, {1, 0x9f026aeb}, {1, 0x15a95049},
            {2, 0xd1cb95b2}, {2, 0xf84bbda5}, {1, 0x0fa62cd1}, {1, 0xe05f9169},
            {1, 0x78d194a9}, {5, 0x3e38147b}, {5, 0x737ba0d4}, {1, 0x63378e10},
            {1, 0x6d5f91cf}, {2, 0x88612eb8}, {2, 0xe9639484}, {1, 0xb7fabc9d},
            {2, 0x19b01592}, {1, 0x5a90dd31}, {2, 0x5bd7e028}, {2, 0x94d00323},
            {1, 0xa9b9c01a}, {1, 0x3a40de61}, {1, 0x56e7eec7}, {5, 0x859f7ef6},
            {1, 0xfd8e5630}, {1, 0x2b0c9f7f}, {1, 0xba700e26}, {1, 0x7170a408},
            {1, 0x70de86a8}, {1, 0x74d64cd5}, {1, 0x49e738a1}, {2, 0x6910b602},
            {0, 0x643c565f}, {1, 0x54264b3f}, {2, 0x97ea6396}, {2, 0x55174459},
            {2, 0x03e8779a}, {1, 0x98f34d8f}, {1, 0xc07b2b07}, {1, 0xdfe29668},
            {1, 0x3141c7c1}, {1, 0xb3b595f4}, {1, 0x735abf08}, {5, 0x623bfbce},
            {2, 0xd351e722}, {1, 0xf4ca48c9}, {1, 0x5b19c670}, {1, 0xa164bf0e},
            {2, 0xbbbeb305}, {2, 0xfe1c810a}
        };

        /// <summary>
        /// Translates an array of extranonce, nonce pairs into list of block info.
        /// </summary>
        /// <returns>List of block info for hard coded blocks.</returns>
        private static List<BlockInfo> CreateBlockInfoList()
        {
            var blockInfoList = new List<BlockInfo>();
            List<long> lst = blockinfoarr.Cast<long>().ToList();

            for (int i = 0; i < lst.Count; i += 2)
                blockInfoList.Add(new BlockInfo { extraNonce = (int)lst[i], nonce = (uint)lst[i + 1] });

            return blockInfoList;
        }
    }
}<|MERGE_RESOLUTION|>--- conflicted
+++ resolved
@@ -153,11 +153,7 @@
             }
 
             var mempoolValidator = new MempoolValidator(mempool, mempoolLock, dateTimeProvider, mempoolSettings, chain, inMemoryCoinView, loggerFactory, nodeSettings, consensusRules, mempoolRules, deployments);
-<<<<<<< HEAD
-
-=======
-            
->>>>>>> 15822b53
+
             var blocks = new List<Block>();
             var srcTxs = new List<Transaction>();
             DateTimeOffset now = DateTimeOffset.UtcNow;
@@ -181,17 +177,10 @@
                 chain.SetTip(block.Header);
                 srcTxs.Add(block.Transactions[0]);
 
-<<<<<<< HEAD
                 inMemoryCoinView.SaveChanges(new List<UnspentOutput>() { new UnspentOutput(new OutPoint(block.Transactions[0], 0), new Coins((uint)(i + 1), block.Transactions[0].Outputs.First(), block.Transactions[0].IsCoinBase)) }, new HashHeightPair(chain.Tip.Previous), new HashHeightPair(chain.Tip));
             }
 
             return new TestChainContext { MempoolValidator = mempoolValidator, MempoolSettings = mempoolSettings, ChainIndexer = chain, SrcTxs = srcTxs };
-=======
-                inMemoryCoinView.SaveChanges(new List<UnspentOutputs>() { new UnspentOutputs((uint)(i + 1), block.Transactions[0]) }, new List<TxOut[]>(), chain.Tip.Previous.HashBlock, chain.Tip.HashBlock, chain.Tip.Height);
-            }
-
-            return new TestChainContext { MempoolValidator = mempoolValidator, MempoolSettings = mempoolSettings, ChainIndexer = chain, SrcTxs = srcTxs};
->>>>>>> 15822b53
         }
 
         /// <summary>
@@ -219,11 +208,6 @@
 
                 consensusRulesContainer.HeaderValidationRules.Add(Activator.CreateInstance(ruleType) as HeaderValidationConsensusRule);
             }
-<<<<<<< HEAD
-=======
-            foreach (Type ruleType in network.Consensus.ConsensusRules.FullValidationRules)
-                consensusRulesContainer.FullValidationRules.Add(Activator.CreateInstance(ruleType) as FullValidationConsensusRule);
->>>>>>> 15822b53
             foreach (Type ruleType in network.Consensus.ConsensusRules.PartialValidationRules)
                 consensusRulesContainer.PartialValidationRules.Add(Activator.CreateInstance(ruleType) as PartialValidationConsensusRule);
             foreach (var ruleType in network.Consensus.ConsensusRules.FullValidationRules)
@@ -293,12 +277,7 @@
                 chain.SetTip(currentBlock.Header);
                 srcTxs.Add(currentBlock.Transactions[0]);
 
-<<<<<<< HEAD
                 inMemoryCoinView.SaveChanges(new List<UnspentOutput>() { new UnspentOutput(new OutPoint(currentBlock.Transactions[0], 0), new Coins((uint)(i + 1), currentBlock.Transactions[0].Outputs.First(), currentBlock.Transactions[0].IsCoinBase)) }, new HashHeightPair(chain.Tip.Previous), new HashHeightPair(chain.Tip));
-
-=======
-                inMemoryCoinView.SaveChanges(new List<UnspentOutputs>() { new UnspentOutputs((uint)(i + 1), currentBlock.Transactions[0]) }, new List<TxOut[]>(), chain.Tip.Previous.HashBlock, chain.Tip.HashBlock, chain.Tip.Height);
->>>>>>> 15822b53
             }
 
             // Just to make sure we can still make simple blocks
