﻿using System.Collections.Generic;
using System.IO;
using System.Linq;
using System.Threading.Tasks;
using NBitcoin;
using NBitcoin.BouncyCastle.Math;
using NBitcoin.Crypto;
using Stratis.Bitcoin.Features.MemoryPool.Interfaces;
using Stratis.Bitcoin.Networks.Policies;
using Stratis.Bitcoin.Tests.Common;
using Xunit;

namespace Stratis.Bitcoin.Features.MemoryPool.Tests
{
    /// <summary>
    /// Unit tests for the memory pool validator.
    /// </summary>
    public class MempoolValidatorTest : TestBase
    {
        public MempoolValidatorTest() : base(KnownNetworks.RegTest)
        {
        }

        [Fact]
        public async Task AcceptToMemoryPool_WithOpReturn_IsSuccessfulAsync()
        {
            string dataDir = GetTestDirectoryPath(this);

            var minerSecret = new BitcoinSecret(new Key(), this.Network);
            ITestChainContext context = await TestChainFactory.CreateAsync(this.Network, minerSecret.PubKey.Hash.ScriptPubKey, dataDir);
            IMempoolValidator validator = context.MempoolValidator;
            Assert.NotNull(validator);

            Transaction tx = this.Network.CreateTransaction();
            tx.AddInput(new TxIn(new OutPoint(context.SrcTxs[0].GetHash(), 0), PayToPubkeyHashTemplate.Instance.GenerateScriptPubKey(minerSecret.PubKey)));
            
            var ops = new Op[BitcoinStandardScriptsRegistry.MaxOpReturnRelay];
            ops[0] = OpcodeType.OP_RETURN;

            for (int i = 1; i < ops.Length; i++)
            {
                ops[i] = Op.GetPushOp(0);
            }

            tx.AddOutput(new TxOut(new Money(0), new Script(ops)));
            tx.Sign(this.Network, minerSecret, false);

            var state = new MempoolValidationState(false);
            bool isSuccess = await validator.AcceptToMemoryPool(state, tx);
            Assert.True(isSuccess, "Transaction with standard OP_RETURN size should have been accepted.");
        }

        [Fact]
        public async Task AcceptToMemoryPool_WithLargeOpReturn_ReturnsFalseAsync()
        {
            string dataDir = GetTestDirectoryPath(this);

            var minerSecret = new BitcoinSecret(new Key(), this.Network);
            ITestChainContext context = await TestChainFactory.CreateAsync(this.Network, minerSecret.PubKey.Hash.ScriptPubKey, dataDir);
            IMempoolValidator validator = context.MempoolValidator;
            Assert.NotNull(validator);

            Transaction tx = this.Network.CreateTransaction();
            tx.AddInput(new TxIn(new OutPoint(context.SrcTxs[0].GetHash(), 0), PayToPubkeyHashTemplate.Instance.GenerateScriptPubKey(minerSecret.PubKey)));

            var ops = new Op[BitcoinStandardScriptsRegistry.MaxOpReturnRelay + 1];
            ops[0] = OpcodeType.OP_RETURN;

            for (int i = 1; i < ops.Length; i++)
            {
                ops[i] = Op.GetPushOp(0);
            }

            tx.AddOutput(new TxOut(new Money(0), new Script(ops)));
            tx.Sign(this.Network, minerSecret, false);

            var state = new MempoolValidationState(false);
            bool isSuccess = await validator.AcceptToMemoryPool(state, tx);
            Assert.False(isSuccess, "Transaction with nonstandard OP_RETURN size should not have been accepted.");
            Assert.Equal(MempoolErrors.Scriptpubkey, state.Error);
        }

        [Fact]
        public async Task CheckFinalTransaction_WithElapsedLockTime_ReturnsTrueAsync()
        {
            string dataDir = GetTestDirectoryPath(this);

            var minerSecret = new BitcoinSecret(new Key(), this.Network);
            ITestChainContext context = await TestChainFactory.CreateAsync(this.Network, minerSecret.PubKey.Hash.ScriptPubKey, dataDir);
            IMempoolValidator validator = context.MempoolValidator;
            Assert.NotNull(validator);

            var destSecret = new BitcoinSecret(new Key(), this.Network);
            Transaction tx = this.Network.CreateTransaction();
            tx.AddInput(new TxIn(new OutPoint(context.SrcTxs[0].GetHash(), 0), PayToPubkeyHashTemplate.Instance.GenerateScriptPubKey(minerSecret.PubKey)));

            tx.Inputs.First().Sequence = new Sequence(Sequence.SEQUENCE_LOCKTIME_DISABLE_FLAG);

            tx.AddOutput(new TxOut(new Money(Money.Coins(1)), destSecret.PubKeyHash));

            // Do not set an nLockTime for this test.

            // Non-PoS chains do not have the concept of a transaction time, so do not set that.

            tx.Sign(this.Network, minerSecret, false);

            var state = new MempoolValidationState(false);

            bool isSuccess = await validator.AcceptToMemoryPool(state, tx);
            Assert.True(isSuccess, "Transaction with elapsed nLockTime should have been accepted.");
        }

        [Fact(Skip = "Not implemented yet.")]
        public void CheckSequenceLocks_WithExistingLockPointAndValidChain_ReturnsTrue()
        {
            // TODO: Test case- Check two cases, chain with/without previous block
            // No Previous - time of lock == 0
            // Previous - time of lock < tip chain median time
        }

        [Fact(Skip = "Not implemented yet.")]
        public void CheckSequenceLocks_WithExistingLockPointAndChainWithPrevAndExpiredBlockTime_Fails()
        {
            // TODO: Test case - The lock point MinTime exceeds chain previous block median time
        }

        [Fact(Skip = "Not implemented yet.")]
        public void CheckSequenceLocks_WithExistingLockPointAndChainWihtNoPrevAndExpiredBlockTime_Fails()
        {
            // TODO: Test case - the lock point MinTime exceeds 0
        }

        [Fact(Skip = "Not implemented yet.")]
        public void GetTransactionWeight_WitnessTx_ReturnsWeight()
        {
            // TODO: Test getting tx weight on transaction with witness
        }

        [Fact(Skip = "Not implemented yet.")]
        public void GetTransactionWeight_StandardTx_ReturnsWeight()
        {
            // TODO: Test getting tx weight on transaction without witness
        }

        [Fact(Skip = "Not implemented yet.")]
        public void CalculateModifiedSize_CalcWeightWithTxIns_ReturnsSize()
        {
            // TODO: Test GetTransactionWeight - InputSizes = CalculateModifiedSize
            // Test weight calculation by input nTxSize = 0
        }

        [Fact(Skip = "Not implemented yet.")]
        public void CalculateModifiedSize_PreCalcWeightWithTxIns_ReturnsSize()
        {
            // TODO: Test GetTransactionWeight - InputSizes = CalculateModifiedSize
            // Test weight calculation by passing in weight as nTxSize, nTxSize can be computed with GetTransactionWeight()
        }

        [Fact]
        public async Task AcceptToMemoryPool_WithValidP2PKHTxn_IsSuccessfulAsync()
        {
            string dataDir = GetTestDirectoryPath(this);

            var minerSecret = new BitcoinSecret(new Key(), this.Network);
            ITestChainContext context = await TestChainFactory.CreateAsync(this.Network, minerSecret.PubKey.Hash.ScriptPubKey, dataDir);
            IMempoolValidator validator = context.MempoolValidator;
            Assert.NotNull(validator);

            var destSecret = new BitcoinSecret(new Key(), this.Network);
            Transaction tx = this.Network.CreateTransaction();
            tx.AddInput(new TxIn(new OutPoint(context.SrcTxs[0].GetHash(), 0), PayToPubkeyHashTemplate.Instance.GenerateScriptPubKey(minerSecret.PubKey)));
            tx.AddOutput(new TxOut(new Money(Money.CENT * 11), destSecret.PubKeyHash));
            tx.Sign(this.Network, minerSecret, false);

            var state = new MempoolValidationState(false);
            bool isSuccess = await validator.AcceptToMemoryPool(state, tx);
            Assert.True(isSuccess, "P2PKH tx not valid.");
        }

        /// <summary>
        /// Validate multi input/output P2PK, P2PKH transactions in memory pool.
        /// Transaction scenario adapted from code project article referenced below.
        /// </summary>
        /// <seealso cref="https://www.codeproject.com/Articles/835098/NBitcoin-Build-Them-All"/>
        [Fact]
        public async Task AcceptToMemoryPool_WithMultiInOutValidTxns_IsSuccessfulAsync()
        {
            string dataDir = GetTestDirectoryPath(this);

            var miner = new BitcoinSecret(new Key(), this.Network);
            ITestChainContext context = await TestChainFactory.CreateAsync(this.Network, miner.PubKey.Hash.ScriptPubKey, dataDir);
            IMempoolValidator validator = context.MempoolValidator;
            Assert.NotNull(validator);

            var alice = new BitcoinSecret(new Key(), this.Network);
            var bob = new BitcoinSecret(new Key(), this.Network);
            var satoshi = new BitcoinSecret(new Key(), this.Network);

            // Fund Alice, Bob, Satoshi
            // 50 Coins come from first tx on chain - send satoshi 1, bob 2, Alice 1.5 and change back to miner
            var coin = new Coin(context.SrcTxs[0].GetHash(), 0, context.SrcTxs[0].TotalOut, miner.ScriptPubKey);
            var txBuilder = new TransactionBuilder(this.Network);
            Transaction multiOutputTx = txBuilder
                .AddCoins(new List<Coin> { coin })
                .AddKeys(miner)
                .Send(satoshi.GetAddress(), "1.00")
                .Send(bob.GetAddress(), "2.00")
                .Send(alice.GetAddress(), "1.50")
                .SendFees("0.001")
                .SetChange(miner.GetAddress())
                .BuildTransaction(true);
            Assert.True(txBuilder.Verify(multiOutputTx)); //check fully signed
            var state = new MempoolValidationState(false);
            Assert.True(await validator.AcceptToMemoryPool(state, multiOutputTx), $"Transaction: {nameof(multiOutputTx)} failed mempool validation.");

            // Alice then Bob sends to Satoshi
            Coin[] aliceCoins = multiOutputTx.Outputs
                        .Where(o => o.ScriptPubKey == alice.ScriptPubKey)
                        .Select(o => new Coin(new OutPoint(multiOutputTx.GetHash(), multiOutputTx.Outputs.IndexOf(o)), o))
                        .ToArray();
            Coin[] bobCoins = multiOutputTx.Outputs
                        .Where(o => o.ScriptPubKey == bob.ScriptPubKey)
                        .Select(o => new Coin(new OutPoint(multiOutputTx.GetHash(), multiOutputTx.Outputs.IndexOf(o)), o))
                        .ToArray();

            txBuilder = new TransactionBuilder(this.Network);
            Transaction multiInputTx = txBuilder
                .AddCoins(aliceCoins)
                .AddKeys(alice)
                .Send(satoshi.GetAddress(), "0.8")
                .SetChange(alice.GetAddress())
                .SendFees("0.0005")
                .Then()
                .AddCoins(bobCoins)
                .AddKeys(bob)
                .Send(satoshi.GetAddress(), "0.2")
                .SetChange(bob.GetAddress())
                .SendFees("0.0005")
                .BuildTransaction(true);
            Assert.True(txBuilder.Verify(multiInputTx)); //check fully signed
            Assert.True(await validator.AcceptToMemoryPool(state, multiInputTx), $"Transaction: {nameof(multiInputTx)} failed mempool validation.");
        }

        /// <summary>
        /// Validate multi sig transactions in memory pool.
        /// Transaction scenario adapted from code project article referenced below.
        /// </summary>
        /// <seealso cref="https://www.codeproject.com/Articles/835098/NBitcoin-Build-Them-All"/>
        [Fact]
        public async Task AcceptToMemoryPool_WithMultiSigValidTxns_IsSuccessfulAsync()
        {
            string dataDir = GetTestDirectoryPath(this);

            var miner = new BitcoinSecret(new Key(), this.Network);
            ITestChainContext context = await TestChainFactory.CreateAsync(this.Network, miner.PubKey.Hash.ScriptPubKey, dataDir);
            IMempoolValidator validator = context.MempoolValidator;
            Assert.NotNull(validator);

            var alice = new BitcoinSecret(new Key(), this.Network);
            var bob = new BitcoinSecret(new Key(), this.Network);
            var satoshi = new BitcoinSecret(new Key(), this.Network);
            var nico = new BitcoinSecret(new Key(), this.Network);

            // corp needs two out of three of alice, bob, nico
            Script corpMultiSig = PayToMultiSigTemplate
                        .Instance
                        .GenerateScriptPubKey(2, new[] { alice.PubKey, bob.PubKey, nico.PubKey });

            // Fund corp
            // 50 Coins come from first tx on chain - send corp 42 and change back to miner
            var coin = new Coin(context.SrcTxs[0].GetHash(), 0, context.SrcTxs[0].TotalOut, miner.ScriptPubKey);
            var txBuilder = new TransactionBuilder(this.Network);
            Transaction sendToMultiSigTx = txBuilder
                .AddCoins(new List<Coin> { coin })
                .AddKeys(miner)
                .Send(corpMultiSig, "42.00")
                .SendFees("0.001")
                .SetChange(miner.GetAddress())
                .BuildTransaction(true);
            Assert.True(txBuilder.Verify(sendToMultiSigTx)); //check fully signed
            var state = new MempoolValidationState(false);
            Assert.True(await validator.AcceptToMemoryPool(state, sendToMultiSigTx), $"Transaction: {nameof(sendToMultiSigTx)} failed mempool validation.");

            // AliceBobNico corp. send to Satoshi
            Coin[] corpCoins = sendToMultiSigTx.Outputs
                        .Where(o => o.ScriptPubKey == corpMultiSig)
                        .Select(o => new Coin(new OutPoint(sendToMultiSigTx.GetHash(), sendToMultiSigTx.Outputs.IndexOf(o)), o))
                        .ToArray();

            // Alice initiates the transaction
            txBuilder = new TransactionBuilder(this.Network);
            Transaction multiSigTx = txBuilder
                    .AddCoins(corpCoins)
                    .AddKeys(alice)
                    .Send(satoshi.GetAddress(), "4.5")
                    .SendFees("0.001")
                    .SetChange(corpMultiSig)
                    .BuildTransaction(true);
            Assert.True(!txBuilder.Verify(multiSigTx)); //Well, only one signature on the two required...

            // Nico completes the transaction
            txBuilder = new TransactionBuilder(this.Network);
            multiSigTx = txBuilder
                    .AddCoins(corpCoins)
                    .AddKeys(nico)
                    .SignTransaction(multiSigTx);
            Assert.True(txBuilder.Verify(multiSigTx));

            Assert.True(await validator.AcceptToMemoryPool(state, multiSigTx), $"Transaction: {nameof(multiSigTx)} failed mempool validation.");
        }

        /// <summary>
        /// Validate P2SH transaction in memory pool.
        /// Transaction scenario adapted from code project article referenced below.
        /// </summary>
        /// <seealso cref="https://www.codeproject.com/Articles/835098/NBitcoin-Build-Them-All"/>
        [Fact]
        public async Task AcceptToMemoryPool_WithP2SHValidTxns_IsSuccessfulAsync()
        {
            string dataDir = GetTestDirectoryPath(this);

            var miner = new BitcoinSecret(new Key(), this.Network);
            ITestChainContext context = await TestChainFactory.CreateAsync(this.Network, miner.PubKey.Hash.ScriptPubKey, dataDir);
            IMempoolValidator validator = context.MempoolValidator;
            Assert.NotNull(validator);

            var alice = new BitcoinSecret(new Key(), this.Network);
            var bob = new BitcoinSecret(new Key(), this.Network);
            var satoshi = new BitcoinSecret(new Key(), this.Network);
            var nico = new BitcoinSecret(new Key(), this.Network);

            // corp needs two out of three of alice, bob, nico
            Script corpMultiSig = PayToMultiSigTemplate
                        .Instance
                        .GenerateScriptPubKey(2, new[] { alice.PubKey, bob.PubKey, nico.PubKey });

            // P2SH address for corp multi-sig
            BitcoinScriptAddress corpRedeemAddress = corpMultiSig.GetScriptAddress(this.Network);

            // Fund corp
            // 50 Coins come from first tx on chain - send corp 42 and change back to miner
            var coin = new Coin(context.SrcTxs[0].GetHash(), 0, context.SrcTxs[0].TotalOut, miner.ScriptPubKey);
            var txBuilder = new TransactionBuilder(this.Network);
            Transaction fundP2shTx = txBuilder
                .AddCoins(new List<Coin> { coin })
                .AddKeys(miner)
                .Send(corpRedeemAddress, "42.00")
                .SendFees("0.001")
                .SetChange(miner.GetAddress())
                .BuildTransaction(true);
            Assert.True(txBuilder.Verify(fundP2shTx)); //check fully signed
            var state = new MempoolValidationState(false);
            Assert.True(await validator.AcceptToMemoryPool(state, fundP2shTx), $"Transaction: {nameof(fundP2shTx)} failed mempool validation.");

            // AliceBobNico corp. send 20 to Satoshi
            Coin[] corpCoins = fundP2shTx.Outputs
                        .Where(o => o.ScriptPubKey == corpRedeemAddress.ScriptPubKey)
                        .Select(o => ScriptCoin.Create(this.Network, new OutPoint(fundP2shTx.GetHash(), fundP2shTx.Outputs.IndexOf(o)), o, corpMultiSig))
                        .ToArray();

            txBuilder = new TransactionBuilder(this.Network);
            Transaction p2shSpendTx = txBuilder
                    .AddCoins(corpCoins)
                    .AddKeys(alice, bob)
                    .Send(satoshi.GetAddress(), "20")
                    .SendFees("0.001")
                    .SetChange(corpRedeemAddress)
                    .BuildTransaction(true);
            Assert.True(txBuilder.Verify(p2shSpendTx));

            Assert.True(await validator.AcceptToMemoryPool(state, p2shSpendTx), $"Transaction: {nameof(p2shSpendTx)} failed mempool validation.");
        }

        /// <summary>
        /// Validate P2WPKH transaction in memory pool.
        /// </summary>
        [Fact]
        public async Task AcceptToMemoryPool_WithP2WPKHValidTxns_IsSuccessfulAsync()
        {
            string dataDir = GetTestDirectoryPath(this);

            var miner = new BitcoinSecret(new Key(), this.Network);
            ITestChainContext context = await TestChainFactory.CreateAsync(this.Network, miner.PubKey.ScriptPubKey, dataDir);
            IMempoolValidator validator = context.MempoolValidator;
            Assert.NotNull(validator);

            var bob = new BitcoinSecret(new Key(), this.Network);
            var coin = new Coin(context.SrcTxs[0].GetHash(), 0, context.SrcTxs[0].TotalOut, miner.PubKey.ScriptPubKey);
            var txBuilder = new TransactionBuilder(this.Network);
            Transaction p2wpkhTx = txBuilder
                .AddCoins(coin)
                .AddKeys(miner)
                .Send(bob.PubKey.WitHash.ScriptPubKey, "0.042")
                .SendFees("0.001")
                .SetChange(miner)
                .BuildTransaction(true);
            Assert.True(txBuilder.Verify(p2wpkhTx)); //check fully signed

            // Make sure the transaction does actually contain a recognisable P2WPKH output.
            var output = p2wpkhTx.Outputs.Where(o => o.ScriptPubKey.IsScriptType(ScriptType.P2WPKH));
            Assert.NotEmpty(output);

            var state = new MempoolValidationState(false);
            var isSuccess = await validator.AcceptToMemoryPool(state, p2wpkhTx);
            Assert.True(isSuccess, $"Transaction: {nameof(p2wpkhTx)} failed mempool validation.");
        }

        [Fact]
        public async Task AcceptToMemoryPool_SpendingP2WPKH_IsSuccessfulAsync()
        {
            string dataDir = GetTestDirectoryPath(this);

            var miner = new BitcoinSecret(new Key(), this.Network);
            ITestChainContext context = await TestChainFactory.CreateAsync(this.Network, miner.PubKey.WitHash.ScriptPubKey, dataDir);
            IMempoolValidator validator = context.MempoolValidator;
            Assert.NotNull(validator);

            // We need to create a P2WPKH output in the mempool.
            var bob = new BitcoinSecret(new Key(), this.Network);
            var witnessCoin = new Coin(context.SrcTxs[0].GetHash(), 0, context.SrcTxs[0].TotalOut, miner.PubKey.WitHash.ScriptPubKey);
            var txBuilder = new TransactionBuilder(this.Network);

            Transaction p2wpkhTx = txBuilder
                .AddCoins(witnessCoin)
                .AddKeys(miner)
                .Send(bob.PubKey.WitHash.ScriptPubKey, "0.042")
                .SendFees("0.001")
                .SetChange(miner)
                .BuildTransaction(true);

            Assert.True(txBuilder.Verify(p2wpkhTx));
            var state = new MempoolValidationState(false);
            var isSuccess = await validator.AcceptToMemoryPool(state, p2wpkhTx);
            Assert.True(isSuccess, $"Transaction: {nameof(p2wpkhTx)} failed mempool validation.");

            // Now we need to spend the P2WPKH output in a new transaction.
            var p2wpkhCoin = p2wpkhTx.Outputs.AsCoins().Where(o => o.ScriptPubKey.IsScriptType(ScriptType.P2WPKH));

            Assert.NotEmpty(p2wpkhCoin);

            txBuilder = new TransactionBuilder(this.Network);

            Transaction spends = txBuilder
                .AddCoins(p2wpkhCoin)
                .AddKeys(bob)
                .Send(miner.PubKey.ScriptPubKey, "0.020")
                .SendFees("0.001")
                .SetChange(miner)
                .BuildTransaction(true);

            Assert.True(txBuilder.Verify(spends));

            // Remove witness data from transaction.
            Transaction noWitTx = spends.WithOptions(TransactionOptions.None, this.Network.Consensus.ConsensusFactory);

            // As witness data is present in the input scriptSigs, we needed a Segwit prevOut to test that the stripped transaction is definitely smaller as we expect.
            Assert.Equal(spends.GetHash(), noWitTx.GetHash());
            Assert.True(noWitTx.GetSerializedSize() < spends.GetSerializedSize());

            state = new MempoolValidationState(false);
            isSuccess = await validator.AcceptToMemoryPool(state, spends);
            Assert.True(isSuccess, $"Transaction: {nameof(spends)} failed mempool validation.");
        }

        [Fact]
        public async Task AcceptToMemoryPool_SpendingP2WPKH_WithMissingWitnessData_ReturnsFalseAsync()
        {
            string dataDir = GetTestDirectoryPath(this);

            var miner = new BitcoinSecret(new Key(), this.Network);
            ITestChainContext context = await TestChainFactory.CreateAsync(this.Network, miner.PubKey.WitHash.ScriptPubKey, dataDir);
            IMempoolValidator validator = context.MempoolValidator;
            Assert.NotNull(validator);

            // We need to create a P2WPKH output in the mempool.
            var bob = new BitcoinSecret(new Key(), this.Network);
            var witnessCoin = new Coin(context.SrcTxs[0].GetHash(), 0, context.SrcTxs[0].TotalOut, miner.PubKey.WitHash.ScriptPubKey);
            var txBuilder = new TransactionBuilder(this.Network);

            Transaction p2wpkhTx = txBuilder
                .AddCoins(witnessCoin)
                .AddKeys(miner)
                .Send(bob.PubKey.WitHash.ScriptPubKey, "0.042")
                .SendFees("0.001")
                .SetChange(miner)
                .BuildTransaction(true);

            Assert.True(txBuilder.Verify(p2wpkhTx));
            var state = new MempoolValidationState(false);
            var isSuccess = await validator.AcceptToMemoryPool(state, p2wpkhTx);
            Assert.True(isSuccess, $"Transaction: {nameof(p2wpkhTx)} failed mempool validation.");

            // Now we need to spend the P2WPKH output in a new transaction.
            var p2wpkhCoin = p2wpkhTx.Outputs.AsCoins().Where(o => o.ScriptPubKey.IsScriptType(ScriptType.P2WPKH));

            txBuilder = new TransactionBuilder(this.Network);

            Transaction spends = txBuilder
                .AddCoins(p2wpkhCoin)
                .AddKeys(bob)
                .Send(miner, "0.020")
                .SendFees("0.001")
                .SetChange(miner)
                .BuildTransaction(true);

            Assert.True(txBuilder.Verify(spends));

            // Modify witness data to trigger validation failure.
            // Unfortunately it is not possible to trigger the WitnessMutated check as the other checks precede it.
            foreach (TxIn input in spends.Inputs)
                input.WitScript = WitScript.Empty;

            state = new MempoolValidationState(false);
            isSuccess = await validator.AcceptToMemoryPool(state, spends);
            Assert.False(isSuccess, $"Transaction with missing witness data should not have passed mempool validation.");
        }

        /// <summary>
        /// Validate P2WSH transaction in memory pool.
        /// </summary>
        [Fact]
        public async Task AcceptToMemoryPool_WithP2WSHValidTxns_IsSuccessfulAsync()
        {
            string dataDir = GetTestDirectoryPath(this);

            var miner = new BitcoinSecret(new Key(), this.Network);
            ITestChainContext context = await TestChainFactory.CreateAsync(this.Network, miner.PubKey.ScriptPubKey, dataDir);
            IMempoolValidator validator = context.MempoolValidator;
            Assert.NotNull(validator);

            var bob = new BitcoinSecret(new Key(), this.Network);

            Coin coin = new Coin(context.SrcTxs[0].GetHash(), 0, context.SrcTxs[0].TotalOut, miner.PubKey.ScriptPubKey);
            var txBuilder = new TransactionBuilder(this.Network);
            Transaction p2wshTx = txBuilder
                .AddCoins(coin)
                .AddKeys(miner)
                .Send(bob.PubKey.ScriptPubKey.WitHash.ScriptPubKey, "0.042") // Send as a P2WSH output
                .SendFees("0.001")
                .SetChange(miner)
                .BuildTransaction(true);
            Assert.True(txBuilder.Verify(p2wshTx)); //check fully signed

            // Make sure the transaction does actually contain a recognisable P2WSH output.
            var output = p2wshTx.Outputs.Where(o => o.ScriptPubKey.IsScriptType(ScriptType.P2WSH));
            Assert.NotEmpty(output);

            var state = new MempoolValidationState(false);
            Assert.True(await validator.AcceptToMemoryPool(state, p2wshTx), $"Transaction: {nameof(p2wshTx)} failed mempool validation.");
        }

        [Fact]
        public async Task AcceptToMemoryPool_TxIsCoinbase_ReturnsFalseAsync()
        {
            string dataDir = GetTestDirectoryPath(this);

            var minerSecret = new BitcoinSecret(new Key(), this.Network);
            ITestChainContext context = await TestChainFactory.CreateAsync(this.Network, minerSecret.PubKey.Hash.ScriptPubKey, dataDir);
            IMempoolValidator validator = context.MempoolValidator;
            Assert.NotNull(validator);

            var destSecret = new BitcoinSecret(new Key(), this.Network);
            Transaction tx = this.Network.CreateTransaction();

            // Create a transaction that looks like a coinbase.
            tx.AddInput(new TxIn(new OutPoint(new uint256(0), uint.MaxValue), PayToPubkeyHashTemplate.Instance.GenerateScriptPubKey(minerSecret.PubKey)));
            tx.AddOutput(new TxOut(new Money(Money.CENT * 11), destSecret.PubKeyHash));
            Assert.True(tx.IsCoinBase);

            // It is not necessary to sign the transaction as we want the scriptSig left untouched and (2 < size < 100) bytes to pass the coinbase size check.
            var state = new MempoolValidationState(false);
            bool isSuccess = await validator.AcceptToMemoryPool(state, tx);

            // Tests PreMempoolChecks context.Transaction.IsCoinBase
            Assert.False(isSuccess, "Coinbase should not be accepted to mempool.");
            Assert.Equal(MempoolErrors.Coinbase, state.Error);
        }

        [Fact]
        public async Task AcceptToMemoryPool_TxIsImmatureCoinbase_ReturnsFalseAsync()
        {
            string dataDir = GetTestDirectoryPath(this);

            var minerSecret = new BitcoinSecret(new Key(), this.Network);
            ITestChainContext context = await TestChainFactory.CreateAsync(this.Network, minerSecret.PubKey.Hash.ScriptPubKey, dataDir);
            IMempoolValidator validator = context.MempoolValidator;
            Assert.NotNull(validator);

            var destSecret = new BitcoinSecret(new Key(), this.Network);
            Transaction tx = this.Network.CreateTransaction();

            // Use a recent coinbase. Too recent to pass the maturity checks.
            var outPoint = new OutPoint(context.SrcTxs.Last().GetHash(), 0);

            tx.AddInput(new TxIn(outPoint, PayToPubkeyHashTemplate.Instance.GenerateScriptPubKey(minerSecret.PubKey)));
            tx.AddOutput(new TxOut(new Money(Money.Coins(1)), destSecret.PubKeyHash));
            tx.Sign(this.Network, minerSecret, false);

            var state = new MempoolValidationState(false);

            bool isSuccess = await validator.AcceptToMemoryPool(state, tx);
            Assert.False(isSuccess, "Transaction spending coinbase prematurely should not have been accepted.");
            Assert.Equal("bad-txns-premature-spend-of-coinbase", state.Error.ConsensusError.Code);
        }

        [Fact]
        public async Task AcceptToMemoryPool_TxIsCoinbaseWithInvalidSize_ReturnsFalseAsync()
        {
            string dataDir = GetTestDirectoryPath(this);

<<<<<<< HEAD
            var minerSecret = new BitcoinSecret(new Key(), this.Network);
            ITestChainContext context = await TestChainFactory.CreateAsync(this.Network, minerSecret.PubKey.Hash.ScriptPubKey, dataDir);
=======
            // Need to use a PoS network for this test, as coinstakes have no real meaning on pure PoW
            var network = KnownNetworks.StratisRegTest;
            var minerSecret = new BitcoinSecret(new Key(), network);
            ITestChainContext context = await TestChainFactory.CreatePosAsync(network, minerSecret.PubKey.Hash.ScriptPubKey, dataDir);
>>>>>>> cf707c0f
            IMempoolValidator validator = context.MempoolValidator;
            Assert.NotNull(validator);

            var destSecret = new BitcoinSecret(new Key(), this.Network);
            Transaction tx = this.Network.CreateTransaction();

            // Create a transaction that looks like a coinbase. But the consensus rules that apply to coinbases will reject it anyway.
            // We need two forms of the test because submitting an incorrectly constructed coinbase triggers a consensus rule instead
            // of the coinbase being rejected by the mempool for being a coinbase.
            // TODO: Instead of creating multiple versions of all such tests we should perhaps find a way of testing the applicable rules in the mempool simultaneously.
            tx.AddInput(new TxIn(new OutPoint(new uint256(0), uint.MaxValue), PayToPubkeyHashTemplate.Instance.GenerateScriptPubKey(minerSecret.PubKey)));
            tx.AddOutput(new TxOut(new Money(Money.CENT * 11), destSecret.PubKeyHash));
            tx.Sign(this.Network, minerSecret, false);
            Assert.True(tx.IsCoinBase);

            var state = new MempoolValidationState(false);
            bool isSuccess = await validator.AcceptToMemoryPool(state, tx);

            // Tests PreMempoolChecks invokes CheckPowTransactionRule and is enforced for mempool transactions.
            Assert.False(isSuccess, "Coinbase with incorrect size should not be accepted to mempool.");
            Assert.Equal("bad-cb-length", state.Error.ConsensusError.Code);
        }

        [Fact]
        public async Task AcceptToMemoryPool_TxIsNonStandardVersionUnsupported_ReturnsFalseAsync()
        {
            string dataDir = GetTestDirectoryPath(this);

            var minerSecret = new BitcoinSecret(new Key(), this.Network);
            ITestChainContext context = await TestChainFactory.CreateAsync(this.Network, minerSecret.PubKey.Hash.ScriptPubKey, dataDir);
            IMempoolValidator validator = context.MempoolValidator;
            Assert.NotNull(validator);

            var destSecret = new BitcoinSecret(new Key(), this.Network);
            Transaction tx = this.Network.CreateTransaction();
            tx.AddInput(new TxIn(new OutPoint(context.SrcTxs[0].GetHash(), 0), PayToPubkeyHashTemplate.Instance.GenerateScriptPubKey(minerSecret.PubKey)));
            tx.AddOutput(new TxOut(new Money(Money.Satoshis(1)), destSecret.PubKeyHash));
            tx.Version = 0;
            tx.Sign(this.Network, minerSecret, false);

            var state = new MempoolValidationState(false);

            // Tests the version number case in PreMempoolChecks CheckStandardTransaction (version too low)
            bool isSuccess = await validator.AcceptToMemoryPool(state, tx);
            Assert.False(isSuccess, "Transaction with version too low should not have been accepted.");
            Assert.Equal(MempoolErrors.Version, state.Error);

            // Can't reuse previous transaction with bumped version due to signing process having side effects.
            tx = this.Network.CreateTransaction();
            tx.AddInput(new TxIn(new OutPoint(context.SrcTxs[0].GetHash(), 0), PayToPubkeyHashTemplate.Instance.GenerateScriptPubKey(minerSecret.PubKey)));
            tx.AddOutput(new TxOut(new Money(Money.Satoshis(1)), destSecret.PubKeyHash));
            tx.Version = (uint)validator.ConsensusOptions.MaxStandardVersion + 1;
            tx.Sign(this.Network, minerSecret, false);

            state = new MempoolValidationState(false);

            // Tests the version number case in PreMempoolChecks CheckStandardTransaction (version too high)
            isSuccess = await validator.AcceptToMemoryPool(state, tx);
            Assert.False(isSuccess, "Transaction with version too high should not have been accepted.");
            Assert.Equal(MempoolErrors.Version, state.Error);
        }

        [Fact]
        public async Task AcceptToMemoryPool_TxIsNonStandardTransactionSizeInvalid_ReturnsFalseAsync()
        {
            string dataDir = GetTestDirectoryPath(this);

            var minerSecret = new BitcoinSecret(new Key(), this.Network);
            ITestChainContext context = await TestChainFactory.CreateAsync(this.Network, minerSecret.PubKey.Hash.ScriptPubKey, dataDir);
            IMempoolValidator validator = context.MempoolValidator;
            Assert.NotNull(validator);

            Transaction tx = this.Network.CreateTransaction();
            tx.AddInput(new TxIn(new OutPoint(context.SrcTxs[0].GetHash(), 0), PayToPubkeyHashTemplate.Instance.GenerateScriptPubKey(minerSecret.PubKey)));

            // Add outputs until transaction is large enough to fail standardness checks.
            while (MempoolValidator.GetTransactionWeight(tx, this.Network.Consensus.Options) < this.Network.Consensus.Options.MaxStandardTxWeight)
            {
                tx.AddOutput(new TxOut(Money.Coins(1), minerSecret.PubKeyHash));
            }

            // It is not necessary to sign the transaction as we are testing a standardness
            // requirement which is evaluated before signatures in the mempool.

            var state = new MempoolValidationState(false);

            // Tests the transaction size standardness check in PreMempoolChecks CheckStandardTransaction
            bool isSuccess = await validator.AcceptToMemoryPool(state, tx);
            Assert.False(isSuccess, "Transaction that is too large should not have been accepted.");
            Assert.Equal(MempoolErrors.TxSize, state.Error);
        }

        [Fact]
        public async Task AcceptToMemoryPool_TxIsNonStandardInputScriptSigsLengthInvalid_ReturnsFalseAsync()
        {
            string dataDir = GetTestDirectoryPath(this);

            var minerSecret = new BitcoinSecret(new Key(), this.Network);
            ITestChainContext context = await TestChainFactory.CreateAsync(this.Network, minerSecret.PubKey.Hash.ScriptPubKey, dataDir);
            IMempoolValidator validator = context.MempoolValidator;
            Assert.NotNull(validator);

            var destSecret = new BitcoinSecret(new Key(), this.Network);
            Transaction tx = this.Network.CreateTransaction();

            Op checkSigOp = new Op() { Code = OpcodeType.OP_CHECKSIG };

            var sigOps = new List<Op>();

            // A scriptSig should not be longer than 10 000 bytes.
            for (int i = 0; i < 10100; i++)
            {
                sigOps.Add(checkSigOp);
            }

            var script = new Script(sigOps);

            tx.AddInput(new TxIn(new OutPoint(context.SrcTxs[0].GetHash(), 0), script));
            tx.AddOutput(new TxOut(new Money(Money.Coins(1)), destSecret.PubKeyHash));

            var state = new MempoolValidationState(false);

            // Tests the oversize scriptSig case in PreMempoolChecks CheckStandardTransaction
            bool isSuccess = await validator.AcceptToMemoryPool(state, tx);
            Assert.False(isSuccess, "Transaction with an oversize scriptSig should not have been accepted.");
            Assert.Equal(MempoolErrors.ScriptsigSize, state.Error);
        }

        [Fact]
        public async Task AcceptToMemoryPool_TxIsNonStandardScriptSigIsPushOnly_ReturnsFalseAsync()
        {
            string dataDir = GetTestDirectoryPath(this);

            var minerSecret = new BitcoinSecret(new Key(), this.Network);
            ITestChainContext context = await TestChainFactory.CreateAsync(this.Network, minerSecret.PubKey.Hash.ScriptPubKey, dataDir);
            IMempoolValidator validator = context.MempoolValidator;
            Assert.NotNull(validator);

            var destSecret = new BitcoinSecret(new Key(), this.Network);
            Transaction tx = this.Network.CreateTransaction();

            var scriptSigOpcodes = new List<Op>();

            // Create a garbage scriptSig.
            for (int i = 0; i < 10; i++)
            {
                scriptSigOpcodes.Add(new Op() { Code = OpcodeType.OP_XOR });
            }

            var script = new Script(scriptSigOpcodes);

            tx.AddInput(new TxIn(new OutPoint(context.SrcTxs[0].GetHash(), 0), script));
            tx.AddOutput(new TxOut(new Money(Money.Coins(1)), destSecret.PubKeyHash));

            var state = new MempoolValidationState(false);

            // Tests the scriptSig only contains push operations case in PreMempoolChecks CheckStandardTransaction
            bool isSuccess = await validator.AcceptToMemoryPool(state, tx);
            Assert.False(isSuccess, "Transaction with non-push operations in the scriptSig should not have been accepted.");
            Assert.Equal(MempoolErrors.ScriptsigNotPushonly, state.Error);
        }

        [Fact]
        public async Task AcceptToMemoryPool_TxIsNonStandardScriptTemplateIsNull_ReturnsFalseAsync()
        {
            string dataDir = GetTestDirectoryPath(this);

            var minerSecret = new BitcoinSecret(new Key(), this.Network);
            ITestChainContext context = await TestChainFactory.CreateAsync(this.Network, minerSecret.PubKey.Hash.ScriptPubKey, dataDir);
            IMempoolValidator validator = context.MempoolValidator;
            Assert.NotNull(validator);

            Transaction tx = this.Network.CreateTransaction();
            tx.AddInput(new TxIn(new OutPoint(context.SrcTxs[0].GetHash(), 0), PayToPubkeyHashTemplate.Instance.GenerateScriptPubKey(minerSecret.PubKey)));
            tx.AddOutput(new TxOut(new Money(Money.Coins(1)), (IDestination)null));
            tx.Sign(this.Network, minerSecret, false);

            var state = new MempoolValidationState(false);

            // Tests the output script template null case in PreMempoolChecks CheckStandardTransaction
            bool isSuccess = await validator.AcceptToMemoryPool(state, tx);
            Assert.False(isSuccess, "Transaction with null scriptPubKey should not have been accepted.");
            Assert.Equal(MempoolErrors.Scriptpubkey, state.Error);
        }

        [Fact]
        public async Task AcceptToMemoryPool_TxIsNonStandardOutputIsDust_ReturnsFalseAsync()
        {
            string dataDir = GetTestDirectoryPath(this);

            var minerSecret = new BitcoinSecret(new Key(), this.Network);
            ITestChainContext context = await TestChainFactory.CreateAsync(this.Network, minerSecret.PubKey.Hash.ScriptPubKey, dataDir);
            IMempoolValidator validator = context.MempoolValidator;
            Assert.NotNull(validator);

            var destSecret = new BitcoinSecret(new Key(), this.Network);
            Transaction tx = this.Network.CreateTransaction();
            tx.AddInput(new TxIn(new OutPoint(context.SrcTxs[0].GetHash(), 0), PayToPubkeyHashTemplate.Instance.GenerateScriptPubKey(minerSecret.PubKey)));
            tx.AddOutput(new TxOut(new Money(Money.Satoshis(1)), destSecret.PubKeyHash));
            tx.Sign(this.Network, minerSecret, false);

            var state = new MempoolValidationState(false);

            // Tests the dust output case in PreMempoolChecks CheckStandardTransaction
            bool isSuccess = await validator.AcceptToMemoryPool(state, tx);
            Assert.False(isSuccess, "Transaction with dust output should not have been accepted.");
            Assert.Equal(MempoolErrors.Dust, state.Error);
        }

        [Fact]
        public async Task AcceptToMemoryPool_TxIsNonStandardOutputNotSingleReturn_ReturnsFalseAsync()
        {
            string dataDir = GetTestDirectoryPath(this);

            var minerSecret = new BitcoinSecret(new Key(), this.Network);
            ITestChainContext context = await TestChainFactory.CreateAsync(this.Network, minerSecret.PubKey.Hash.ScriptPubKey, dataDir);
            IMempoolValidator validator = context.MempoolValidator;
            Assert.NotNull(validator);

            var destSecret = new BitcoinSecret(new Key(), this.Network);
            Transaction tx = this.Network.CreateTransaction();
            tx.AddInput(new TxIn(new OutPoint(context.SrcTxs[0].GetHash(), 0), PayToPubkeyHashTemplate.Instance.GenerateScriptPubKey(minerSecret.PubKey)));

            // Add two OP_RETURN (nulldata) outputs.
            tx.AddOutput(new TxOut(Money.Zero, TxNullDataTemplate.Instance.GenerateScriptPubKey(new byte[] { 0, 0, 0 })));
            tx.AddOutput(new TxOut(Money.Zero, TxNullDataTemplate.Instance.GenerateScriptPubKey(new byte[] { 1, 1, 1 })));
            tx.Sign(this.Network, minerSecret, false);

            var state = new MempoolValidationState(false);

            // Tests the multiple OP_RETURN output case in PreMempoolChecks CheckStandardTransaction
            bool isSuccess = await validator.AcceptToMemoryPool(state, tx);
            Assert.False(isSuccess, "Transaction with multiple OP_RETURN outputs should not have been accepted.");
            Assert.Equal(MempoolErrors.MultiOpReturn, state.Error);
        }

        [Fact]
        public async Task AcceptToMemoryPool_TxFinalCannotMine_ReturnsFalseAsync()
        {
            string dataDir = GetTestDirectoryPath(this);

            var minerSecret = new BitcoinSecret(new Key(), this.Network);
            ITestChainContext context = await TestChainFactory.CreateAsync(this.Network, minerSecret.PubKey.Hash.ScriptPubKey, dataDir);
            IMempoolValidator validator = context.MempoolValidator;
            Assert.NotNull(validator);

            var destSecret = new BitcoinSecret(new Key(), this.Network);
            Transaction tx = this.Network.CreateTransaction();
            tx.AddInput(new TxIn(new OutPoint(context.SrcTxs[0].GetHash(), 0), PayToPubkeyHashTemplate.Instance.GenerateScriptPubKey(minerSecret.PubKey)));

            // This is somewhat counterintuitive, but the nSequence of at least one input must
            // not be equal to SEQUENCE_FINAL in order for nLockTime functionality to be active.
            // SEQUENCE_LOCKTIME_DISABLE_FLAG disables the relative locktime.
            // See BIP68: https://github.com/bitcoin/bips/blob/master/bip-0068.mediawiki
            tx.Inputs.First().Sequence = new Sequence(Sequence.SEQUENCE_LOCKTIME_DISABLE_FLAG);

            tx.AddOutput(new TxOut(new Money(Money.Coins(1)), destSecret.PubKeyHash));

            // Set the nLockTime to an arbitrary high block number to trigger the rejection logic.
            tx.LockTime = new LockTime(5000);

            tx.Sign(this.Network, minerSecret, false);

            var state = new MempoolValidationState(false);

            // Tests the final transaction case in PreMempoolChecks CheckFinalTransaction
            bool isSuccess = await validator.AcceptToMemoryPool(state, tx);
            Assert.False(isSuccess, "Transaction with nLockTime further than next block should not have been accepted.");
            Assert.Equal(MempoolErrors.NonFinal, state.Error);
        }

        [Fact]
        public async Task AcceptToMemoryPool_TxAlreadyExists_ReturnsFalseAsync()
        {
            string dataDir = GetTestDirectoryPath(this);

            var minerSecret = new BitcoinSecret(new Key(), this.Network);
            ITestChainContext context = await TestChainFactory.CreateAsync(this.Network, minerSecret.PubKey.Hash.ScriptPubKey, dataDir);
            IMempoolValidator validator = context.MempoolValidator;
            Assert.NotNull(validator);

            var destSecret = new BitcoinSecret(new Key(), this.Network);
            Transaction tx = this.Network.CreateTransaction();
            tx.AddInput(new TxIn(new OutPoint(context.SrcTxs[0].GetHash(), 0), PayToPubkeyHashTemplate.Instance.GenerateScriptPubKey(minerSecret.PubKey)));
            tx.AddOutput(new TxOut(new Money(Money.CENT * 11), destSecret.PubKeyHash));
            tx.Sign(this.Network, minerSecret, false);

            var state = new MempoolValidationState(false);
            bool isSuccess = await validator.AcceptToMemoryPool(state, tx);
            Assert.True(isSuccess, "Transaction should have been accepted but was not.");

            // This tests the method this.memPool.Exists(context.TransactionHash)
            isSuccess = await validator.AcceptToMemoryPool(state, tx);
            Assert.False(isSuccess, "Transaction should not have been accepted a second time to the mempool.");
            Assert.Equal(MempoolErrors.InPool, state.Error);
        }

        [Fact(Skip = "It does not seem to be possible for this test case to separately test the AlreadyKnown error condition, as the equivalent InPool check precedes it in the validator.")]
        public async Task AcceptToMemoryPool_TxAlreadyHaveCoins_ReturnsFalseAsync()
        {
            string dataDir = GetTestDirectoryPath(this);

            var minerSecret = new BitcoinSecret(new Key(), this.Network);
            ITestChainContext context = await TestChainFactory.CreateAsync(this.Network, minerSecret.PubKey.Hash.ScriptPubKey, dataDir);
            IMempoolValidator validator = context.MempoolValidator;
            Assert.NotNull(validator);

            var destSecret = new BitcoinSecret(new Key(), this.Network);
            Transaction tx = this.Network.CreateTransaction();
            tx.AddInput(new TxIn(new OutPoint(context.SrcTxs[0].GetHash(), 0), PayToPubkeyHashTemplate.Instance.GenerateScriptPubKey(minerSecret.PubKey)));

            // By using the entire UTXO value the fee will be zero.
            tx.AddOutput(new TxOut(context.SrcTxs[0].Outputs[0].Value, destSecret.PubKeyHash));
            tx.Sign(this.Network, minerSecret, false);

            var state = new MempoolValidationState(false);

            // Create dummy entry for the mempool.
            var entry = new TxMempoolEntry(tx, Money.Coins(1), 1, 0, 1, Money.Coins(1), true, 0, null, this.Network.Consensus.Options);

            // Force the transaction into the TxMempool.
            var txMempool = (ITxMempool)validator.GetMemberValue("memPool");
            txMempool.AddUnchecked(tx.GetHash(), entry);

            // Tests the case CheckMempoolCoinView context.View.HaveCoins(context.TransactionHash)
            bool isSuccess = await validator.AcceptToMemoryPool(state, tx);
            Assert.False(isSuccess, "Transaction already in mempool should not have been accepted.");
            Assert.Equal(MempoolErrors.AlreadyKnown, state.Error);
        }

        [Fact]
        public async Task AcceptToMemoryPool_TxMissingInputs_ReturnsFalseAsync()
        {
            string dataDir = GetTestDirectoryPath(this);

            var minerSecret = new BitcoinSecret(new Key(), this.Network);
            ITestChainContext context = await TestChainFactory.CreateAsync(this.Network, minerSecret.PubKey.Hash.ScriptPubKey, dataDir);
            IMempoolValidator validator = context.MempoolValidator;
            Assert.NotNull(validator);

            var destSecret = new BitcoinSecret(new Key(), this.Network);
            Transaction tx = this.Network.CreateTransaction();

            // Nonexistent input.
            tx.AddInput(new TxIn(new OutPoint(new uint256(57), 0), PayToPubkeyHashTemplate.Instance.GenerateScriptPubKey(minerSecret.PubKey)));
            tx.AddOutput(new TxOut(new Money(Money.CENT * 11), destSecret.PubKeyHash));
            tx.Sign(this.Network, minerSecret, false);

            var state = new MempoolValidationState(false);

            // CheckMempoolCoinView !context.View.HaveCoins(txin.PrevOut.Hash)
            bool isSuccess = await validator.AcceptToMemoryPool(state, tx);
            Assert.False(isSuccess, "Transaction with invalid input should not have been accepted.");
            Assert.Equal("bad-txns-inputs-missingorspent", state.Error.Code);
            Assert.Equal(16, state.Error.RejectCode);
            Assert.True(state.MissingInputs);
        }

        [Fact]
        public async Task AcceptToMemoryPool_TxInputsAreBad_ReturnsFalseAsync()
        {
            string dataDir = GetTestDirectoryPath(this);

            var minerSecret = new BitcoinSecret(new Key(), this.Network);
            ITestChainContext context = await TestChainFactory.CreateAsync(this.Network, minerSecret.PubKey.Hash.ScriptPubKey, dataDir);
            IMempoolValidator validator = context.MempoolValidator;
            Assert.NotNull(validator);

            var destSecret = new BitcoinSecret(new Key(), this.Network);
            Transaction tx = this.Network.CreateTransaction();

            // Need to use a non-mempool input otherwise it triggers the CheckConflicts logic instead.
            tx.AddInput(new TxIn(new OutPoint(context.SrcTxs[0].Inputs.First().PrevOut.Hash, 0), PayToPubkeyHashTemplate.Instance.GenerateScriptPubKey(minerSecret.PubKey)));
            tx.AddOutput(new TxOut(Money.Coins(1), destSecret.PubKeyHash));
            tx.Sign(this.Network, minerSecret, false);

            var state = new MempoolValidationState(false);

            // Tests the inputs missing case, CheckMempoolCoinView !context.View.HaveCoins(txin.PrevOut.Hash)
            bool isSuccess = await validator.AcceptToMemoryPool(state, tx);
            Assert.False(isSuccess, "Transaction with an input missing should not have been accepted.");
            Assert.True(state.MissingInputs);

            // TODO: Also need test for !context.View.HaveInputs(context.Transaction) case. It is not immediately obvious how to trigger the one failure but not the other. Maybe by messing with the spentness?
        }

        [Fact]
        public async Task AcceptToMemoryPool_NonBIP68CanMine_ReturnsFalseAsync()
        {
            string dataDir = GetTestDirectoryPath(this);

            var minerSecret = new BitcoinSecret(new Key(), this.Network);
            ITestChainContext context = await TestChainFactory.CreateAsync(this.Network, minerSecret.PubKey.Hash.ScriptPubKey, dataDir);
            IMempoolValidator validator = context.MempoolValidator;
            Assert.NotNull(validator);

            var destSecret = new BitcoinSecret(new Key(), this.Network);
            Transaction tx = this.Network.CreateTransaction();

            // Need version >= 2 for BIP68 to be enforced.
            tx.Version = 2;

            tx.AddInput(new TxIn(new OutPoint(context.SrcTxs[0].GetHash(), 0), PayToPubkeyHashTemplate.Instance.GenerateScriptPubKey(minerSecret.PubKey)));
            tx.AddOutput(new TxOut(new Money(Money.Coins(1)), destSecret.PubKeyHash));

            // Per BIP68 the nSequence value of an input can be used to restrict its spendability
            // prior to a certain timestamp or block height. Here we set it to an arbitrary high
            // value to trigger a BIP68 check failure.
            tx.Inputs.First().Sequence = new Sequence(5000);
            //tx.LockTime = new LockTime(0);
            tx.Sign(this.Network, minerSecret, false);

            var state = new MempoolValidationState(false);

            // Tests the non-final BIP68 transaction case in CreateMempoolEntry CheckSequenceLocks
            bool isSuccess = await validator.AcceptToMemoryPool(state, tx);
            Assert.False(isSuccess, "Transaction with nSequence relative lock time further than next block should not have been accepted.");
            Assert.Equal(MempoolErrors.NonBIP68Final, state.Error);

            // TODO: Test for a time-based lock in addition to only a height-based one.
        }

        [Fact]
        public async Task AcceptToMemoryPool_NonStandardBareMultiSig_ReturnsFalse()
        {
            string dataDir = GetTestDirectoryPath(this);

            var miner = new BitcoinSecret(new Key(), this.Network);
            ITestChainContext context = await TestChainFactory.CreateAsync(this.Network, miner.PubKey.Hash.ScriptPubKey, dataDir);
            IMempoolValidator validator = context.MempoolValidator;
            Assert.NotNull(validator);

            // Currently bare multisig is standard by default, so disable that for the purposes of this test
            context.MempoolSettings.PermitBareMultisig = false;

            var alice = new BitcoinSecret(new Key(), this.Network);
            var bob = new BitcoinSecret(new Key(), this.Network);
            var carol = new BitcoinSecret(new Key(), this.Network);

            Script corpMultiSig = PayToMultiSigTemplate
                        .Instance
                        .GenerateScriptPubKey(2, new[] { alice.PubKey, bob.PubKey, carol.PubKey });

            var coin = new Coin(context.SrcTxs[0].GetHash(), 0, context.SrcTxs[0].TotalOut, miner.ScriptPubKey);
            var txBuilder = new TransactionBuilder(this.Network);
            Transaction bareMultiSigTx = txBuilder
                .AddCoins(new List<Coin> { coin })
                .AddKeys(miner)
                .Send(corpMultiSig, "0.042")
                .SendFees("0.001")
                .SetChange(miner.GetAddress())
                .BuildTransaction(true);

            Assert.True(txBuilder.Verify(bareMultiSigTx));

            var state = new MempoolValidationState(false);

            bool isSuccess = await validator.AcceptToMemoryPool(state, bareMultiSigTx);

            // Execute failure case for CheckStandardTransaction bare multisig
            Assert.False(isSuccess, "Transaction with bare multisig should not have been accepted.");
            Assert.Equal("bare-multisig", state.Error.Code);
        }

        [Fact]
        public async Task AcceptToMemoryPool_NonStandardP2SH_ReturnsFalseAsync()
        {
            string dataDir = GetTestDirectoryPath(this);

            var miner = new BitcoinSecret(new Key(), this.Network);
            ITestChainContext context = await TestChainFactory.CreateAsync(this.Network, miner.PubKey.Hash.ScriptPubKey, dataDir);
            IMempoolValidator validator = context.MempoolValidator;
            Assert.NotNull(validator);

            // We need the redeemScript to be non-standard. So make the script nonsensical.
            var redeemScript = new Script("OP_NOP OP_NOP OP_NOP");

            // P2SH address for nonstandard redeemScript.
            BitcoinScriptAddress p2shAddress = redeemScript.GetScriptAddress(this.Network);

            var coin = new Coin(context.SrcTxs[0].GetHash(), 0, context.SrcTxs[0].TotalOut, miner.ScriptPubKey);
            var txBuilder = new TransactionBuilder(this.Network);
            Transaction fundP2shTx = txBuilder
                .AddCoins(new List<Coin> { coin })
                .AddKeys(miner)
                .Send(p2shAddress, "0.042")
                .SendFees("0.001")
                .SetChange(miner.GetAddress())
                .BuildTransaction(true);
            Assert.True(txBuilder.Verify(fundP2shTx));

            var state = new MempoolValidationState(false);
            Assert.True(await validator.AcceptToMemoryPool(state, fundP2shTx), $"Transaction: {nameof(fundP2shTx)} failed mempool validation.");

            Coin[] p2shCoins = fundP2shTx.Outputs
                        .Where(o => o.ScriptPubKey == p2shAddress.ScriptPubKey)
                        .Select(o => ScriptCoin.Create(this.Network, new OutPoint(fundP2shTx.GetHash(), fundP2shTx.Outputs.IndexOf(o)), o, redeemScript))
                        .ToArray();

            txBuilder = new TransactionBuilder(this.Network);
            Transaction p2shSpendTx = txBuilder
                    .AddCoins(p2shCoins)
                    .Send(miner.GetAddress(), "0.020")
                    .SendFees("0.001")
                    .SetChange(p2shAddress)
                    .BuildTransaction(false);

            // We cannot sign or verify the built transaction as the transaction is essentially garbage. But it will trigger failure in the desired code path.
            bool isSuccess = await validator.AcceptToMemoryPool(state, p2shSpendTx);
            Assert.False(isSuccess, $"Transaction {nameof(p2shSpendTx)} with nonstandard redeemScript should not have been accepted.");
            Assert.Equal(MempoolErrors.NonstandardInputs, state.Error);
        }

        [Fact]
        public async Task AcceptToMemoryPool_NonStandardP2WSH_ReturnsFalseAsync()
        {
            string dataDir = GetTestDirectoryPath(this);

            var miner = new BitcoinSecret(new Key(), this.Network);
            ITestChainContext context = await TestChainFactory.CreateAsync(this.Network, miner.PubKey.Hash.ScriptPubKey, dataDir);
            IMempoolValidator validator = context.MempoolValidator;
            Assert.NotNull(validator);

            // We need the redeemScript to be non-standard. So make the script nonsensical.
            var redeemScript = new Script("OP_NOP OP_NOP OP_NOP");

            // P2WSH address for nonstandard redeemScript.
            BitcoinWitScriptAddress p2wshAddress = redeemScript.GetWitScriptAddress(this.Network);

            var coin = new Coin(context.SrcTxs[0].GetHash(), 0, context.SrcTxs[0].TotalOut, miner.ScriptPubKey);
            var txBuilder = new TransactionBuilder(this.Network);
            Transaction fundP2wshTx = txBuilder
                .AddCoins(new List<Coin> { coin })
                .AddKeys(miner)
                .Send(p2wshAddress, "0.042")
                .SendFees("0.001")
                .SetChange(p2wshAddress)
                .BuildTransaction(true);
            Assert.True(txBuilder.Verify(fundP2wshTx));

            var state = new MempoolValidationState(false);
            Assert.True(await validator.AcceptToMemoryPool(state, fundP2wshTx), $"Transaction: {nameof(fundP2wshTx)} failed mempool validation.");

            Coin[] p2wshCoins = fundP2wshTx.Outputs
                        .Where(o => o.ScriptPubKey == p2wshAddress.ScriptPubKey)
                        .Select(o => ScriptCoin.Create(this.Network, new OutPoint(fundP2wshTx.GetHash(), fundP2wshTx.Outputs.IndexOf(o)), o, redeemScript))
                        .ToArray();

            //ScriptCoin coin = received.Outputs.AsCoins().First().ToScriptCoin(redeemScript);

            txBuilder = new TransactionBuilder(this.Network);
            Transaction p2wshSpendTx = txBuilder
                    .AddCoins(p2wshCoins)
                    .Send(miner.GetAddress(), "0.020")
                    .SendFees("0.001")
                    .SetChange(p2wshAddress)
                    .BuildTransaction(false);

            // This fails the CheckInputs test; the mandatory script verify flags are passed but the non-mandatory ones are not (in this case the witness program is detected as being empty)
            bool isSuccess = await validator.AcceptToMemoryPool(state, p2wshSpendTx);
            Assert.False(isSuccess, $"Transaction {nameof(p2wshSpendTx)} with nonstandard redeemScript should not have been accepted.");
            Assert.Equal(MempoolErrors.NonMandatoryScriptVerifyFlagFailed, state.Error);
        }

        [Fact(Skip = "This is triggering the wrong error case. Also awaiting fix for issue #2470")]
        public async Task AcceptToMemoryPool_TxExcessiveSigOps_ReturnsFalseAsync()
        {
            string dataDir = GetTestDirectoryPath(this);

            var minerSecret = new BitcoinSecret(new Key(), this.Network);
            ITestChainContext context = await TestChainFactory.CreateAsync(this.Network, minerSecret.PubKey.Hash.ScriptPubKey, dataDir);
            IMempoolValidator validator = context.MempoolValidator;
            Assert.NotNull(validator);

            var destSecret = new BitcoinSecret(new Key(), this.Network);
            Transaction tx = this.Network.CreateTransaction();

            Op checkSigOp = new Op() { Code = OpcodeType.OP_CHECKSIG };

            var sigOps = new List<Op>();

            for (int i = 0; i < (this.Network.Consensus.Options.MaxBlockSigopsCost + 1); i++)
            {
                sigOps.Add(checkSigOp);
            }

            var script = new Script(sigOps);

            tx.AddInput(new TxIn(new OutPoint(context.SrcTxs[0].GetHash(), 0), script));
            tx.AddOutput(new TxOut(new Money(Money.Coins(1)), destSecret.PubKeyHash));

            var state = new MempoolValidationState(false);

            // Tests the failure case (too many sigops) in CheckSigOps
            bool isSuccess = await validator.AcceptToMemoryPool(state, tx);
            Assert.False(isSuccess, "Transaction with too many sigops should not have been accepted.");
            Assert.Equal(MempoolErrors.TooManySigops, state.Error);
        }

        [Fact]
        public async Task AcceptToMemoryPool_TxFeeInvalidLessThanMin_ReturnsFalseAsync()
        {
            string dataDir = GetTestDirectoryPath(this);

            var minerSecret = new BitcoinSecret(new Key(), this.Network);
            ITestChainContext context = await TestChainFactory.CreateAsync(this.Network, minerSecret.PubKey.Hash.ScriptPubKey, dataDir);
            IMempoolValidator validator = context.MempoolValidator;
            Assert.NotNull(validator);

            var destSecret = new BitcoinSecret(new Key(), this.Network);
            Transaction tx = this.Network.CreateTransaction();
            tx.AddInput(new TxIn(new OutPoint(context.SrcTxs[0].GetHash(), 0), PayToPubkeyHashTemplate.Instance.GenerateScriptPubKey(minerSecret.PubKey)));

            // By using the entire UTXO value the fee will be zero.
            tx.AddOutput(new TxOut(context.SrcTxs[0].Outputs[0].Value, destSecret.PubKeyHash));
            tx.Sign(this.Network, minerSecret, false);

            var state = new MempoolValidationState(false);

            // Force a non-zero minimum fee, even though the mempool is empty and hasn't gathered fee data.
            ITxMempool txMempool = (ITxMempool)validator.GetMemberValue("memPool");
            txMempool.SetPrivateVariableValue<double>("rollingMinimumFeeRate", 10);

            // Tests the less than minimum fee case in CheckFee
            bool isSuccess = await validator.AcceptToMemoryPool(state, tx);
            Assert.False(isSuccess, "Transaction with fee too low should not have been accepted.");
            Assert.Equal(MempoolErrors.MinFeeNotMet, state.Error);
        }

        [Fact(Skip = "Implementation not finished, it is not triggering the correct code path.")]
        public async Task AcceptToMemoryPool_TxFeeInvalidInsufficentPriorityForFree_ReturnsFalseAsync()
        {
            string dataDir = GetTestDirectoryPath(this);

            var minerSecret = new BitcoinSecret(new Key(), this.Network);
            ITestChainContext context = await TestChainFactory.CreateAsync(this.Network, minerSecret.PubKey.Hash.ScriptPubKey, dataDir);
            IMempoolValidator validator = context.MempoolValidator;
            Assert.NotNull(validator);

            var destSecret = new BitcoinSecret(new Key(), this.Network);
            Transaction tx = this.Network.CreateTransaction();
            tx.AddInput(new TxIn(new OutPoint(context.SrcTxs[0].GetHash(), 0), PayToPubkeyHashTemplate.Instance.GenerateScriptPubKey(minerSecret.PubKey)));

            // By using the entire UTXO value the fee will be zero.
            tx.AddOutput(new TxOut(context.SrcTxs[0].Outputs[0].Value, destSecret.PubKeyHash));
            tx.Sign(this.Network, minerSecret, false);

            var state = new MempoolValidationState(false);

            MempoolSettings memPoolSettings = (MempoolSettings)validator.GetMemberValue("mempoolSettings");
            memPoolSettings.RelayPriority = true;

            // Tests the less than minimum fee case in CheckFee
            bool isSuccess = await validator.AcceptToMemoryPool(state, tx);
            Assert.False(isSuccess, "Transaction with insufficient priority should not have been accepted.");
            Assert.Equal(MempoolErrors.InsufficientPriority, state.Error);

            // TODO: Execute failure case for CheckFee
            // - Insufficient priority for free transaction
        }

        [Fact]
        public async Task AcceptToMemoryPool_TxFeeInvalidAbsurdlyHighFee_ReturnsFalseAsync()
        {
            string dataDir = GetTestDirectoryPath(this);

            var minerSecret = new BitcoinSecret(new Key(), this.Network);
            ITestChainContext context = await TestChainFactory.CreateAsync(this.Network, minerSecret.PubKey.Hash.ScriptPubKey, dataDir);
            IMempoolValidator validator = context.MempoolValidator;
            Assert.NotNull(validator);

            var destSecret = new BitcoinSecret(new Key(), this.Network);
            Transaction tx = this.Network.CreateTransaction();
            tx.AddInput(new TxIn(new OutPoint(context.SrcTxs[0].GetHash(), 0), PayToPubkeyHashTemplate.Instance.GenerateScriptPubKey(minerSecret.PubKey)));
            tx.AddOutput(new TxOut(context.SrcTxs[0].Outputs[0].Value - Money.Cents(50), destSecret.PubKeyHash));
            tx.Sign(this.Network, minerSecret, false);

            var state = new MempoolValidationState(false);

            // Force a non-zero absurd fee, even though the mempool is empty and hasn't gathered fee data.
            state.AbsurdFee = Money.Cents(10);

            // Tests the absurdly high fee case in CheckFee
            bool isSuccess = await validator.AcceptToMemoryPool(state, tx);
            Assert.False(isSuccess, "Transaction with fee too high should not have been accepted.");
            Assert.Equal(MempoolErrors.AbsurdlyHighFee, state.Error);
        }

        [Fact]
        public async Task AcceptToMemoryPool_TxTooManyAncestors_ReturnsFalseAsync()
        {
            string dataDir = GetTestDirectoryPath(this);

            var minerSecret = new BitcoinSecret(new Key(), this.Network);
            ITestChainContext context = await TestChainFactory.CreateAsync(this.Network, minerSecret.PubKey.Hash.ScriptPubKey, dataDir);
            IMempoolValidator validator = context.MempoolValidator;
            Assert.NotNull(validator);

            Transaction tx = this.Network.CreateTransaction();
            tx.AddInput(new TxIn(new OutPoint(context.SrcTxs[0].GetHash(), 0), PayToPubkeyHashTemplate.Instance.GenerateScriptPubKey(minerSecret.PubKey)));
            tx.AddOutput(new TxOut(context.SrcTxs[0].Outputs[0].Value - Money.Cents(1), minerSecret.PubKeyHash));
            tx.Sign(this.Network, minerSecret, false);

            var state = new MempoolValidationState(false);

            // Chain together a sufficient number of dependent transactions to trigger the ancestor limit.
            for (int i = 0; i < MempoolValidator.DefaultAncestorLimit; i++)
            {
                await validator.AcceptToMemoryPool(state, tx);

                Transaction newTx = this.Network.CreateTransaction();
                newTx.AddInput(new TxIn(new OutPoint(tx.GetHash(), 0), PayToPubkeyHashTemplate.Instance.GenerateScriptPubKey(minerSecret.PubKey)));
                newTx.AddOutput(new TxOut(tx.Outputs[0].Value - Money.Cents(1), minerSecret.PubKeyHash));
                newTx.Sign(this.Network, minerSecret, false);

                tx = newTx;
            }

            // Tests the too many ancestors failure case in CheckAncestors
            bool isSuccess = await validator.AcceptToMemoryPool(state, tx);
            Assert.False(isSuccess, "Transaction with too many ancestors should not have been accepted.");
            Assert.Equal(MempoolErrors.TooLongMempoolChain, state.Error);
        }

        [Fact]
        public async Task AcceptToMemoryPool_TxAncestorsConflictSpend_ReturnsFalseAsync()
        {
            string dataDir = GetTestDirectoryPath(this);

            var miner = new BitcoinSecret(new Key(), this.Network);
            ITestChainContext context = await TestChainFactory.CreateAsync(this.Network, miner.PubKey.Hash.ScriptPubKey, dataDir).ConfigureAwait(false);
            IMempoolValidator validator = context.MempoolValidator;
            var bob = new BitcoinSecret(new Key(), this.Network);
            var txBuilder = new TransactionBuilder(this.Network);

            //Create Coin from first tx on chain
            var coin = new Coin(context.SrcTxs[0].GetHash(), 0, context.SrcTxs[0].TotalOut, PayToPubkeyHashTemplate.Instance.GenerateScriptPubKey(miner.PubKey));

            // Send 10 to Bob and return the rest as change to miner
            Transaction originalTx = txBuilder
               .AddCoins(coin)
               .AddKeys(miner)
               .Send(bob, "10.00")
               .SendFees("0.001")
               .SetChange(miner)
               .BuildTransaction(true);
            var state = new MempoolValidationState(false);

            // Mempool should accept it, there's nothing wrong
            Assert.True(await validator.AcceptToMemoryPool(state, originalTx).ConfigureAwait(false), $"Transaction: {nameof(originalTx)} failed mempool validation.");

            //Create second transaction spending the same coin
            Transaction conflictingTx = txBuilder
               .AddCoins(coin)
               .AddKeys(miner)
               .Send(bob, "10.00")
               .SendFees("0.001")
               .SetChange(miner)
               .BuildTransaction(true);

            // Mempool should reject the second transaction
            Assert.False(await validator.AcceptToMemoryPool(state, conflictingTx).ConfigureAwait(false), $"Transaction: {nameof(conflictingTx)} should have failed mempool validation.");
        }

        [Fact]
        public async Task AcceptToMemoryPool_TxReplacementInsufficientFees_ReturnsFalseAsync()
        {
            string dataDir = GetTestDirectoryPath(this);

            var minerSecret = new BitcoinSecret(new Key(), this.Network);
            ITestChainContext context = await TestChainFactory.CreateAsync(this.Network, minerSecret.PubKey.Hash.ScriptPubKey, dataDir);
            IMempoolValidator validator = context.MempoolValidator;
            Assert.NotNull(validator);

            Transaction tx = this.Network.CreateTransaction();

            // Put a regular valid transaction into the mempool.
            tx.AddInput(new TxIn(new OutPoint(context.SrcTxs[0].GetHash(), 0), PayToPubkeyHashTemplate.Instance.GenerateScriptPubKey(minerSecret.PubKey)));
            tx.AddOutput(new TxOut(Money.Coins(49), minerSecret.PubKeyHash));

            // We need the sequence of all the transactions to be lower than (Sequence.Final - 1) to avoid triggering the conflict mempool error.
            // Therefore just use 1 here and 2 for the actual replacing transaction.
            tx.Inputs.First().Sequence = 1;

            tx.Sign(this.Network, minerSecret, false);

            var state = new MempoolValidationState(false);

            Assert.True(await validator.AcceptToMemoryPool(state, tx));

            var tx2 = new Transaction();

            // Put another valid transaction into the mempool.
            tx2.AddInput(new TxIn(new OutPoint(context.SrcTxs[1].GetHash(), 0), PayToPubkeyHashTemplate.Instance.GenerateScriptPubKey(minerSecret.PubKey)));
            tx2.AddOutput(new TxOut(Money.Coins(49), minerSecret.PubKeyHash));

            tx2.Inputs.First().Sequence = 1;

            tx2.Sign(this.Network, minerSecret, false);

            Assert.True(await validator.AcceptToMemoryPool(state, tx2));

            var tx3 = new Transaction();

            // This transaction has a higher fee, but refers to the (unconfirmed) output of the first transaction, which is still in the pool.
            tx3.AddInput(new TxIn(new OutPoint(tx.GetHash(), 0), PayToPubkeyHashTemplate.Instance.GenerateScriptPubKey(minerSecret.PubKey)));
            // It also has a conflict with the second transaction.
            tx3.AddInput(new TxIn(new OutPoint(context.SrcTxs[1].GetHash(), 0), PayToPubkeyHashTemplate.Instance.GenerateScriptPubKey(minerSecret.PubKey)));

            // Ensure the replacement transaction has a lower fee than the transaction it is replacing.
            tx3.AddOutput(new TxOut(Money.Coins(99), minerSecret.PubKeyHash));

            tx3.Inputs.First().Sequence = tx.Inputs.First().Sequence + 1;

            tx3.Sign(this.Network, minerSecret, false);

            // Tests the insufficient fee replacement failure case, CheckReplacement ReplacementAddsUnconfirmed InsufficientFees
            bool isSuccess = await validator.AcceptToMemoryPool(state, tx3);
            Assert.False(isSuccess, "Transaction attempting replacement, that refers to an unconfirmed input, should not have been accepted.");
            Assert.Equal(MempoolErrors.InsufficientFee, state.Error);
        }

        [Fact(Skip = "This may need to be converted to an integration test as it seems to require mining to get it to work properly.")]
        public async Task AcceptToMemoryPool_TxReplacementTooManyReplacements_ReturnsFalseAsync()
        {
            string dataDir = GetTestDirectoryPath(this);

            var minerSecret = new BitcoinSecret(new Key(), this.Network);
            ITestChainContext context = await TestChainFactory.CreateAsync(this.Network, minerSecret.PubKey.Hash.ScriptPubKey, dataDir);
            IMempoolValidator validator = context.MempoolValidator;
            Assert.NotNull(validator);

            var state = new MempoolValidationState(false);

            // General approach: try to make tx1 that splits some inputs into 5 outputs
            // Then make 5 txes that split these outputs into a further 21 chained transactions each (avoid exceeding ancestor limit)
            // Then make a replacement transaction that tries to spend the same inputs that all these >100 transactions depend on

            // WIP portion:
            // -> It turns out this does not in fact work due to descendant transaction limits (25).
            // Therefore the first transation splitting out to 5 outputs actually needs to get mined so it is no longer in the pool.
            // Then each of the 5 outputs can be sent in a new transaction each and mined.
            // Then the 5 separate transactions will each have <= 25 descendants and <= 25 ancestors.
            // End WIP portion

            Transaction tx = this.Network.CreateTransaction();
            tx.AddInput(new TxIn(new OutPoint(context.SrcTxs[0].GetHash(), 0), PayToPubkeyHashTemplate.Instance.GenerateScriptPubKey(minerSecret.PubKey)));
            tx.AddOutput(new TxOut(Money.Coins(1), minerSecret.PubKeyHash));
            tx.AddOutput(new TxOut(Money.Coins(1), minerSecret.PubKeyHash));
            tx.AddOutput(new TxOut(Money.Coins(1), minerSecret.PubKeyHash));
            tx.AddOutput(new TxOut(Money.Coins(1), minerSecret.PubKeyHash));
            tx.AddOutput(new TxOut(Money.Coins(1), minerSecret.PubKeyHash));
            tx.Inputs.First().Sequence = 1;
            tx.Sign(this.Network, minerSecret, false);

            Assert.True(await validator.AcceptToMemoryPool(state, tx));

            // To trigger the conflict checks we need to have another transaction available that we spend an output from.
            var tx2 = new Transaction();
            tx2.AddInput(new TxIn(new OutPoint(context.SrcTxs[1].GetHash(), 0), PayToPubkeyHashTemplate.Instance.GenerateScriptPubKey(minerSecret.PubKey)));
            tx2.AddOutput(new TxOut(Money.Coins(49), minerSecret.PubKeyHash));
            tx2.Inputs.First().Sequence = 1;
            tx2.Sign(this.Network, minerSecret, false);

            Assert.True(await validator.AcceptToMemoryPool(state, tx2));

            // Chain together a sufficient number of dependent transactions for each of the 5 initial outputs without triggering the ancestor limit.
            Transaction tempTx = null;

            tempTx = this.Network.CreateTransaction();
            tempTx.AddInput(new TxIn(new OutPoint(tx.GetHash(), 0), PayToPubkeyHashTemplate.Instance.GenerateScriptPubKey(minerSecret.PubKey)));
            tempTx.AddOutput(new TxOut(tx.Outputs[0].Value - Money.Cents(1), minerSecret.PubKeyHash));
            tempTx.Inputs.First().Sequence = 1;
            tempTx.Sign(this.Network, minerSecret, false);

            for (int i = 0; i < (MempoolValidator.DefaultAncestorLimit - 3); i++)
            {
                await validator.AcceptToMemoryPool(state, tempTx);

                var newTx = new Transaction();
                newTx.AddInput(new TxIn(new OutPoint(tempTx.GetHash(), 0), PayToPubkeyHashTemplate.Instance.GenerateScriptPubKey(minerSecret.PubKey)));
                newTx.AddOutput(new TxOut(tempTx.Outputs[0].Value - Money.Cents(1), minerSecret.PubKeyHash));
                newTx.Inputs.First().Sequence = 1;
                newTx.Sign(this.Network, minerSecret, false);

                tempTx = newTx;
            }

            tempTx = this.Network.CreateTransaction();
            tempTx.AddInput(new TxIn(new OutPoint(tx.GetHash(), 1), PayToPubkeyHashTemplate.Instance.GenerateScriptPubKey(minerSecret.PubKey)));
            tempTx.AddOutput(new TxOut(tx.Outputs[1].Value - Money.Cents(1), minerSecret.PubKeyHash));
            tempTx.Inputs.First().Sequence = 1;
            tempTx.Sign(this.Network, minerSecret, false);

            for (int i = 0; i < (MempoolValidator.DefaultAncestorLimit - 3); i++)
            {
                await validator.AcceptToMemoryPool(state, tempTx);

                var newTx = this.Network.CreateTransaction();
                newTx.AddInput(new TxIn(new OutPoint(tempTx.GetHash(), 0), PayToPubkeyHashTemplate.Instance.GenerateScriptPubKey(minerSecret.PubKey)));
                newTx.AddOutput(new TxOut(tempTx.Outputs[0].Value - Money.Cents(1), minerSecret.PubKeyHash));
                newTx.Inputs.First().Sequence = 1;
                newTx.Sign(this.Network, minerSecret, false);

                tempTx = newTx;
            }

            tempTx = this.Network.CreateTransaction();
            tempTx.AddInput(new TxIn(new OutPoint(tx.GetHash(), 2), PayToPubkeyHashTemplate.Instance.GenerateScriptPubKey(minerSecret.PubKey)));
            tempTx.AddOutput(new TxOut(tx.Outputs[2].Value - Money.Cents(1), minerSecret.PubKeyHash));
            tempTx.Inputs.First().Sequence = 1;
            tempTx.Sign(this.Network, minerSecret, false);

            for (int i = 0; i < (MempoolValidator.DefaultAncestorLimit - 3); i++)
            {
                await validator.AcceptToMemoryPool(state, tempTx);

                var newTx = this.Network.CreateTransaction();
                newTx.AddInput(new TxIn(new OutPoint(tempTx.GetHash(), 0), PayToPubkeyHashTemplate.Instance.GenerateScriptPubKey(minerSecret.PubKey)));
                newTx.AddOutput(new TxOut(tempTx.Outputs[0].Value - Money.Cents(1), minerSecret.PubKeyHash));
                newTx.Inputs.First().Sequence = 1;
                newTx.Sign(this.Network, minerSecret, false);

                tempTx = newTx;
            }

            tempTx = this.Network.CreateTransaction();
            tempTx.AddInput(new TxIn(new OutPoint(tx.GetHash(), 3), PayToPubkeyHashTemplate.Instance.GenerateScriptPubKey(minerSecret.PubKey)));
            tempTx.AddOutput(new TxOut(tx.Outputs[3].Value - Money.Cents(1), minerSecret.PubKeyHash));
            tempTx.Inputs.First().Sequence = 1;
            tempTx.Sign(this.Network, minerSecret, false);

            for (int i = 0; i < (MempoolValidator.DefaultAncestorLimit - 3); i++)
            {
                await validator.AcceptToMemoryPool(state, tempTx);

                var newTx = this.Network.CreateTransaction();
                newTx.AddInput(new TxIn(new OutPoint(tempTx.GetHash(), 0), PayToPubkeyHashTemplate.Instance.GenerateScriptPubKey(minerSecret.PubKey)));
                newTx.AddOutput(new TxOut(tempTx.Outputs[0].Value - Money.Cents(1), minerSecret.PubKeyHash));
                newTx.Inputs.First().Sequence = 1;
                newTx.Sign(this.Network, minerSecret, false);

                tempTx = newTx;
            }

            tempTx = this.Network.CreateTransaction();
            tempTx.AddInput(new TxIn(new OutPoint(tx.GetHash(), 4), PayToPubkeyHashTemplate.Instance.GenerateScriptPubKey(minerSecret.PubKey)));
            tempTx.AddOutput(new TxOut(tx.Outputs[4].Value - Money.Cents(1), minerSecret.PubKeyHash));
            tempTx.Inputs.First().Sequence = 1;
            tempTx.Sign(this.Network, minerSecret, false);

            for (int i = 0; i < (MempoolValidator.DefaultAncestorLimit - 3); i++)
            {
                await validator.AcceptToMemoryPool(state, tempTx);

                var newTx = this.Network.CreateTransaction();
                newTx.AddInput(new TxIn(new OutPoint(tempTx.GetHash(), 0), PayToPubkeyHashTemplate.Instance.GenerateScriptPubKey(minerSecret.PubKey)));
                newTx.AddOutput(new TxOut(tempTx.Outputs[0].Value - Money.Cents(1), minerSecret.PubKeyHash));
                newTx.Inputs.First().Sequence = 1;
                newTx.Sign(this.Network, minerSecret, false);

                tempTx = newTx;
            }

            // Now create a replacement transaction that uses the same inputs.
            var finalTx = this.Network.CreateTransaction();
            finalTx.AddInput(new TxIn(new OutPoint(tx.GetHash(), 0), PayToPubkeyHashTemplate.Instance.GenerateScriptPubKey(minerSecret.PubKey)));
            finalTx.AddInput(new TxIn(new OutPoint(context.SrcTxs[1].GetHash(), 0), PayToPubkeyHashTemplate.Instance.GenerateScriptPubKey(minerSecret.PubKey)));
            finalTx.AddOutput(new TxOut(Money.Cents(20), minerSecret.PubKeyHash));
            finalTx.AddOutput(new TxOut(Money.Cents(20), minerSecret.PubKeyHash));
            finalTx.Inputs.First().Sequence = tx.Inputs.First().Sequence + 1;
            finalTx.Sign(this.Network, minerSecret, false);

            // Tests the too many potential replacements failure case in CheckReplacement TooManyPotentialReplacements
            bool isSuccess = await validator.AcceptToMemoryPool(state, finalTx);
            Assert.False(isSuccess, "Transaction with too many potential replacements should not have been accepted.");
            Assert.Equal(MempoolErrors.TooManyPotentialReplacements, state.Error);
        }

        [Fact]
        public async Task AcceptToMemoryPool_TxReplacementAddsUnconfirmed_ReturnsFalseAsync()
        {
            string dataDir = GetTestDirectoryPath(this);

            var minerSecret = new BitcoinSecret(new Key(), this.Network);
            ITestChainContext context = await TestChainFactory.CreateAsync(this.Network, minerSecret.PubKey.Hash.ScriptPubKey, dataDir);
            IMempoolValidator validator = context.MempoolValidator;
            Assert.NotNull(validator);

            Transaction tx = this.Network.CreateTransaction();

            // Put a regular valid transaction into the mempool.
            tx.AddInput(new TxIn(new OutPoint(context.SrcTxs[0].GetHash(), 0), PayToPubkeyHashTemplate.Instance.GenerateScriptPubKey(minerSecret.PubKey)));
            tx.AddOutput(new TxOut(Money.Coins(49), minerSecret.PubKeyHash));

            // We need the sequence of all the transactions to be lower than (Sequence.Final - 1) to avoid triggering the conflict mempool error.
            // Therefore just use 1 here and 2 for the actual replacing transaction.
            tx.Inputs.First().Sequence = 1;

            tx.Sign(this.Network, minerSecret, false);

            var state = new MempoolValidationState(false);

            Assert.True(await validator.AcceptToMemoryPool(state, tx));

            var tx2 = this.Network.CreateTransaction();

            // Put another valid transaction into the mempool.
            tx2.AddInput(new TxIn(new OutPoint(context.SrcTxs[1].GetHash(), 0), PayToPubkeyHashTemplate.Instance.GenerateScriptPubKey(minerSecret.PubKey)));
            tx2.AddOutput(new TxOut(Money.Coins(49), minerSecret.PubKeyHash));

            tx2.Inputs.First().Sequence = 1;

            tx2.Sign(this.Network, minerSecret, false);

            Assert.True(await validator.AcceptToMemoryPool(state, tx2));

            // To trigger replacement the replacement transaction needs to have a higher fee than the transaction it is replacing.
            // To trigger the specific fault for this test, the replacing transaction needs to refer to an unconfirmed input in the mempool.

            var tx3 = this.Network.CreateTransaction();

            // This transaction has a higher fee, but refers to the (unconfirmed) output of the first transaction, which is still in the pool.
            tx3.AddInput(new TxIn(new OutPoint(tx.GetHash(), 0), PayToPubkeyHashTemplate.Instance.GenerateScriptPubKey(minerSecret.PubKey)));
            // It also has a conflict with the second transaction.
            tx3.AddInput(new TxIn(new OutPoint(context.SrcTxs[1].GetHash(), 0), PayToPubkeyHashTemplate.Instance.GenerateScriptPubKey(minerSecret.PubKey)));

            // The fee should be very much higher than the other transactions, as this transaction has effectively almost two entire block rewards as inputs.
            tx3.AddOutput(new TxOut(Money.Coins(1), minerSecret.PubKeyHash));

            tx3.Inputs.First().Sequence = tx.Inputs.First().Sequence + 1;

            tx3.Sign(this.Network, minerSecret, false);

            // Tests the unconfirmed input replacement failure case, CheckReplacement ReplacementAddsUnconfirmed
            bool isSuccess = await validator.AcceptToMemoryPool(state, tx3);
            Assert.False(isSuccess, "Transaction attempting replacement, that refers to an unconfirmed input, should not have been accepted.");
            Assert.Equal(MempoolErrors.ReplacementAddsUnconfirmed, state.Error);
        }

        [Fact(Skip = "Not implemented yet.")]
        public void AcceptToMemoryPool_TxPowConsensusCheckInputNegativeOrOverflow_ReturnsFalse()
        {
            // TODO: Execute failure case for CheckAllInputs CheckInputs PowCoinViewRule.CheckInputs BadTransactionInputValueOutOfRange
        }

        [Fact]
        public async Task AcceptToMemoryPool_TxPowConsensusCheckInputBadTransactionInBelowOut_ReturnsFalseAsync()
        {
            string dataDir = GetTestDirectoryPath(this);

            var minerSecret = new BitcoinSecret(new Key(), this.Network);
            ITestChainContext context = await TestChainFactory.CreateAsync(this.Network, minerSecret.PubKey.Hash.ScriptPubKey, dataDir);
            IMempoolValidator validator = context.MempoolValidator;
            Assert.NotNull(validator);

            var destSecret = new BitcoinSecret(new Key(), this.Network);
            Transaction tx = this.Network.CreateTransaction();
            tx.AddInput(new TxIn(new OutPoint(context.SrcTxs[0].GetHash(), 0), PayToPubkeyHashTemplate.Instance.GenerateScriptPubKey(minerSecret.PubKey)));

            // Want output value > inputs.
            // There are actually two separate consensus errors that can occur, but the order they are checked means that only one should ever be seen.
            // The errors are: ConsensusErrors.BadTransactionInBelowOut and ConsensusErrors.BadTransactionNegativeFee
            tx.AddOutput(new TxOut(context.SrcTxs[0].Outputs.First().Value + Money.Coins(1), destSecret.PubKeyHash));
            tx.Sign(this.Network, minerSecret, false);

            var state = new MempoolValidationState(false);

            // Tests the in below out case in CheckAllInputs CheckInputs PowCoinViewRule.CheckInputs BadTransactionInBelowOut
            bool isSuccess = await validator.AcceptToMemoryPool(state, tx);
            Assert.False(isSuccess, "Transaction with Vout money > Vin money should not have been accepted.");
            Assert.Equal("bad-txns-in-belowout", state.Error.ConsensusError.Code);
        }

        [Fact(Skip = "Not clear how to test this without triggering In Below Out check instead.")]
        public async Task AcceptToMemoryPool_TxPowConsensusCheckInputNegativeFee_ReturnsFalseAsync()
        {
            // TODO: Execute failure case for CheckAllInputs CheckInputs PowCoinViewRule.CheckInputs NegativeFee
        }

        [Fact(Skip = "Making transactions with very large inputs/outputs pass validation is difficult, WIP.")]
        public async Task AcceptToMemoryPool_TxPowConsensusCheckInputFeeOutOfRange_ReturnsFalseAsync()
        {
            string dataDir = GetTestDirectoryPath(this);

            var minerSecret = new BitcoinSecret(new Key(), this.Network);
            ITestChainContext context = await TestChainFactory.CreateAsync(this.Network, minerSecret.PubKey.Hash.ScriptPubKey, dataDir);
            IMempoolValidator validator = context.MempoolValidator;
            Assert.NotNull(validator);

            var destSecret = new BitcoinSecret(new Key(), this.Network);
            Transaction tx = this.Network.CreateTransaction();
            tx.AddInput(new TxIn(new OutPoint(context.SrcTxs[0].GetHash(), 0), PayToPubkeyHashTemplate.Instance.GenerateScriptPubKey(minerSecret.PubKey)));
            tx.AddOutput(new TxOut(new Money(this.Network.Consensus.MaxMoney - 1), destSecret.PubKeyHash));
            tx.Sign(this.Network, minerSecret, false);

            // Idea: Force transaction with very large output into mempool. Then use it as an ancestor transaction
            // to make a transaction with a very large fee.

            var state = new MempoolValidationState(false);

            // Tests the dust output case in PreMempoolChecks CheckStandardTransaction
            bool isSuccess = await validator.AcceptToMemoryPool(state, tx);
            Assert.False(isSuccess, "Transaction with fee out of range should not have been accepted.");
            Assert.Equal("bad-txns-vout-toolarge", state.Error.ConsensusError.Code);

            // TODO: Execute failure case for CheckAllInputs CheckInputs PowCoinViewRule.CheckInputs FeeOutOfRange
        }

        [Fact(Skip = "The VerifyScriptConsensus code path referred to does not seem to exist.")]
        public void AcceptToMemoryPool_TxVerifyStandardScriptConsensusFailure_ReturnsFalse()
        {
            // Only the CoinViewRule CheckInputs method is called from the mempoool validator's CheckInputs.
            // CoinViewRule.CheckInputs does not deal with script validation.
            // TODO: Execute failure case for CheckAllInputs CheckInputs VerifyScriptConsensus for ScriptVerify.Standard
        }

        [Fact(Skip = "Not implemented yet.")]
        public void AcceptToMemoryPool_TxContextVerifyStandardScriptFailure_ReturnsFalse()
        {
            // TODO: Execute failure case for CheckAllInputs CheckInputs ctx.VerifyScript for ScriptVerify.Standard
        }

        [Fact(Skip = "The VerifyScriptConsensus code path referred to does not seem to exist.")]
        public void AcceptToMemoryPool_TxVerifyP2SHScriptConsensusFailure_ReturnsFalse()
        {
            // Only the CoinViewRule CheckInputs method is called from the mempoool validator's CheckInputs.
            // CoinViewRule.CheckInputs does not deal with script validation.
            // TODO: Execute failure case for CheckAllInputs CheckInputs VerifyScriptConsensus for ScriptVerify.P2SH
        }

        [Fact]
        public async Task AcceptToMemoryPool_TxContextVerifyP2SHScriptFailure_ReturnsFalseAsync()
        {
            string dataDir = GetTestDirectoryPath(this);

            var minerSecret = new BitcoinSecret(new Key(), this.Network);
            ITestChainContext context = await TestChainFactory.CreateAsync(this.Network, minerSecret.PubKey.Hash.ScriptPubKey, dataDir);
            IMempoolValidator validator = context.MempoolValidator;
            Assert.NotNull(validator);

            var destSecret = new BitcoinSecret(new Key(), this.Network);
            Transaction tx = this.Network.CreateTransaction();

            // Do horrible and not really sensible things to the scriptSig.
            // We do need this to nominally be a P2SH transaction to trigger the right kind of failure.
            var sig = new ECDSASignature(BigInteger.Zero, BigInteger.Zero);
            tx.AddInput(new TxIn(new OutPoint(context.SrcTxs[0].GetHash(), 0), PayToScriptHashTemplate.Instance.GenerateScriptSig(this.Network, new[] { sig }, minerSecret.ScriptPubKey)));
            tx.AddOutput(new TxOut(new Money(Money.Coins(1)), destSecret.PubKeyHash));

            var state = new MempoolValidationState(false);

            // Tests the verify P2SH output case in CheckAllInputs CheckInputs ctx.VerifyScript for ScriptVerify.P2SH
            bool isSuccess = await validator.AcceptToMemoryPool(state, tx);
            Assert.False(isSuccess, "Transaction that fails P2SH validation should not have been accepted.");
            Assert.Equal(MempoolErrors.MandatoryScriptVerifyFlagFailed, state.Error);
        }

        [Fact]
        public async Task AcceptToMemoryPool_MemPoolFull_ReturnsFalseAsync()
        {
            string dataDir = GetTestDirectoryPath(this);
            
            var minerSecret = new BitcoinSecret(new Key(), this.Network);
            ITestChainContext context = await TestChainFactory.CreateAsync(this.Network, minerSecret.PubKey.Hash.ScriptPubKey, dataDir);
            IMempoolValidator validator = context.MempoolValidator;
            Assert.NotNull(validator);

            var destSecret = new BitcoinSecret(new Key(), this.Network);
            Transaction tx = this.Network.CreateTransaction();
            tx.AddInput(new TxIn(new OutPoint(context.SrcTxs[0].GetHash(), 0), PayToPubkeyHashTemplate.Instance.GenerateScriptPubKey(minerSecret.PubKey)));
            tx.AddOutput(new TxOut(new Money(Money.CENT * 11), destSecret.PubKeyHash));
            tx.Sign(this.Network, minerSecret, false);

            var state = new MempoolValidationState(false);

            MempoolSettings memPoolSettings = (MempoolSettings)validator.GetMemberValue("mempoolSettings");
            memPoolSettings.MaxMempool = 0;

            // Test failure case for mempool size limit after pool is trimmed by LimitMempoolSize
            bool isSuccess = await validator.AcceptToMemoryPool(state, tx);
            Assert.False(isSuccess, "Transaction should not have been accepted when mempool is full.");
            Assert.Equal(MempoolErrors.Full, state.Error);
        }
    }
}<|MERGE_RESOLUTION|>--- conflicted
+++ resolved
@@ -608,15 +608,10 @@
         {
             string dataDir = GetTestDirectoryPath(this);
 
-<<<<<<< HEAD
-            var minerSecret = new BitcoinSecret(new Key(), this.Network);
-            ITestChainContext context = await TestChainFactory.CreateAsync(this.Network, minerSecret.PubKey.Hash.ScriptPubKey, dataDir);
-=======
             // Need to use a PoS network for this test, as coinstakes have no real meaning on pure PoW
             var network = KnownNetworks.StratisRegTest;
             var minerSecret = new BitcoinSecret(new Key(), network);
             ITestChainContext context = await TestChainFactory.CreatePosAsync(network, minerSecret.PubKey.Hash.ScriptPubKey, dataDir);
->>>>>>> cf707c0f
             IMempoolValidator validator = context.MempoolValidator;
             Assert.NotNull(validator);
 
