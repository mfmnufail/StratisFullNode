﻿<Project Sdk="Microsoft.NET.Sdk">

  <PropertyGroup>
    <TargetFramework>netcoreapp3.1</TargetFramework>
    <AssemblyName>FodyNlogAdapter</AssemblyName>
<<<<<<< HEAD
    <Version>1.1.2.0</Version>
=======
    <Version>1.1.1.0</Version>
>>>>>>> 8cb75fb6
    <GeneratePackageOnBuild>False</GeneratePackageOnBuild>
    <Authors>Stratis Group Ltd.</Authors>
    <PackageId>Stratis.Utils.FodyNlogAdapter</PackageId>
    <Product>Stratis.Utils.FodyNlogAdapter</Product>
  </PropertyGroup>

  <ItemGroup>
    <PackageReference Include="NLog" Version="4.7.3" />
  </ItemGroup>

</Project><|MERGE_RESOLUTION|>--- conflicted
+++ resolved
@@ -1,13 +1,9 @@
-﻿<Project Sdk="Microsoft.NET.Sdk">
+<Project Sdk="Microsoft.NET.Sdk">
 
   <PropertyGroup>
     <TargetFramework>netcoreapp3.1</TargetFramework>
     <AssemblyName>FodyNlogAdapter</AssemblyName>
-<<<<<<< HEAD
     <Version>1.1.2.0</Version>
-=======
-    <Version>1.1.1.0</Version>
->>>>>>> 8cb75fb6
     <GeneratePackageOnBuild>False</GeneratePackageOnBuild>
     <Authors>Stratis Group Ltd.</Authors>
     <PackageId>Stratis.Utils.FodyNlogAdapter</PackageId>
