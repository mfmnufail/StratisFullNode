--- conflicted
+++ resolved
@@ -18,11 +18,7 @@
             string dir = TestBase.CreateTestDir(this);
             Network network = new TestPoANetwork();
 
-<<<<<<< HEAD
-            this.repository = new PollsRepository(dir, new DBreezeSerializer(new TestPoANetwork().Consensus.ConsensusFactory));
-=======
             this.repository = new PollsRepository(dir, new DBreezeSerializer(network.Consensus.ConsensusFactory), null);
->>>>>>> 9df4d0cf
             this.repository.Initialize();
         }
 
