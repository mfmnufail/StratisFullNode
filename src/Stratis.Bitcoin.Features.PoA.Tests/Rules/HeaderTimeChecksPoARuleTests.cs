--- conflicted
+++ resolved
@@ -99,50 +99,5 @@
                 Assert.Equal(ConsensusErrors.TimeTooNew, exception.ConsensusError);
             }
         }
-<<<<<<< HEAD
-
-        [Fact]
-        public void EnsureTimestampDivisibleByTargetSpacing()
-        {
-            // Set up a rule with a fixed time so that we don't have non-deterministic tests due to running times et.
-            DateTimeOffset time = DateTimeOffset.FromUnixTimeSeconds(new DateTimeProvider().GetUtcNow().ToUnixTimestamp() / this.consensusOptions.TargetSpacingSeconds * this.consensusOptions.TargetSpacingSeconds);
-
-            var dateTimeProvider = new Mock<IDateTimeProvider>();
-            dateTimeProvider.Setup(x => x.GetAdjustedTimeAsUnixTimestamp())
-                .Returns(time.ToUnixTimeSeconds() + this.consensusOptions.TargetSpacingSeconds);
-
-            this.rulesEngine = new PoAConsensusRuleEngine(this.network, this.loggerFactory, dateTimeProvider.Object, this.ChainIndexer, new NodeDeployments(this.network, this.ChainIndexer),
-                this.consensusSettings, new Checkpoints(this.network, this.consensusSettings), new Mock<ICoinView>().Object, this.chainState, new InvalidBlockHashStore(dateTimeProvider.Object),
-                new NodeStats(DateTimeProvider.Default, NodeSettings.Default(this.network), new Mock<IVersionProvider>().Object), this.slotsManager, this.poaHeaderValidator, this.votingManager, this.federationManager, this.asyncProvider, new ConsensusRulesContainer(), null);
-
-            var timeRule = new HeaderTimeChecksPoARule();
-            this.InitRule(timeRule);
-
-            ChainedHeader prevHeader = this.currentHeader.Previous;
-
-            var validationContext = new ValidationContext() { ChainedHeaderToValidate = this.currentHeader };
-            var ruleContext = new RuleContext(validationContext, time);
-
-            // New block has smaller timestamp.
-            prevHeader.Header.Time = (uint)time.ToUnixTimeSeconds();
-
-            this.currentHeader.Header.Time = prevHeader.Header.Time + this.consensusOptions.TargetSpacingSeconds;
-            timeRule.Run(ruleContext);
-
-            this.currentHeader.Header.Time = prevHeader.Header.Time + this.consensusOptions.TargetSpacingSeconds - 1;
-
-            Assert.Throws<ConsensusErrorException>(() => timeRule.Run(ruleContext));
-
-            try
-            {
-                timeRule.Run(ruleContext);
-            }
-            catch (ConsensusErrorException exception)
-            {
-                Assert.Equal(PoAConsensusErrors.InvalidHeaderTimestamp, exception.ConsensusError);
-            }
-        }
-=======
->>>>>>> cdf64dc0
     }
 }