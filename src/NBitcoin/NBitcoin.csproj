<Project Sdk="Microsoft.NET.Sdk">

  <PropertyGroup>
    <Company>NStratis</Company>
    <Copyright>Copyright © Stratis Platform SA 2020</Copyright>
    <Description>The C# Bitcoin Library based on NBitcoin</Description>
  </PropertyGroup>
  
  <PropertyGroup>
<<<<<<< HEAD
    <Version>4.0.0.82</Version>
=======
    <Version>4.0.0.83</Version>
>>>>>>> 6e28aaf6
  </PropertyGroup>
  
  <PropertyGroup>
    <TargetFramework>netcoreapp3.1</TargetFramework>
    <RootNamespace>NBitcoin</RootNamespace>
    <PackageId>NStratis</PackageId>
    <Authors>NStratis</Authors>
    <Product>NStratis</Product>
  </PropertyGroup>

  <PropertyGroup Condition="'$(Configuration)|$(Platform)'=='Debug|AnyCPU'">
    <DefineConstants>TRACE;DEBUG;NETCORE;</DefineConstants>
  </PropertyGroup>

  <PropertyGroup Condition="'$(Configuration)|$(Platform)'=='Release|AnyCPU'">
    <DefineConstants>TRACE;NETCORE;</DefineConstants>
  </PropertyGroup>

  <ItemGroup>
    <Compile Remove="Protocol\Payloads\**" />
    <EmbeddedResource Remove="Protocol\Payloads\**" />
    <None Remove="Protocol\Payloads\**" />
  </ItemGroup>

  <ItemGroup>
    <Compile Remove="Protocol\AddressManager.cs" />
    <Compile Remove="Protocol\NodesGroup.cs" />
  </ItemGroup>

  <ItemGroup>
    <None Remove="BitcoinStream.Partial.tt" />
  </ItemGroup>

  <ItemGroup>
    <PackageReference Include="Newtonsoft.Json" Version="12.0.3" />
    <PackageReference Include="NStratis.HashLib" Version="1.0.0.1" />
    <PackageReference Include="System.Diagnostics.TraceSource" Version="4.3.0" />
    <PackageReference Include="System.Net.NameResolution" Version="4.3.0" />
    <PackageReference Include="System.Net.Primitives" Version="4.3.0" />
    <PackageReference Include="System.Net.Requests" Version="4.3.0" />
    <PackageReference Include="System.Threading.Tasks.Parallel" Version="4.3.0" />
    <PackageReference Include="System.Threading.Thread" Version="4.3.0" />
  </ItemGroup>

  <ItemGroup>
    <Service Include="{508349b6-6b84-4df5-91f0-309beebad82d}" />
  </ItemGroup>

</Project><|MERGE_RESOLUTION|>--- conflicted
+++ resolved
@@ -7,11 +7,7 @@
   </PropertyGroup>
   
   <PropertyGroup>
-<<<<<<< HEAD
-    <Version>4.0.0.82</Version>
-=======
     <Version>4.0.0.83</Version>
->>>>>>> 6e28aaf6
   </PropertyGroup>
   
   <PropertyGroup>
