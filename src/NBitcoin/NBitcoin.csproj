--- conflicted
+++ resolved
@@ -7,11 +7,7 @@
   </PropertyGroup>
   
   <PropertyGroup>
-<<<<<<< HEAD
-    <Version>4.0.0.79</Version>
-=======
     <Version>4.0.0.80</Version>
->>>>>>> a57bf78f
   </PropertyGroup>
   
   <PropertyGroup>
