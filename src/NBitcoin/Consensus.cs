--- conflicted
+++ resolved
@@ -7,31 +7,7 @@
 {
     public class Consensus : IConsensus
     {
-<<<<<<< HEAD
-        /// <summary>
-        /// Height in coinbase.
-        /// </summary>
-        BIP34,
-
-        /// <summary>
-        /// Height in OP_CLTV.
-        /// </summary>
-        BIP65,
-
-        /// <summary>
-        /// Strict DER signature.
-        /// </summary>
-        BIP66
-    }
-
-    public class Consensus
-    {
-        /// <summary>
-        /// How many blocks should be on top of a coinbase transaction until its outputs are considered spendable.
-        /// </summary>
-=======
         /// <inheritdoc />
->>>>>>> cb179734
         public long CoinbaseMaturity { get; set; }
 
         /// <inheritdoc />
@@ -49,13 +25,8 @@
         /// <inheritdoc />
         public uint MaxReorgLength { get; }
 
-<<<<<<< HEAD
-            this.ConsensusFactory = new ConsensusFactory();
-        }
-=======
         /// <inheritdoc />
         public long MaxMoney { get; }
->>>>>>> cb179734
 
         public ConsensusOptions Options { get; set; }
 
