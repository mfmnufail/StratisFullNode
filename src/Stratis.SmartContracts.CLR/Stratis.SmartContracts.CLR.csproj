﻿<Project Sdk="Microsoft.NET.Sdk">

  <PropertyGroup>
<<<<<<< HEAD
    <TargetFramework>netcoreapp2.1</TargetFramework>
    <RuntimeFrameworkVersion>2.1.1</RuntimeFrameworkVersion>
    <AssemblyVersion>3.0.8.0</AssemblyVersion>
    <FileVersion>3.0.8.0</FileVersion>
    <Version>3.0.8.0</Version>
=======
    <TargetFramework>netcoreapp3.1</TargetFramework>
    
    <AssemblyVersion>1.0.2.0</AssemblyVersion>
    <FileVersion>1.0.2.0</FileVersion>
    <Version>1.0.2.0-beta</Version>
>>>>>>> 77cdd599
    <Authors>Stratis Group Ltd.</Authors>
    <Product>Stratis.SmartContracts.CLR</Product>
  </PropertyGroup>

  <ItemGroup>
    <PackageReference Include="CSharpFunctionalExtensions" Version="1.10.0" />
    <PackageReference Include="ICSharpCode.Decompiler" Version="3.2.0.3856" />
    <PackageReference Include="Stratis.SmartContracts.Standards" Version="1.0.0" />
    <PackageReference Include="Tracer.Fody" Version="3.1.0">
      <PrivateAssets>all</PrivateAssets>
      <IncludeAssets>runtime; build; native; contentfiles; analyzers</IncludeAssets>
    </PackageReference>
  </ItemGroup>

  <ItemGroup>
    <ProjectReference Include="..\Stratis.SmartContracts.Core\Stratis.SmartContracts.Core.csproj" />
  </ItemGroup>

</Project><|MERGE_RESOLUTION|>--- conflicted
+++ resolved
@@ -1,19 +1,11 @@
 ﻿<Project Sdk="Microsoft.NET.Sdk">
 
   <PropertyGroup>
-<<<<<<< HEAD
-    <TargetFramework>netcoreapp2.1</TargetFramework>
-    <RuntimeFrameworkVersion>2.1.1</RuntimeFrameworkVersion>
+    <TargetFramework>netcoreapp3.1</TargetFramework>
+    
     <AssemblyVersion>3.0.8.0</AssemblyVersion>
     <FileVersion>3.0.8.0</FileVersion>
     <Version>3.0.8.0</Version>
-=======
-    <TargetFramework>netcoreapp3.1</TargetFramework>
-    
-    <AssemblyVersion>1.0.2.0</AssemblyVersion>
-    <FileVersion>1.0.2.0</FileVersion>
-    <Version>1.0.2.0-beta</Version>
->>>>>>> 77cdd599
     <Authors>Stratis Group Ltd.</Authors>
     <Product>Stratis.SmartContracts.CLR</Product>
   </PropertyGroup>
