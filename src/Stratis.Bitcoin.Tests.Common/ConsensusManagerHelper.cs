﻿using Microsoft.Extensions.Logging;
using Moq;
using NBitcoin;
using Stratis.Bitcoin.AsyncWork;
using Stratis.Bitcoin.Base;
using Stratis.Bitcoin.Base.Deployments;
using Stratis.Bitcoin.BlockPulling;
using Stratis.Bitcoin.Configuration;
using Stratis.Bitcoin.Configuration.Settings;
using Stratis.Bitcoin.Connection;
using Stratis.Bitcoin.Consensus;
using Stratis.Bitcoin.Consensus.Rules;
using Stratis.Bitcoin.Consensus.Validators;
using Stratis.Bitcoin.Features.Consensus.CoinViews;
using Stratis.Bitcoin.Features.Consensus.Rules;
using Stratis.Bitcoin.Features.Consensus.Rules.CommonRules;
using Stratis.Bitcoin.Interfaces;
using Stratis.Bitcoin.P2P;
using Stratis.Bitcoin.P2P.Peer;
using Stratis.Bitcoin.P2P.Protocol.Payloads;
using Stratis.Bitcoin.Utilities;

namespace Stratis.Bitcoin.Tests.Common
{
    public static class ConsensusManagerHelper
    {
        public static ConsensusManager CreateConsensusManager(
            Network network,
            string dataDir = null,
            ChainState chainState = null,
            InMemoryCoinView inMemoryCoinView = null,
            ChainIndexer chainIndexer = null,
            ConsensusRuleEngine consensusRules = null)
        {
            string[] param = dataDir == null ? new string[] { } : new string[] { $"-datadir={dataDir}" };

            var nodeSettings = new NodeSettings(network, args: param);

            ILoggerFactory loggerFactory = nodeSettings.LoggerFactory;
            IDateTimeProvider dateTimeProvider = DateTimeProvider.Default;

            var signals = new Signals.Signals(loggerFactory, null);
            var asyncProvider = new AsyncProvider(loggerFactory, signals, new Mock<INodeLifetime>().Object);

            network.Consensus.Options = new ConsensusOptions();

            // Dont check PoW of a header in this test.
            network.Consensus.ConsensusRules.HeaderValidationRules.RemoveAll(x => x == typeof(CheckDifficultyPowRule));

            var consensusSettings = new ConsensusSettings(nodeSettings);

            if (chainIndexer == null)
                chainIndexer = new ChainIndexer(network);

            if (inMemoryCoinView == null)
                inMemoryCoinView = new InMemoryCoinView(new HashHeightPair(chainIndexer.Tip));

            var connectionManagerSettings = new ConnectionManagerSettings(nodeSettings);

            var connectionSettings = new ConnectionManagerSettings(nodeSettings);
            var selfEndpointTracker = new SelfEndpointTracker(loggerFactory, connectionSettings);
            var peerAddressManager = new PeerAddressManager(DateTimeProvider.Default, nodeSettings.DataFolder, loggerFactory, selfEndpointTracker);
<<<<<<< HEAD
=======

>>>>>>> c9e22ee8
            var networkPeerFactory = new NetworkPeerFactory(network,
                dateTimeProvider,
                loggerFactory, new PayloadProvider().DiscoverPayloads(),
                new SelfEndpointTracker(loggerFactory, connectionManagerSettings),
                new Mock<IInitialBlockDownloadState>().Object,
                connectionManagerSettings,
                asyncProvider,
                peerAddressManager);

            var peerDiscovery = new PeerDiscovery(asyncProvider, loggerFactory, network, networkPeerFactory, new NodeLifetime(), nodeSettings, peerAddressManager);
            var connectionManager = new ConnectionManager(dateTimeProvider, loggerFactory, network, networkPeerFactory, nodeSettings,
                new NodeLifetime(), new NetworkPeerConnectionParameters(), peerAddressManager, new IPeerConnector[] { },
                peerDiscovery, selfEndpointTracker, connectionSettings, new VersionProvider(), new Mock<INodeStats>().Object, asyncProvider);

            if (chainState == null)
                chainState = new ChainState();
            var peerBanning = new PeerBanning(connectionManager, loggerFactory, dateTimeProvider, peerAddressManager);
            var deployments = new NodeDeployments(network, chainIndexer);

            if (consensusRules == null)
            {
                consensusRules = new PowConsensusRuleEngine(network, loggerFactory, dateTimeProvider, chainIndexer, deployments, consensusSettings,
                    new Checkpoints(), inMemoryCoinView, chainState, new InvalidBlockHashStore(dateTimeProvider), new NodeStats(dateTimeProvider, loggerFactory), asyncProvider, new ConsensusRulesContainer()).SetupRulesEngineParent();
            }

            var tree = new ChainedHeaderTree(network, loggerFactory, new HeaderValidator(consensusRules, loggerFactory), new Checkpoints(),
                new ChainState(), new Mock<IFinalizedBlockInfoRepository>().Object, consensusSettings, new InvalidBlockHashStore(new DateTimeProvider()));

            var consensus = new ConsensusManager(tree, network, loggerFactory, chainState, new IntegrityValidator(consensusRules, loggerFactory),
                new PartialValidator(asyncProvider, consensusRules, loggerFactory), new FullValidator(consensusRules, loggerFactory), consensusRules,
                new Mock<IFinalizedBlockInfoRepository>().Object, new Signals.Signals(loggerFactory, null), peerBanning, new Mock<IInitialBlockDownloadState>().Object, chainIndexer,
                new Mock<IBlockPuller>().Object, new Mock<IBlockStore>().Object, new Mock<IConnectionManager>().Object, new Mock<INodeStats>().Object, new NodeLifetime(), consensusSettings, dateTimeProvider);

            return consensus;
        }
    }
}<|MERGE_RESOLUTION|>--- conflicted
+++ resolved
@@ -57,13 +57,8 @@
 
             var connectionManagerSettings = new ConnectionManagerSettings(nodeSettings);
 
-            var connectionSettings = new ConnectionManagerSettings(nodeSettings);
-            var selfEndpointTracker = new SelfEndpointTracker(loggerFactory, connectionSettings);
+            var selfEndpointTracker = new SelfEndpointTracker(loggerFactory, connectionManagerSettings);
             var peerAddressManager = new PeerAddressManager(DateTimeProvider.Default, nodeSettings.DataFolder, loggerFactory, selfEndpointTracker);
-<<<<<<< HEAD
-=======
-
->>>>>>> c9e22ee8
             var networkPeerFactory = new NetworkPeerFactory(network,
                 dateTimeProvider,
                 loggerFactory, new PayloadProvider().DiscoverPayloads(),
@@ -74,6 +69,7 @@
                 peerAddressManager);
 
             var peerDiscovery = new PeerDiscovery(asyncProvider, loggerFactory, network, networkPeerFactory, new NodeLifetime(), nodeSettings, peerAddressManager);
+            var connectionSettings = new ConnectionManagerSettings(nodeSettings);
             var connectionManager = new ConnectionManager(dateTimeProvider, loggerFactory, network, networkPeerFactory, nodeSettings,
                 new NodeLifetime(), new NetworkPeerConnectionParameters(), peerAddressManager, new IPeerConnector[] { },
                 peerDiscovery, selfEndpointTracker, connectionSettings, new VersionProvider(), new Mock<INodeStats>().Object, asyncProvider);
