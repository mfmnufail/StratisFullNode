﻿<Project Sdk="Microsoft.NET.Sdk.Web">

  <PropertyGroup>
    <TargetFramework>netcoreapp3.1</TargetFramework>
    <PreserveCompilationContext>true</PreserveCompilationContext>
    <AssemblyName>Stratis.Bitcoin.Features.Api</AssemblyName>
    <OutputType>Library</OutputType>
    <PackageId>Stratis.Features.Api</PackageId>
<<<<<<< HEAD
    <Version>1.0.9.4</Version>
=======
    <Version>1.1.0.0</Version>
>>>>>>> 9df4d0cf
    <GeneratePackageOnBuild>False</GeneratePackageOnBuild>
    <ApplicationIcon />
    <OutputTypeEx>library</OutputTypeEx>
    <StartupObject />
    <!-- Force packing of a web project https://github.com/aspnet/websdk/issues/228 -->
    <IsPackable>true</IsPackable>
    <Authors>Stratis Group Ltd.</Authors>
    <Product>Stratis.Features.Api</Product>
  </PropertyGroup> 

  <PropertyGroup Condition="'$(Configuration)|$(Platform)'=='Debug|AnyCPU'">
    <DocumentationFile></DocumentationFile>
  </PropertyGroup>

  <ItemGroup>
    <PackageReference Include="Microsoft.AspNetCore.Mvc.Versioning" Version="3.0.1" />
    <PackageReference Include="Microsoft.AspNetCore.Mvc.Versioning.ApiExplorer" Version="3.0.1" />
    <PackageReference Include="Swashbuckle.AspNetCore" Version="6.1.2" />
    <PackageReference Include="Swashbuckle.AspNetCore.Newtonsoft" Version="6.1.2" />
    <PackageReference Include="System.Reactive" Version="4.0.0" />
    <PackageReference Include="System.Runtime.Loader" Version="4.3.0" />
  </ItemGroup>

  <ItemGroup>
    <ProjectReference Include="..\Stratis.Bitcoin\Stratis.Bitcoin.csproj" />
  </ItemGroup>

</Project><|MERGE_RESOLUTION|>--- conflicted
+++ resolved
@@ -6,11 +6,7 @@
     <AssemblyName>Stratis.Bitcoin.Features.Api</AssemblyName>
     <OutputType>Library</OutputType>
     <PackageId>Stratis.Features.Api</PackageId>
-<<<<<<< HEAD
-    <Version>1.0.9.4</Version>
-=======
     <Version>1.1.0.0</Version>
->>>>>>> 9df4d0cf
     <GeneratePackageOnBuild>False</GeneratePackageOnBuild>
     <ApplicationIcon />
     <OutputTypeEx>library</OutputTypeEx>
