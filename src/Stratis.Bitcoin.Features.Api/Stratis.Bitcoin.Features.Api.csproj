﻿<Project Sdk="Microsoft.NET.Sdk.Web">

  <PropertyGroup>
    <TargetFramework>netcoreapp3.1</TargetFramework>
    <PreserveCompilationContext>true</PreserveCompilationContext>
    <AssemblyName>Stratis.Bitcoin.Features.Api</AssemblyName>
    <OutputType>Library</OutputType>
    <PackageId>Stratis.Features.Api</PackageId>
<<<<<<< HEAD
    <Version>1.0.6.1</Version>
=======
    <Version>1.0.6.2</Version>
>>>>>>> 11d12543
    <GeneratePackageOnBuild>False</GeneratePackageOnBuild>
    <ApplicationIcon />
    <OutputTypeEx>library</OutputTypeEx>
    <StartupObject />
    <!-- Force packing of a web project https://github.com/aspnet/websdk/issues/228 -->
    <IsPackable>true</IsPackable>
    <Authors>Stratis Group Ltd.</Authors>
    <Product>Stratis.Features.Api</Product>
  </PropertyGroup> 

  <PropertyGroup Condition="'$(Configuration)|$(Platform)'=='Debug|AnyCPU'">
    <DocumentationFile></DocumentationFile>
  </PropertyGroup>

  <ItemGroup>
    <PackageReference Include="Microsoft.AspNetCore.Mvc.Versioning" Version="3.0.1" />
    <PackageReference Include="Microsoft.AspNetCore.Mvc.Versioning.ApiExplorer" Version="3.0.1" />
    <PackageReference Include="Swashbuckle.AspNetCore" Version="5.0.0-rc4" />
    <PackageReference Include="System.Reactive" Version="4.0.0" />
    <PackageReference Include="System.Runtime.Loader" Version="4.3.0" />
  </ItemGroup>

  <ItemGroup>
    <ProjectReference Include="..\Stratis.Bitcoin\Stratis.Bitcoin.csproj" />
  </ItemGroup>

</Project><|MERGE_RESOLUTION|>--- conflicted
+++ resolved
@@ -6,11 +6,7 @@
     <AssemblyName>Stratis.Bitcoin.Features.Api</AssemblyName>
     <OutputType>Library</OutputType>
     <PackageId>Stratis.Features.Api</PackageId>
-<<<<<<< HEAD
-    <Version>1.0.6.1</Version>
-=======
     <Version>1.0.6.2</Version>
->>>>>>> 11d12543
     <GeneratePackageOnBuild>False</GeneratePackageOnBuild>
     <ApplicationIcon />
     <OutputTypeEx>library</OutputTypeEx>
