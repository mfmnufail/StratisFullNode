﻿<Project Sdk="Microsoft.NET.Sdk.Web">

  <PropertyGroup>
    <TargetFramework>netcoreapp3.1</TargetFramework>
    <PreserveCompilationContext>true</PreserveCompilationContext>
    <AssemblyName>Stratis.Bitcoin.Features.Api</AssemblyName>
    <OutputType>Library</OutputType>
    <PackageId>Stratis.Features.Api</PackageId>
<<<<<<< HEAD
    <Version>1.0.6.5</Version>
=======
    <Version>1.0.7.2</Version>
>>>>>>> a57bf78f
    <GeneratePackageOnBuild>False</GeneratePackageOnBuild>
    <ApplicationIcon />
    <OutputTypeEx>library</OutputTypeEx>
    <StartupObject />
    <!-- Force packing of a web project https://github.com/aspnet/websdk/issues/228 -->
    <IsPackable>true</IsPackable>
    <Authors>Stratis Group Ltd.</Authors>
    <Product>Stratis.Features.Api</Product>
  </PropertyGroup> 

  <PropertyGroup Condition="'$(Configuration)|$(Platform)'=='Debug|AnyCPU'">
    <DocumentationFile></DocumentationFile>
  </PropertyGroup>

  <ItemGroup>
    <PackageReference Include="Microsoft.AspNetCore.Mvc.Versioning" Version="3.0.1" />
    <PackageReference Include="Microsoft.AspNetCore.Mvc.Versioning.ApiExplorer" Version="3.0.1" />
    <PackageReference Include="Swashbuckle.AspNetCore" Version="5.0.0-rc4" />
    <PackageReference Include="System.Reactive" Version="4.0.0" />
    <PackageReference Include="System.Runtime.Loader" Version="4.3.0" />
  </ItemGroup>

  <ItemGroup>
    <ProjectReference Include="..\Stratis.Bitcoin\Stratis.Bitcoin.csproj" />
  </ItemGroup>

</Project><|MERGE_RESOLUTION|>--- conflicted
+++ resolved
@@ -6,11 +6,7 @@
     <AssemblyName>Stratis.Bitcoin.Features.Api</AssemblyName>
     <OutputType>Library</OutputType>
     <PackageId>Stratis.Features.Api</PackageId>
-<<<<<<< HEAD
-    <Version>1.0.6.5</Version>
-=======
     <Version>1.0.7.2</Version>
->>>>>>> a57bf78f
     <GeneratePackageOnBuild>False</GeneratePackageOnBuild>
     <ApplicationIcon />
     <OutputTypeEx>library</OutputTypeEx>
