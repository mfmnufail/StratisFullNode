﻿using System;
using System.Net;
using Microsoft.AspNetCore.Mvc;
using Microsoft.Extensions.Logging;
using NBitcoin;
using Stratis.Bitcoin.Features.ColdStaking.Models;
using Stratis.Bitcoin.Features.Wallet;
using Stratis.Bitcoin.Features.Wallet.Interfaces;
using Stratis.Bitcoin.Utilities;
using Stratis.Bitcoin.Utilities.JsonErrors;
using Stratis.Bitcoin.Utilities.ModelStateErrors;

namespace Stratis.Bitcoin.Features.ColdStaking.Controllers
{
    /// <summary>
    /// Controller providing operations for cold staking.
    /// </summary>
    [ApiVersion("1")]
    [Route("api/[controller]")]
    public class ColdStakingController : Controller
    {
        public ColdStakingManager ColdStakingManager { get; private set; }
        private readonly IWalletTransactionHandler walletTransactionHandler;

        /// <summary>Instance logger.</summary>
        private readonly ILogger logger;

        public ColdStakingController(
            ILoggerFactory loggerFactory,
            IWalletManager walletManager,
            IWalletTransactionHandler walletTransactionHandler)
        {
            Guard.NotNull(loggerFactory, nameof(loggerFactory));
            Guard.NotNull(walletManager, nameof(walletManager));
            Guard.NotNull(walletTransactionHandler, nameof(walletTransactionHandler));

            this.ColdStakingManager = walletManager as ColdStakingManager;
            Guard.NotNull(this.ColdStakingManager, nameof(this.ColdStakingManager));

            this.logger = loggerFactory.CreateLogger(this.GetType().FullName);
            this.walletTransactionHandler = walletTransactionHandler;
        }

        /// <summary>
        /// Gets general information related to cold staking.
        /// </summary>
        /// <param name="request">A <see cref="GetColdStakingInfoRequest"/> object containing the
        /// parameters  required to obtain cold staking information.</param>
        /// <returns>A <see cref="GetColdStakingInfoResponse"/> object containing the cold staking information.</returns>
        /// <response code="200">Returns wallet cold staking info</response>
        /// <response code="400">Invalid request or unexpected exception occurred</response>
        /// <response code="500">Request is null</response>
        [Route("cold-staking-info")]
        [HttpGet]
        [ProducesResponseType((int)HttpStatusCode.OK)]
        [ProducesResponseType((int)HttpStatusCode.BadRequest)]
        [ProducesResponseType((int)HttpStatusCode.InternalServerError)]
        public IActionResult GetColdStakingInfo([FromQuery]GetColdStakingInfoRequest request)
        {
            Guard.NotNull(request, nameof(request));

            this.logger.LogDebug("({0}:'{1}')", nameof(request), request);

            // Checks that the request is valid.
            if (!this.ModelState.IsValid)
            {
                this.logger.LogTrace("(-)[MODEL_STATE_INVALID]");
                return ModelStateErrors.BuildErrorResponse(this.ModelState);
            }

            try
            {
                GetColdStakingInfoResponse model = this.ColdStakingManager.GetColdStakingInfo(request.WalletName);

                this.logger.LogTrace("(-):'{0}'", model);
                return this.Json(model);
            }
            catch (Exception e)
            {
                this.logger.LogError("Exception occurred: {0}", e.ToString());
                this.logger.LogTrace("(-)[ERROR]");
                return ErrorHelpers.BuildErrorResponse(HttpStatusCode.BadRequest, e.Message, e.ToString());
            }
        }

        /// <summary>
        /// Creates a cold staking account.
        /// </summary>
        /// <remarks>This method is used to create cold staking accounts on each machine/wallet, if required,
        /// prior to calling <see cref="GetColdStakingAddress"/>.</remarks>
        /// <param name="request">A <see cref="CreateColdStakingAccountRequest"/> object containing the parameters
        /// required for creating the cold staking account.</param>
        /// <returns>A <see cref="CreateColdStakingAccountResponse>"/> object containing the account name.</returns>
        /// <response code="200">Returns newly created account info</response>
        /// <response code="400">Invalid request or unexpected exception occurred</response>
        /// <response code="500">Request is null</response>
        [Route("cold-staking-account")]
        [HttpPost]
        [ProducesResponseType((int)HttpStatusCode.OK)]
        [ProducesResponseType((int)HttpStatusCode.BadRequest)]
        [ProducesResponseType((int)HttpStatusCode.InternalServerError)]
        public IActionResult CreateColdStakingAccount([FromBody]CreateColdStakingAccountRequest request)
        {
            Guard.NotNull(request, nameof(request));

            // Checks that the request is valid.
            if (!this.ModelState.IsValid)
            {
                this.logger.LogTrace("(-)[MODEL_STATE_INVALID]");
                return ModelStateErrors.BuildErrorResponse(this.ModelState);
            }

            try
            {
                var model = new CreateColdStakingAccountResponse
                {
                    AccountName = this.ColdStakingManager.GetOrCreateColdStakingAccount(request.WalletName, request.IsColdWalletAccount, request.WalletPassword).Name
                };

                this.logger.LogTrace("(-):'{0}'", model);
                return this.Json(model);
            }
            catch (Exception e)
            {
                this.logger.LogError("Exception occurred: {0}", e.ToString());
                this.logger.LogTrace("(-)[ERROR]");
                return ErrorHelpers.BuildErrorResponse(HttpStatusCode.BadRequest, e.Message, e.ToString());
            }
        }

        /// <summary>
        /// Gets a cold staking address. Assumes that the cold staking account exists.
        /// </summary>
        /// <remarks>This method is used to generate cold staking addresses on each machine/wallet
        /// which will then be used with <see cref="SetupColdStaking(SetupColdStakingRequest)"/>.</remarks>
        /// <param name="request">A <see cref="GetColdStakingAddressRequest"/> object containing the parameters
        /// required for generating the cold staking address.</param>
        /// <returns>A <see cref="GetColdStakingAddressResponse>"/> object containing the cold staking address.</returns>
        /// <response code="200">Returns cold staking address response</response>
        /// <response code="400">Invalid request or unexpected exception occurred</response>
        /// <response code="500">Request is null</response>
        [Route("cold-staking-address")]
        [HttpGet]
        [ProducesResponseType((int)HttpStatusCode.OK)]
        [ProducesResponseType((int)HttpStatusCode.BadRequest)]
        [ProducesResponseType((int)HttpStatusCode.InternalServerError)]
        public IActionResult GetColdStakingAddress([FromQuery]GetColdStakingAddressRequest request)
        {
            Guard.NotNull(request, nameof(request));

            // Checks that the request is valid.
            if (!this.ModelState.IsValid)
            {
                this.logger.LogTrace("(-)[MODEL_STATE_INVALID]");
                return ModelStateErrors.BuildErrorResponse(this.ModelState);
            }

            try
            {
                HdAddress address = this.ColdStakingManager.GetFirstUnusedColdStakingAddress(request.WalletName, request.IsColdWalletAddress);

                var model = new GetColdStakingAddressResponse
                {
                    Address = request.Segwit ? address?.Bech32Address : address?.Address
                };

                if (model.Address == null)
                    throw new WalletException("The cold staking account does not exist.");

                this.logger.LogTrace("(-):'{0}'", model);
                return this.Json(model);
            }
            catch (Exception e)
            {
                this.logger.LogError("Exception occurred: {0}", e.ToString());
                this.logger.LogTrace("(-)[ERROR]");
                return ErrorHelpers.BuildErrorResponse(HttpStatusCode.BadRequest, e.Message, e.ToString());
            }
        }

        /// <summary>
        /// Spends funds from a normal wallet addresses to the cold staking script. It is expected that this
        /// spend will be detected by both the hot wallet and cold wallet and allow cold staking to occur using this
        /// transaction's output as input.
        /// </summary>
        /// <param name="request">A <see cref="SetupColdStakingRequest"/> object containing the cold staking setup parameters.</param>
        /// <returns>A <see cref="SetupColdStakingResponse"/> object containing the hex representation of the transaction.</returns>
        /// <seealso cref="ColdStakingManager.GetColdStakingScript(ScriptId, ScriptId)"/>
        /// <response code="200">Returns setup transaction response</response>
        /// <response code="400">Invalid request or unexpected exception occurred</response>
        /// <response code="500">Request is null</response>
        [Route("setup-cold-staking")]
        [HttpPost]
        [ProducesResponseType((int)HttpStatusCode.OK)]
        [ProducesResponseType((int)HttpStatusCode.BadRequest)]
        [ProducesResponseType((int)HttpStatusCode.InternalServerError)]
        public IActionResult SetupColdStaking([FromBody]SetupColdStakingRequest request)
        {
            Guard.NotNull(request, nameof(request));

            // Checks the request is valid.
            if (!this.ModelState.IsValid)
            {
                this.logger.LogTrace("(-)[MODEL_STATE_INVALID]");
                return ModelStateErrors.BuildErrorResponse(this.ModelState);
            }

            try
            {
                Money amount = Money.Parse(request.Amount);
                Money feeAmount = Money.Parse(request.Fees);

                Transaction transaction = this.ColdStakingManager.GetColdStakingSetupTransaction(
<<<<<<< HEAD
                    this.walletTransactionHandler, request.ColdWalletAddress, request.HotWalletAddress,
                    request.WalletName, request.WalletAccount, request.WalletPassword, amount, feeAmount, request.SegwitChangeAddress);
=======
                    this.walletTransactionHandler,
                    request.ColdWalletAddress,
                    request.HotWalletAddress,
                    request.WalletName,
                    request.WalletAccount,
                    request.WalletPassword,
                    amount,
                    feeAmount);
>>>>>>> b4ca0303

                var model = new SetupColdStakingResponse
                {
                    TransactionHex = transaction.ToHex()
                };

                this.logger.LogTrace("(-):'{0}'", model);
                return this.Json(model);
            }
            catch (Exception e)
            {
                this.logger.LogError("Exception occurred: {0}", e.ToString());
                this.logger.LogTrace("(-)[ERROR]");
                return ErrorHelpers.BuildErrorResponse(HttpStatusCode.BadRequest, e.Message, e.ToString());
            }
        }

        /// <summary>
        /// Spends funds from the cold staking wallet account back to a normal wallet addresses. It is expected that this
        /// spend will be detected by both the hot wallet and cold wallet and reduce the amount available for cold staking.
        /// </summary>
        /// <param name="request">A <see cref="ColdStakingWithdrawalRequest"/> object containing the cold staking withdrawal parameters.</param>
        /// <returns>A <see cref="ColdStakingWithdrawalResponse"/> object containing the hex representation of the transaction.</returns>
        /// <seealso cref="ColdStakingManager.GetColdStakingScript(ScriptId, ScriptId)"/>
        /// <response code="200">Returns withdrawal transaction response</response>
        /// <response code="400">Invalid request or unexpected exception occurred</response>
        /// <response code="500">Request is null</response>
        [Route("cold-staking-withdrawal")]
        [HttpPost]
        [ProducesResponseType((int)HttpStatusCode.OK)]
        [ProducesResponseType((int)HttpStatusCode.BadRequest)]
        [ProducesResponseType((int)HttpStatusCode.InternalServerError)]
        public IActionResult ColdStakingWithdrawal([FromBody]ColdStakingWithdrawalRequest request)
        {
            Guard.NotNull(request, nameof(request));

            // Checks the request is valid.
            if (!this.ModelState.IsValid)
            {
                this.logger.LogTrace("(-)[MODEL_STATE_INVALID]");
                return ModelStateErrors.BuildErrorResponse(this.ModelState);
            }

            try
            {
                Money amount = Money.Parse(request.Amount);
                Money feeAmount = Money.Parse(request.Fees);

                Transaction transaction = this.ColdStakingManager.GetColdStakingWithdrawalTransaction(this.walletTransactionHandler,
                    request.ReceivingAddress, request.WalletName, request.WalletPassword, amount, feeAmount);

                var model = new ColdStakingWithdrawalResponse
                {
                    TransactionHex = transaction.ToHex()
                };

                this.logger.LogTrace("(-):'{0}'", model);

                return this.Json(model);
            }
            catch (Exception e)
            {
                this.logger.LogError("Exception occurred: {0}", e.ToString());
                this.logger.LogTrace("(-)[ERROR]");
                return ErrorHelpers.BuildErrorResponse(HttpStatusCode.BadRequest, e.Message, e.ToString());
            }
        }
    }
}<|MERGE_RESOLUTION|>--- conflicted
+++ resolved
@@ -211,10 +211,6 @@
                 Money feeAmount = Money.Parse(request.Fees);
 
                 Transaction transaction = this.ColdStakingManager.GetColdStakingSetupTransaction(
-<<<<<<< HEAD
-                    this.walletTransactionHandler, request.ColdWalletAddress, request.HotWalletAddress,
-                    request.WalletName, request.WalletAccount, request.WalletPassword, amount, feeAmount, request.SegwitChangeAddress);
-=======
                     this.walletTransactionHandler,
                     request.ColdWalletAddress,
                     request.HotWalletAddress,
@@ -222,8 +218,8 @@
                     request.WalletAccount,
                     request.WalletPassword,
                     amount,
-                    feeAmount);
->>>>>>> b4ca0303
+                    feeAmount,
+                    request.SegwitChangeAddress);
 
                 var model = new SetupColdStakingResponse
                 {
