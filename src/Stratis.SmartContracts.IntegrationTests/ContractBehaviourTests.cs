--- conflicted
+++ resolved
@@ -234,21 +234,14 @@
         }
 
         [Fact]
-<<<<<<< HEAD
         public void Local_Internal_Call_Should_Transfer_Value()
         {
             // Ref: https://github.com/stratisproject/StratisFullNode/pull/662#issuecomment-902379004
             var localExecutor = this.mockChain.Nodes[0].CoreNode.FullNode.NodeService<ILocalExecutor>();
-=======
-        public void Local_Call_Returns_Correctly_Formatted_Value()
-        {
-            var network = this.mockChain.Nodes[0].CoreNode.FullNode.Network;
->>>>>>> aee09c84
 
             // Ensure fixture is funded.
             this.mockChain.MineBlocks(1);
 
-<<<<<<< HEAD
             // Deploy contract 1
             ContractCompilationResult compilationResult = ContractCompiler.CompileFile("SmartContracts/ValueTransferTest.cs");
 
@@ -304,7 +297,12 @@
             ////Assert.NotEmpty(createTransferResult.InternalTransfers);
             ////Assert.Equal(Address.Zero.ToUint160(), createTransferResult.InternalTransfers[0].To);
             ////Assert.Equal(1UL, createTransferResult.InternalTransfers[0].Value);
-=======
+        }
+
+        [Fact]
+        public void Local_Call_Returns_Correctly_Formatted_Value()
+        {
+            var network = this.mockChain.Nodes[0].CoreNode.FullNode.Network;
             // Deploy contract
             ContractCompilationResult compilationResult = ContractCompiler.CompileFile("SmartContracts/LocalCallTests.cs");
 
@@ -331,7 +329,6 @@
             result = this.node2.CallContractMethodLocally(nameof(LocalCallTests.Return), preResponse.NewContractAddress, 0);
 
             Assert.Equal(true, result.Return);
->>>>>>> aee09c84
         }
     }
 
