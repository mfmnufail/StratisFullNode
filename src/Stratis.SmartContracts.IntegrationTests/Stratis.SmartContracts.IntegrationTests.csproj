--- conflicted
+++ resolved
@@ -36,11 +36,7 @@
   </ItemGroup>
 
   <ItemGroup>
-<<<<<<< HEAD
-    <PackageReference Include="Microsoft.NET.Test.Sdk" Version="16.4.0" />
-=======
     <PackageReference Include="Microsoft.NET.Test.Sdk" Version="16.9.1" />
->>>>>>> cdf64dc0
     <PackageReference Include="Stratis.SmartContracts.Standards" Version="2.0.0" />
     <PackageReference Include="Stratis.XUnitRetry" Version="1.0.1" />
   </ItemGroup>
