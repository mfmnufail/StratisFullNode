﻿using System.Collections.Generic;
using System.Linq;
using System.Net;
using System.Threading;
using System.Threading.Tasks;
using Microsoft.AspNetCore.Mvc;
using Microsoft.Extensions.Logging;
using NBitcoin;
using Stratis.Bitcoin.Builder.Feature;
using Stratis.Bitcoin.Features.Wallet.Interfaces;
using Stratis.Bitcoin.Features.Wallet.Models;
using Stratis.Bitcoin.Features.Wallet.Services;
using Stratis.Bitcoin.Utilities.JsonErrors;

namespace Stratis.Bitcoin.Features.Wallet.Controllers
{
    /// <summary>
    /// Controller providing operations on a wallet.
    /// </summary>
    [ApiVersion("1")]
    [Route("api/[controller]")]
    public class WalletController : FeatureControllerBase
    {
        private readonly IWalletService walletService;
        private readonly IWalletManager walletManager;
        private readonly IWalletSyncManager walletSyncManager;
        private readonly ChainIndexer chainIndexer;

        public WalletController(
            ILoggerFactory loggerFactory,
            IWalletService walletService,
            IWalletManager walletManager,
            IWalletSyncManager walletSyncManager,
            ChainIndexer chainIndexer)
            : base(loggerFactory.CreateLogger(typeof(WalletController).FullName))
        {
            this.walletService = walletService;
            this.walletManager = walletManager;
            this.walletSyncManager = walletSyncManager;
            this.chainIndexer = chainIndexer;
        }

        /// <summary>
        /// Generates a mnemonic to use for an HD wallet.
        /// </summary>
        /// <param name="language">The language for the words in the mnemonic. The options are: English, French, Spanish, Japanese, ChineseSimplified and ChineseTraditional. Defaults to English.</param>
        /// <param name="wordCount">The number of words in the mnemonic. The options are: 12,15,18,21 or 24. Defaults to 12.</param>
        /// <param name="cancellationToken">The Cancellation Token</param>
        /// <returns>A JSON object containing the generated mnemonic.</returns>
        /// <response code="200">Returns mnemonic</response>
        /// <response code="400">Unexpected exception occurred</response>
        [Route("mnemonic")]
        [HttpGet]
        [ProducesResponseType((int)HttpStatusCode.OK)]
        [ProducesResponseType((int)HttpStatusCode.BadRequest)]
        public async Task<IActionResult> GenerateMnemonic([FromQuery] string language = "English", int wordCount = 12,
            CancellationToken cancellationToken = default(CancellationToken))
        {
            return await this.ExecuteAsAsync(new {Language = language, WordCount = wordCount},
                cancellationToken, (req, token) =>
                    // Generate the Mnemonic
                    this.Json(new Mnemonic(language, (WordCount) wordCount).ToString()));
        }

        /// <summary>
        /// Creates a new wallet on this full node.
        /// </summary>
        /// <param name="request">An object containing the necessary parameters to create a wallet.</param>
        /// <param name="cancellationToken">The Cancellation Token</param>
        /// <returns>A JSON object containing the mnemonic created for the new wallet.</returns>
        /// <response code="200">Returns mnemonic</response>
        /// <response code="400">Invalid request or problem creating wallet</response>
        /// <response code="409">Wallet already exists</response>
        /// <response code="500">Request is null</response>
        [Route("create")]
        [HttpPost]
        [ProducesResponseType((int)HttpStatusCode.OK)]
        [ProducesResponseType((int)HttpStatusCode.BadRequest)]
        [ProducesResponseType((int)HttpStatusCode.Conflict)]
        [ProducesResponseType((int)HttpStatusCode.InternalServerError)]
        public async Task<IActionResult> Create([FromBody] WalletCreationRequest request,
            CancellationToken cancellationToken = default(CancellationToken))
        {
            return await this.Execute(request, cancellationToken,
                async (req, token) => this.Json(await this.walletService.CreateWallet(req, token)));
        }

        /// <summary>
        /// Signs a message and returns the signature.
        /// </summary>
        /// <param name="request">The object containing the parameters used to sign a message.</param>
        /// <param name="cancellationToken">The cancellation token</param>
        /// <returns>A JSON object containing the generated signature.</returns>
        /// <response code="200">Returns signature</response>
        /// <response code="400">Invalid request or unexpected exception occurred</response>
        /// <response code="500">Request is null</response>
        [Route("signmessage")]
        [HttpPost]
        [ProducesResponseType((int)HttpStatusCode.OK)]
        [ProducesResponseType((int)HttpStatusCode.BadRequest)]
        [ProducesResponseType((int)HttpStatusCode.InternalServerError)]
        public async Task<IActionResult> SignMessage([FromBody] SignMessageRequest request,
            CancellationToken cancellationToken = default(CancellationToken))
        {
            return await this.ExecuteAsAsync(request, cancellationToken, (req, token) =>
            {
                string signature =
                    this.walletManager.SignMessage(req.Password, req.WalletName, req.ExternalAddress, req.Message);
                return this.Json(signature);
            });
        }

        /// <summary>
        /// Verifies the signature of a message.
        /// </summary>
        /// <param name="request">The object containing the parameters verify a signature.</param>
        /// <param name="cancellationToken">The Cancellation Token</param>
        /// <returns>A JSON object containing the result of the verification.</returns>
        /// <response code="200">Returns verification result</response>
        /// <response code="400">Invalid request or unexpected exception occurred</response>
        /// <response code="500">Request is null</response>
        [Route("verifymessage")]
        [HttpPost]
        [ProducesResponseType((int)HttpStatusCode.OK)]
        [ProducesResponseType((int)HttpStatusCode.BadRequest)]
        [ProducesResponseType((int)HttpStatusCode.InternalServerError)]
        public async Task<IActionResult> VerifyMessage([FromBody] VerifyRequest request,
            CancellationToken cancellationToken = default(CancellationToken))
        {
            return await this.ExecuteAsAsync(request, cancellationToken, (req, token) =>
            {
                bool result =
                    this.walletManager.VerifySignedMessage(request.ExternalAddress, req.Message, req.Signature);
                return this.Json(result.ToString());
            });
        }

        /// <summary>
        /// Loads a previously created wallet.
        /// </summary>
        /// <param name="request">An object containing the necessary parameters to load an existing wallet</param>
        /// <param name="cancellationToken">The Cancellation Token</param>
        /// <returns>Ok or Error result</returns>
        /// <response code="200">Wallet loaded</response>
        /// <response code="400">Invalid request or unexpected exception occurred</response>
        /// <response code="403">Incorrect password</response>
        /// <response code="404">Wallet not found</response>
        /// <response code="500">Request is null</response>
        [Route("load")]
        [HttpPost]
        [ProducesResponseType((int)HttpStatusCode.OK)]
        [ProducesResponseType((int)HttpStatusCode.BadRequest)]
        [ProducesResponseType((int)HttpStatusCode.Forbidden)]
        [ProducesResponseType((int)HttpStatusCode.NotFound)]
        [ProducesResponseType((int)HttpStatusCode.InternalServerError)]
        public async Task<IActionResult> Load([FromBody] WalletLoadRequest request,
            CancellationToken cancellationToken = default(CancellationToken))
        {
            return await this.Execute(request, cancellationToken, async (req, token) =>
            {
                await this.walletService.LoadWallet(req, token);
                return Ok();
            });
        }

        /// <summary>
        /// Recovers an existing wallet.
        /// </summary>
        /// <param name="request">An object containing the parameters used to recover a wallet.</param>
        /// <param name="cancellationToken">The Cancellation Token</param>
        /// <returns>A value of Ok if the wallet was successfully recovered.</returns>
        /// <response code="200">Wallet recovered</response>
        /// <response code="400">Invalid request or unexpected exception occurred</response>
        /// <response code="404">Wallet not found</response>
        /// <response code="409">Wallet already exists</response>
        /// <response code="500">Request is null</response>
        [Route("recover")]
        [HttpPost]
        [ProducesResponseType((int)HttpStatusCode.OK)]
        [ProducesResponseType((int)HttpStatusCode.BadRequest)]
        [ProducesResponseType((int)HttpStatusCode.NotFound)]
        [ProducesResponseType((int)HttpStatusCode.Conflict)]
        [ProducesResponseType((int)HttpStatusCode.InternalServerError)]
        public async Task<IActionResult> Recover([FromBody] WalletRecoveryRequest request,
            CancellationToken cancellationToken = default(CancellationToken))
        {
            return await this.Execute(request, cancellationToken, async (req, token) =>
            {
                await this.walletService.RecoverWallet(req, token);
                return Ok();
            });
        }

        /// <summary>
        /// Recovers a wallet using its extended public key. Note that the recovered wallet will not have a private key and is
        /// only suitable for returning the wallet history using further API calls.
        /// </summary>
        /// <param name="request">An object containing the parameters used to recover a wallet using its extended public key.</param>
        /// <param name="cancellationToken">The Cancellation Token</param>
        /// <returns>A value of Ok if the wallet was successfully recovered.</returns>
        /// <response code="200">Wallet recovered</response>
        /// <response code="400">Invalid request or unexpected exception occurred</response>
        /// <response code="404">Wallet not found</response>
        /// <response code="409">Wallet already exists</response>
        /// <response code="500">Request is null</response>
        [Route("recover-via-extpubkey")]
        [HttpPost]
        [ProducesResponseType((int)HttpStatusCode.OK)]
        [ProducesResponseType((int)HttpStatusCode.BadRequest)]
        [ProducesResponseType((int)HttpStatusCode.NotFound)]
        [ProducesResponseType((int)HttpStatusCode.Conflict)]
        [ProducesResponseType((int)HttpStatusCode.InternalServerError)]
        public async Task<IActionResult> RecoverViaExtPubKey([FromBody] WalletExtPubRecoveryRequest request,
            CancellationToken cancellationToken = default(CancellationToken))
        {
            return await this.Execute(request, cancellationToken, async (req, token) =>
            {
                await this.walletService.RecoverViaExtPubKey(req, token);
                return Ok();
            });
        }

        /// <summary>
        /// Gets some general information about a wallet. This includes the network the wallet is for,
        /// the creation date and time for the wallet, the height of the blocks the wallet currently holds,
        /// and the number of connected nodes.
        /// </summary>
        /// <param name="request">The name of the wallet to get the information for.</param>
        /// <param name="cancellationToken">The cancellation token</param>
        /// <returns>A JSON object containing the wallet information.</returns>
        /// <response code="200">Returns wallet information</response>
        /// <response code="400">Invalid request or unexpected exception occurred</response>
        /// <response code="500">Request is null</response>
        [Route("general-info")]
        [HttpGet]
        [ProducesResponseType((int)HttpStatusCode.OK)]
        [ProducesResponseType((int)HttpStatusCode.BadRequest)]
        [ProducesResponseType((int)HttpStatusCode.InternalServerError)]
        public Task<IActionResult> GetGeneralInfo([FromQuery] WalletName request,
            CancellationToken cancellationToken = default(CancellationToken))
        {
            return this.Execute(request, cancellationToken, async (req, token) =>
                this.Json(await this.walletService.GetWalletGeneralInfo(req.Name, token)));
        }

        /// <summary>
        /// Get the transaction count for the specified Wallet and Account.
        /// </summary>
        /// <param name="request">The Transaction Count request Object</param>
        /// <param name="cancellationToken">The Cancellation Token</param>
        /// <returns>Transaction Count</returns>
        [Route("transactionCount")]
        [HttpGet]
        public async Task<IActionResult> GetTransactionCount([FromQuery] WalletTransactionCountRequest request,
            CancellationToken cancellationToken = default(CancellationToken))
        {
            return await this.ExecuteAsAsync(request, cancellationToken,
                (req, token) => this.Json(new
                {
                    TransactionCount = this.walletManager.GetTransactionCount(req.WalletName, req.AccountName)
                }));
        }

        /// <summary>
        /// Gets the history of a wallet. This includes the transactions held by the entire wallet
        /// or a single account if one is specified.
        /// </summary>
        /// <param name="request">An object containing the parameters used to retrieve a wallet's history.</param>
        /// <param name="cancellationToken">The Cancellation Token</param>
        /// <returns>A JSON object containing the wallet history.</returns>
        /// <response code="200">Returns wallet history</response>
        /// <response code="400">Invalid request or unexpected exception occurred</response>
        /// <response code="500">Request is null</response>
        [Route("history")]
        [HttpGet]
        public async Task<IActionResult> GetHistory([FromQuery] WalletHistoryRequest request,
            CancellationToken cancellationToken = default(CancellationToken))
        {
            return await this.Execute(request, cancellationToken,
                async (req, token) => this.Json(await this.walletService.GetHistory(req, token)));
        }


        /// <summary>
        /// Gets the balance of a wallet in STRAT (or sidechain coin). Both the confirmed and unconfirmed balance are returned.
        /// </summary>
        /// <param name="request">An object containing the parameters used to retrieve a wallet's balance.</param>
        /// <param name="cancellationToken">The cancellation token</param>
        /// <returns>A JSON object containing the wallet balance.</returns>
        /// <response code="200">Returns wallet balances</response>
        /// <response code="400">Invalid request or unexpected exception occurred</response>
        /// <response code="500">Request is null</response>
        [Route("balance")]
        [HttpGet]
        public async Task<IActionResult> GetBalance([FromQuery] WalletBalanceRequest request,
            CancellationToken cancellationToken = default(CancellationToken))
        {
            return await this.Execute(request, cancellationToken,
                async (req, token) => this.Json(await this.walletService.GetBalance(req.WalletName, req.AccountName,
                    req.IncludeBalanceByAddress, token))
            );
        }

        /// <summary>
        /// Gets the balance at a specific wallet address in STRAT (or sidechain coin).
        /// Both the confirmed and unconfirmed balance are returned.
        /// This method gets the UTXOs at the address which the wallet can spend.
        /// </summary>
        /// <param name="request">An object containing the parameters used to retrieve the balance
        /// at a specific wallet address.</param>
        /// <param name="cancellationToken">The cancellation token</param>
        /// <returns>A JSON object containing the balance, fee, and an address for the balance.</returns>
        /// <response code="200">Returns wallet address balances</response>
        /// <response code="400">Invalid request or unexpected exception occurred</response>
        /// <response code="500">Request is null</response>
        [Route("received-by-address")]
        [HttpGet]
        public async Task<IActionResult> GetReceivedByAddress([FromQuery] ReceivedByAddressRequest request,
            CancellationToken cancellationToken = default(CancellationToken))
        {
            return await this.Execute(request, cancellationToken,
                async (req, token) =>
                    this.Json(await this.walletService.GetReceivedByAddress(request.Address, cancellationToken)));
        }

        /// <summary>
        /// Gets the maximum spendable balance for an account along with the fee required to spend it.
        /// </summary>
        /// <param name="request">An object containing the parameters used to retrieve the
        /// maximum spendable balance on an account.</param>
        /// <param name="cancellationToken">The Cancellation Token</param>
        /// <returns>A JSON object containing the maximum spendable balance for an account
        /// along with the fee required to spend it.</returns>
        /// <response code="200">Returns spendable balance</response>
        /// <response code="400">Invalid request or unexpected exception occurred</response>
        /// <response code="500">Request is null</response>
        [Route("maxbalance")]
        [HttpGet]
        public async Task<IActionResult> GetMaximumSpendableBalance([FromQuery] WalletMaximumBalanceRequest request,
            CancellationToken cancellationToken = default(CancellationToken))
        {
            return await this.Execute(request, cancellationToken,
                async (req, token) =>
                    this.Json(await this.walletService.GetMaximumSpendableBalance(request, cancellationToken)));
        }

        /// <summary>
        /// Gets the spendable transactions for an account with the option to specify how many confirmations
        /// a transaction needs to be included.
        /// </summary>
        /// <param name="request">An object containing the parameters used to retrieve the spendable
        /// transactions for an account.</param>
        /// <param name="cancellationToken">The Cancellation Token</param>
        /// <returns>A JSON object containing the spendable transactions for an account.</returns>
        /// <response code="200">Returns spendable transactions</response>
        /// <response code="400">Invalid request or unexpected exception occurred</response>
        /// <response code="500">Request is null</response>
        [Route("spendable-transactions")]
        [HttpGet]
        [ProducesResponseType((int)HttpStatusCode.OK)]
        [ProducesResponseType((int)HttpStatusCode.BadRequest)]
        [ProducesResponseType((int)HttpStatusCode.InternalServerError)]
        public async Task<IActionResult> GetSpendableTransactions([FromQuery] SpendableTransactionsRequest request,
            CancellationToken cancellationToken = default(CancellationToken))
        {
            return await this.Execute(request, cancellationToken,
                async (req, token) => Json(await this.walletService.GetSpendableTransactions(req, token)));
        }

        /// <summary>
        /// Gets a fee estimate for a specific transaction.
        /// Fee can be estimated by creating a <see cref="TransactionBuildContext"/> with no password
        /// and then building the transaction and retrieving the fee from the context.
        /// </summary>
        /// <param name="request">An object containing the parameters used to estimate the fee
        /// for a specific transaction.</param>
        /// <param name="cancellationToken">The Cancellation Token</param>
        /// <returns>The estimated fee for the transaction.</returns>
        /// <response code="200">Returns fee estimate</response>
        /// <response code="400">Invalid request or unexpected exception occurred</response>
        /// <response code="500">Request is null</response>
        [Route("estimate-txfee")]
        [HttpPost]
        [ProducesResponseType((int)HttpStatusCode.OK)]
        [ProducesResponseType((int)HttpStatusCode.BadRequest)]
        [ProducesResponseType((int)HttpStatusCode.InternalServerError)]
        public async Task<IActionResult> GetTransactionFeeEstimate([FromBody] TxFeeEstimateRequest request,
            CancellationToken cancellationToken = default(CancellationToken))
        {
            return await this.Execute(request, cancellationToken,
                async (req, token) => Json(await this.walletService.GetTransactionFeeEstimate(req, token)));
        }

        /// <summary>
        /// Builds a transaction and returns the hex to use when executing the transaction.
        /// </summary>
        /// <param name="request">An object containing the parameters used to build a transaction.</param>
        /// <param name="cancellationToken">The Cancellation Token</param>
        /// <returns>A JSON object including the transaction ID, the hex used to execute
        /// the transaction, and the transaction fee.</returns>
        /// <response code="200">Returns transaction information</response>
        /// <response code="400">Invalid request, account not found, change address not found, or unexpected exception occurred</response>
        /// <response code="500">Request is null</response>
        [Route("build-transaction")]
        [HttpPost]
        [ProducesResponseType((int)HttpStatusCode.OK)]
        [ProducesResponseType((int)HttpStatusCode.BadRequest)]
        [ProducesResponseType((int)HttpStatusCode.InternalServerError)]
        public async Task<IActionResult> BuildTransaction([FromBody] BuildTransactionRequest request,
            CancellationToken cancellationToken = default(CancellationToken))
        {
<<<<<<< HEAD
            return await this.Execute(request, cancellationToken,
                async (req, token) => Json(await this.walletService.BuildTransaction(req, token)));
=======
            Guard.NotNull(request, nameof(request));

            // checks the request is valid
            if (!this.ModelState.IsValid)
            {
                return ModelStateErrors.BuildErrorResponse(this.ModelState);
            }

            try
            {
                var recipients = new List<Recipient>();
                foreach (RecipientModel recipientModel in request.Recipients)
                {
                    recipients.Add(new Recipient
                    {
                        ScriptPubKey = BitcoinAddress.Create(recipientModel.DestinationAddress, this.network).ScriptPubKey,
                        Amount = recipientModel.Amount
                    });
                }

                // If specified, get the change address, which must already exist in the wallet.
                HdAddress changeAddress = null;
                if (!string.IsNullOrWhiteSpace(request.ChangeAddress))
                {
                    Wallet wallet = this.walletManager.GetWallet(request.WalletName);
                    HdAccount account = wallet.GetAccount(request.AccountName);
                    if (account == null)
                    {
                        return ErrorHelpers.BuildErrorResponse(HttpStatusCode.BadRequest, "Account not found.", $"No account with the name '{request.AccountName}' could be found in wallet {wallet.Name}.");
                    }

                    changeAddress = account.GetCombinedAddresses().FirstOrDefault(x => x.Address == request.ChangeAddress);

                    if (changeAddress == null)
                    {
                        return ErrorHelpers.BuildErrorResponse(HttpStatusCode.BadRequest, "Change address not found.", $"No changed address '{request.ChangeAddress}' could be found in wallet {wallet.Name}.");
                    }
                }

                var context = new TransactionBuildContext(this.network)
                {
                    AccountReference = new WalletAccountReference(request.WalletName, request.AccountName),
                    TransactionFee = string.IsNullOrEmpty(request.FeeAmount) ? null : Money.Parse(request.FeeAmount),
                    MinConfirmations = request.AllowUnconfirmed ? 0 : 1,
                    Shuffle = request.ShuffleOutputs ?? true, // We shuffle transaction outputs by default as it's better for anonymity.
                    OpReturnData = request.OpReturnData,
                    OpReturnAmount = string.IsNullOrEmpty(request.OpReturnAmount) ? null : Money.Parse(request.OpReturnAmount),
                    WalletPassword = request.Password,
                    SelectedInputs = request.Outpoints?.Select(u => new OutPoint(uint256.Parse(u.TransactionId), u.Index)).ToList(),
                    AllowOtherInputs = false,
                    Recipients = recipients,
                    ChangeAddress = changeAddress,
                    UseSegwitChangeAddress = request.SegwitChangeAddress
                };

                if (!string.IsNullOrEmpty(request.FeeType))
                {
                    context.FeeType = FeeParser.Parse(request.FeeType);
                }

                Transaction transactionResult = this.walletTransactionHandler.BuildTransaction(context);

                var model = new WalletBuildTransactionModel
                {
                    Hex = transactionResult.ToHex(),
                    Fee = context.TransactionFee,
                    TransactionId = transactionResult.GetHash()
                };

                return this.Json(model);
            }
            catch (Exception e)
            {
                this.logger.LogError("Exception occurred: {0}", e.ToString());
                return ErrorHelpers.BuildErrorResponse(HttpStatusCode.BadRequest, e.Message, e.ToString());
            }
>>>>>>> 15822b53
        }

        /// <summary>
        /// Sends a transaction that has already been built.
        /// Use the /api/Wallet/build-transaction call to create transactions.
        /// </summary>
        /// <param name="request">An object containing the necessary parameters used to a send transaction request.</param>
        /// <param name="cancellationToken">The Cancellation Token</param>
        /// <returns>A JSON object containing information about the sent transaction.</returns>
        /// <response code="200">Returns transaction details</response>
        /// <response code="400">Invalid request, cannot broadcast transaction, or unexpected exception occurred</response>
        /// <response code="403">No connected peers</response>
        /// <response code="500">Request is null</response>
        [Route("send-transaction")]
        [HttpPost]
        [ProducesResponseType((int)HttpStatusCode.OK)]
        [ProducesResponseType((int)HttpStatusCode.BadRequest)]
        [ProducesResponseType((int)HttpStatusCode.Forbidden)]
        [ProducesResponseType((int)HttpStatusCode.InternalServerError)]
        public async Task<IActionResult> SendTransaction([FromBody] SendTransactionRequest request,
            CancellationToken cancellationToken = default(CancellationToken))
        {
            return await this.Execute(request, cancellationToken,
                async (req, token) => Json(await this.walletService.SendTransaction(req, token)));
        }

        /// <summary>
        /// Lists all the files found in the database
        /// </summary>
        /// <returns>A JSON object containing the available wallet name
        /// </returns>
        /// <param name="cancellationToken">The Cancellation Token</param>
        [Route("list-wallets")]
        [HttpGet]
        public async Task<IActionResult> ListWallets(CancellationToken cancellationToken = default(CancellationToken))
        {
            return await this.ExecuteAsAsync((object) null, cancellationToken, (req, token) =>
                this.Json(new WalletInfoModel(this.walletManager.GetWalletsNames())), false);
        }

        /// <summary>
        /// Creates a new account for a wallet.
        /// Accounts are given the name "account i", where i is an incremental index which starts at 0.
        /// According to BIP44. an account at index i can only be created when the account at index (i - 1)
        /// contains at least one transaction. For example, if three accounts named "account 0", "account 1",
        /// and "account 2" already exist and contain at least one transaction, then the
        /// the function will create "account 3". However, if "account 2", for example, instead contains no
        /// transactions, then this API call returns "account 2".
        /// Accounts are created deterministically, which means that on any device, the accounts and addresses
        /// for a given seed (or mnemonic) are always the same.
        /// </summary>
        /// <param name="request">An object containing the necessary parameters to create a new account in a wallet.</param>
        /// <param name="cancellationToken">The Cancellation Token</param>
        /// <returns>A JSON object containing the name of the new account or an existing account
        /// containing no transactions.</returns>
        /// <response code="200">Returns account name</response>
        /// <response code="400">Invalid request, or unexpected exception occurred</response>
        /// <response code="403">Wallet is watch-only</response>
        /// <response code="500">Request is null</response>
        [Route("account")]
        [HttpPost]
        [ProducesResponseType((int)HttpStatusCode.OK)]
        [ProducesResponseType((int)HttpStatusCode.BadRequest)]
        [ProducesResponseType((int)HttpStatusCode.Forbidden)]
        [ProducesResponseType((int)HttpStatusCode.InternalServerError)]
        public async Task<IActionResult> CreateNewAccount([FromBody] GetUnusedAccountModel request,
            CancellationToken cancellationToken = default(CancellationToken))
        {
            return await this.ExecuteAsAsync(request, cancellationToken, (req, token) =>
            {
                try
                {
                    HdAccount result = this.walletManager.GetUnusedAccount(request.WalletName, request.Password);
                    return this.Json(result.Name);
                }
                catch (CannotAddAccountToXpubKeyWalletException e)
                {
                    this.Logger.LogError("Exception occurred: {0}", e.ToString());
                    return ErrorHelpers.BuildErrorResponse(HttpStatusCode.Forbidden, e.Message, string.Empty);
                }
            });
        }

        /// <summary>
        /// Gets a list of accounts for the specified wallet.
        /// </summary>
        /// <param name="request">An object containing the necessary parameters to list the accounts for a wallet.</param>
        /// <param name="cancellationToken">The Cancellation Token</param>
        /// <returns>A JSON object containing a list of accounts for the specified wallet.</returns>
        /// <response code="200">Returns account names</response>
        /// <response code="400">Invalid request, or unexpected exception occurred</response>
        /// <response code="500">Request is null</response>
        [Route("accounts")]
        [HttpGet]
        [ProducesResponseType((int)HttpStatusCode.OK)]
        [ProducesResponseType((int)HttpStatusCode.BadRequest)]
        [ProducesResponseType((int)HttpStatusCode.InternalServerError)]
        public async Task<IActionResult> ListAccounts([FromQuery] ListAccountsModel request,
            CancellationToken cancellationToken = default(CancellationToken))
        {
            return await this.ExecuteAsAsync(request, cancellationToken, (req, token) =>
            {
                IEnumerable<HdAccount> result = this.walletManager.GetAccounts(request.WalletName);
                return this.Json(result.Select(a => a.Name));
            });
        }

        /// <summary>
        /// Gets an unused address (in the Base58 format) for a wallet account. This address will not have been assigned
        /// to any known UTXO (neither to pay funds into the wallet or to pay change back to the wallet).
        /// </summary>
        /// <param name="request">An object containing the necessary parameters to retrieve an
        /// unused address for a wallet account.</param>
        /// <param name="cancellationToken">The Cancellation Token</param>
        /// <returns>A JSON object containing the last created and unused address (in Base58 format).</returns>
        /// <response code="200">Returns address</response>
        /// <response code="400">Invalid request, or unexpected exception occurred</response>
        /// <response code="500">Request is null</response>
        [Route("unusedaddress")]
        [HttpGet]
        [ProducesResponseType((int)HttpStatusCode.OK)]
        [ProducesResponseType((int)HttpStatusCode.BadRequest)]
        [ProducesResponseType((int)HttpStatusCode.InternalServerError)]
        public async Task<IActionResult> GetUnusedAddress([FromQuery] GetUnusedAddressModel request,
            CancellationToken cancellationToken = default(CancellationToken))
        {
            return await this.ExecuteAsAsync(request, cancellationToken, (req, token) =>
            {
<<<<<<< HEAD
                HdAddress result = this.walletManager.GetUnusedAddress(new WalletAccountReference(
                    request.WalletName,
                    request.AccountName));
                return this.Json(result.Address);
            });
=======
                return ModelStateErrors.BuildErrorResponse(this.ModelState);
            }

            try
            {
                HdAddress result = this.walletManager.GetUnusedAddress(new WalletAccountReference(request.WalletName, request.AccountName));
                return this.Json(request.Segwit ? result.Bech32Address : result.Address);
            }
            catch (Exception e)
            {
                this.logger.LogError("Exception occurred: {0}", e.ToString());
                return ErrorHelpers.BuildErrorResponse(HttpStatusCode.BadRequest, e.Message, e.ToString());
            }
>>>>>>> 15822b53
        }

        /// <summary>
        /// Gets a specified number of unused addresses (in the Base58 format) for a wallet account. These addresses
        /// will not have been assigned to any known UTXO (neither to pay funds into the wallet or to pay change back
        /// to the wallet).
        /// </summary>
        /// <param name="request">An object containing the necessary parameters to retrieve
        /// unused addresses for a wallet account.</param>
        /// <param name="cancellationToken">The Cancellation Token</param>
        /// <returns>A JSON object containing the required amount of unused addresses (in Base58 format).</returns>
        /// <response code="200">Returns address list</response>
        /// <response code="400">Invalid request, or unexpected exception occurred</response>
        /// <response code="500">Request is null or cannot be parsed</response>
        [Route("unusedaddresses")]
        [HttpGet]
        [ProducesResponseType((int)HttpStatusCode.OK)]
        [ProducesResponseType((int)HttpStatusCode.BadRequest)]
        [ProducesResponseType((int)HttpStatusCode.InternalServerError)]
        public async Task<IActionResult> GetUnusedAddresses([FromQuery] GetUnusedAddressesModel request,
            CancellationToken cancellationToken = default(CancellationToken))
        {
            return await this.ExecuteAsAsync(request, cancellationToken, (req, token) =>
            {
                var result = this.walletManager.GetUnusedAddresses(
                        new WalletAccountReference(request.WalletName, req.AccountName), int.Parse(req.Count))
                    .Select(x => x.Address).ToArray();

<<<<<<< HEAD
                return this.Json(result);
            });
=======
            try
            {
                IEnumerable<HdAddress> result = this.walletManager.GetUnusedAddresses(new WalletAccountReference(request.WalletName, request.AccountName), count);
                return this.Json(result.Select(x => request.Segwit ? x.Bech32Address : x.Address).ToArray());
            }
            catch (Exception e)
            {
                this.logger.LogError("Exception occurred: {0}", e.ToString());
                return ErrorHelpers.BuildErrorResponse(HttpStatusCode.BadRequest, e.Message, e.ToString());
            }
>>>>>>> 15822b53
        }

        /// <summary>
        /// Gets all addresses for a wallet account.
        /// </summary>
        /// <param name="request">An object containing the necessary parameters to retrieve
        /// all addresses for a wallet account.</param>
        /// <param name="cancellationToken">The Cancellation Token</param>
        /// <returns>A JSON object containing all addresses for a wallet account (in Base58 format).</returns>
        /// <response code="200">Returns address information list</response>
        /// <response code="400">Invalid request, or unexpected exception occurred</response>
        /// <response code="500">Request is null</response>
        [Route("addresses")]
        [HttpGet]
        public async Task<IActionResult> GetAllAddresses([FromQuery] GetAllAddressesModel request,
            CancellationToken cancellationToken = default(CancellationToken))
        {
<<<<<<< HEAD
            return await this.Execute(request, cancellationToken,
                async (req, token) => this.Json(await this.walletService.GetAllAddresses(req, token)));
=======
            Guard.NotNull(request, nameof(request));

            // Checks the request is valid.
            if (!this.ModelState.IsValid)
            {
                return ModelStateErrors.BuildErrorResponse(this.ModelState);
            }

            try
            {
                Wallet wallet = this.walletManager.GetWallet(request.WalletName);
                HdAccount account = wallet.GetAccount(request.AccountName);
                if (account == null)
                    throw new WalletException($"No account with the name '{request.AccountName}' could be found.");

                var model = new AddressesModel
                {
                    Addresses = account.GetCombinedAddresses().Select(address =>
                    {
                        (Money confirmedAmount, Money unConfirmedAmount) = address.GetBalances();

                        return new AddressModel
                        {
                            Address = request.Segwit ? address.Bech32Address : address.Address,
                            IsUsed = address.Transactions.Any(),
                            IsChange = address.IsChangeAddress(),
                            AmountConfirmed = confirmedAmount,
                            AmountUnconfirmed = unConfirmedAmount
                        };
                    })
                };

                return this.Json(model);
            }
            catch (Exception e)
            {
                this.logger.LogError("Exception occurred: {0}", e.ToString());
                return ErrorHelpers.BuildErrorResponse(HttpStatusCode.BadRequest, e.Message, e.ToString());
            }
>>>>>>> 15822b53
        }

        /// <summary>
        /// Removes transactions from the wallet.
        /// You might want to remove transactions from a wallet if some unconfirmed transactions disappear
        /// from the blockchain or the transaction fields within the wallet are updated and a refresh is required to
        /// populate the new fields.
        /// In one situation, you might notice several unconfirmed transaction in the wallet, which you now know were
        /// never confirmed. You can use this API to correct this by specifying a date and time before the first
        /// unconfirmed transaction thereby removing all transactions after this point. You can also request a resync as
        /// part of the call, which calculates the block height for the earliest removal. The wallet sync manager then
        /// proceeds to resync from there reinstating the confirmed transactions in the wallet. You can also cherry pick
        /// transactions to remove by specifying their transaction ID. 
        /// </summary>
        /// <param name="request">An object containing the necessary parameters to remove transactions
        /// from a wallet. The includes several options for specifying the transactions to remove.</param>
        /// <param name="cancellationToken">The Cancellation Token</param>
        /// <returns>A JSON object containing all removed transactions identified by their
        /// transaction ID and creation time.</returns>
        /// <response code="200">Returns transaction list</response>
        /// <response code="400">Invalid request, or an exception occurred</response>
        /// <response code="500">Request is null</response>
        [Route("remove-transactions")]
        [HttpDelete]
        public async Task<IActionResult> RemoveTransactions([FromQuery] RemoveTransactionsModel request,
            CancellationToken cancellationToken = default(CancellationToken))
        {
            return await this.Execute(request, cancellationToken,
                async (req, token) => this.Json(await this.walletService.RemoveTransactions(req, token)));
        }

        /// <summary>
        /// Gets the extended public key of a specified wallet account.
        /// </summary>
        /// <param name="request">An object containing the necessary parameters to retrieve.</param>
        /// <param name="cancellationToken">The Cancellation Token</param>
        /// <returns>A JSON object containing the extended public key for a wallet account.</returns>
        /// <response code="200">Returns extended public key</response>
        /// <response code="400">Invalid request, or unexpected exception occurred</response>
        /// <response code="500">Request is null</response>
        [Route("extpubkey")]
        [HttpGet]
        public async Task<IActionResult> GetExtPubKey([FromQuery] GetExtPubKeyModel request,
            CancellationToken cancellationToken = default(CancellationToken))
        {
            return await this.ExecuteAsAsync(request, cancellationToken,
                (req, token) =>
                    this.Json(this.walletManager.GetExtPubKey(new WalletAccountReference(request.WalletName,
                        request.AccountName))));
        }

        /// <summary>
        /// Requests the node resyncs from a block specified by its block hash.
        /// Internally, the specified block is taken as the new wallet tip
        /// and all blocks after it are resynced.
        /// </summary>
        /// <param name="model">The Hash of the block to Sync From</param>
        /// <param name="cancellationToken">The Cancellation Token</param>
        /// <returns>A value of Ok if the re-sync was successful.</returns>
        [HttpPost]
        [Route("sync")]
        [ProducesResponseType((int)HttpStatusCode.OK)]
        [ProducesResponseType((int)HttpStatusCode.BadRequest)]
        public async Task<IActionResult> Sync([FromBody] HashModel model,
            CancellationToken cancellationToken = default(CancellationToken))
        {
            return await this.ExecuteAsAsync(model, cancellationToken, (req, token) =>
            {
                ChainedHeader block = this.chainIndexer.GetHeader(uint256.Parse(model.Hash));
                if (block == null)
                {
                    return ErrorHelpers.BuildErrorResponse(HttpStatusCode.BadRequest,
                        $"Block with hash {model.Hash} was not found on the blockchain.", string.Empty);
                }

                this.walletSyncManager.SyncFromHeight(block.Height);
                return this.Ok();
            });
        }

        /// <summary>
        /// Request the node resyncs starting from a given date and time.
        /// Internally, the first block created on or after the supplied date and time
        /// is taken as the new wallet tip and all blocks after it are resynced.
        /// </summary>
        /// <param name="request">An object containing the necessary parameters
        /// to request a resync.</param>
        /// <param name="cancellationToken">The Cancellation Token</param>
        /// <returns>A value of Ok if the resync was successful.</returns>
        /// <response code="200">Resync requested</response>
        /// <response code="400">Invalid request</response>
        [HttpPost]
        [Route("sync-from-date")]
        public async Task<IActionResult> SyncFromDate([FromBody] WalletSyncRequest request,
            CancellationToken cancellationToken = default(CancellationToken))
        {
            return await this.ExecuteAsAsync(request, cancellationToken, (req, token) =>
            {
                if (!request.All)
                {
                    this.walletSyncManager.SyncFromDate(request.Date, request.WalletName);
                }
                else
                {
                    this.walletSyncManager.SyncFromHeight(0, request.WalletName);
                }

                return this.Ok();
            });
        }

        /// <summary>
        /// Retrieves information about the wallet
        /// </summary>
        /// <param name="request">Parameters to request wallet stats</param>
        /// <returns>Stats about the wallet</returns>
        /// <response code="200">Returns wallet stats</response>
        /// <response code="400">Invalid request, or unexpected exception occurred</response>
        /// <response code="500">Request is null</response>
        [Route("wallet-stats")]
        [HttpGet]
        public async Task<IActionResult> WalletStats([FromQuery] WalletStatsRequest request,
            CancellationToken cancellationToken = default(CancellationToken))
        {
            return await this.Execute(request, cancellationToken,
                async (req, token) => this.Json(await this.walletService.GetWalletStats(req, token)));
        }

        /// <summary>Creates requested amount of UTXOs each of equal value.</summary>
        /// <returns><placeholder>A <see cref="Task"/> representing the asynchronous operation.</placeholder></returns>
        /// <param name="request">An object containing the necessary parameters.</param>
        /// <param name="cancellationToken">The Cancellation Token</param>
        /// <response code="200">Returns transaction details</response>
        /// <response code="400">Invalid request, cannot broadcast transaction, or unexpected exception occurred</response>
        /// <response code="403">No connected peers</response>
        /// <response code="500">Request is null</response>
        [HttpPost]
        [Route("splitcoins")]
        public async Task<IActionResult> SplitCoins([FromBody] SplitCoinsRequest request,
            CancellationToken cancellationToken = default(CancellationToken))
        {
            return await this.Execute(request, cancellationToken,
                async (req, token) => this.Json(await this.walletService.SplitCoins(req, token)));
        }


        /// <summary>Splits and distributes UTXOs across wallet addresses</summary>
        /// <returns><placeholder>A <see cref="Task"/> representing the asynchronous operation.</placeholder></returns>
        /// <param name="request">An object containing the necessary parameters.</param>
        /// <param name="cancellationToken">The Cancellation Token</param>
        [HttpPost]
        [Route("distribute-utxos")]
        public async Task<IActionResult> DistributeUtxos([FromBody] DistributeUtxosRequest request,
            CancellationToken cancellationToken = default(CancellationToken))
        {
            return await this.Execute(request, cancellationToken,
                async (req, token) => this.Json(await this.walletService.DistributeUtxos(req, token)));
        }

        private TransactionItemModel FindSimilarReceivedTransactionOutput(List<TransactionItemModel> items,
            TransactionData transaction)
        {
            TransactionItemModel existingTransaction = items.FirstOrDefault(i => i.Id == transaction.Id &&
                                                                                 i.Type == TransactionItemType
                                                                                     .Received &&
                                                                                 i.ConfirmedInBlock ==
                                                                                 transaction.BlockHeight);
            return existingTransaction;
        }
    }
}<|MERGE_RESOLUTION|>--- conflicted
+++ resolved
@@ -409,87 +409,8 @@
         public async Task<IActionResult> BuildTransaction([FromBody] BuildTransactionRequest request,
             CancellationToken cancellationToken = default(CancellationToken))
         {
-<<<<<<< HEAD
             return await this.Execute(request, cancellationToken,
                 async (req, token) => Json(await this.walletService.BuildTransaction(req, token)));
-=======
-            Guard.NotNull(request, nameof(request));
-
-            // checks the request is valid
-            if (!this.ModelState.IsValid)
-            {
-                return ModelStateErrors.BuildErrorResponse(this.ModelState);
-            }
-
-            try
-            {
-                var recipients = new List<Recipient>();
-                foreach (RecipientModel recipientModel in request.Recipients)
-                {
-                    recipients.Add(new Recipient
-                    {
-                        ScriptPubKey = BitcoinAddress.Create(recipientModel.DestinationAddress, this.network).ScriptPubKey,
-                        Amount = recipientModel.Amount
-                    });
-                }
-
-                // If specified, get the change address, which must already exist in the wallet.
-                HdAddress changeAddress = null;
-                if (!string.IsNullOrWhiteSpace(request.ChangeAddress))
-                {
-                    Wallet wallet = this.walletManager.GetWallet(request.WalletName);
-                    HdAccount account = wallet.GetAccount(request.AccountName);
-                    if (account == null)
-                    {
-                        return ErrorHelpers.BuildErrorResponse(HttpStatusCode.BadRequest, "Account not found.", $"No account with the name '{request.AccountName}' could be found in wallet {wallet.Name}.");
-                    }
-
-                    changeAddress = account.GetCombinedAddresses().FirstOrDefault(x => x.Address == request.ChangeAddress);
-
-                    if (changeAddress == null)
-                    {
-                        return ErrorHelpers.BuildErrorResponse(HttpStatusCode.BadRequest, "Change address not found.", $"No changed address '{request.ChangeAddress}' could be found in wallet {wallet.Name}.");
-                    }
-                }
-
-                var context = new TransactionBuildContext(this.network)
-                {
-                    AccountReference = new WalletAccountReference(request.WalletName, request.AccountName),
-                    TransactionFee = string.IsNullOrEmpty(request.FeeAmount) ? null : Money.Parse(request.FeeAmount),
-                    MinConfirmations = request.AllowUnconfirmed ? 0 : 1,
-                    Shuffle = request.ShuffleOutputs ?? true, // We shuffle transaction outputs by default as it's better for anonymity.
-                    OpReturnData = request.OpReturnData,
-                    OpReturnAmount = string.IsNullOrEmpty(request.OpReturnAmount) ? null : Money.Parse(request.OpReturnAmount),
-                    WalletPassword = request.Password,
-                    SelectedInputs = request.Outpoints?.Select(u => new OutPoint(uint256.Parse(u.TransactionId), u.Index)).ToList(),
-                    AllowOtherInputs = false,
-                    Recipients = recipients,
-                    ChangeAddress = changeAddress,
-                    UseSegwitChangeAddress = request.SegwitChangeAddress
-                };
-
-                if (!string.IsNullOrEmpty(request.FeeType))
-                {
-                    context.FeeType = FeeParser.Parse(request.FeeType);
-                }
-
-                Transaction transactionResult = this.walletTransactionHandler.BuildTransaction(context);
-
-                var model = new WalletBuildTransactionModel
-                {
-                    Hex = transactionResult.ToHex(),
-                    Fee = context.TransactionFee,
-                    TransactionId = transactionResult.GetHash()
-                };
-
-                return this.Json(model);
-            }
-            catch (Exception e)
-            {
-                this.logger.LogError("Exception occurred: {0}", e.ToString());
-                return ErrorHelpers.BuildErrorResponse(HttpStatusCode.BadRequest, e.Message, e.ToString());
-            }
->>>>>>> 15822b53
         }
 
         /// <summary>
@@ -618,27 +539,11 @@
         {
             return await this.ExecuteAsAsync(request, cancellationToken, (req, token) =>
             {
-<<<<<<< HEAD
                 HdAddress result = this.walletManager.GetUnusedAddress(new WalletAccountReference(
                     request.WalletName,
                     request.AccountName));
-                return this.Json(result.Address);
-            });
-=======
-                return ModelStateErrors.BuildErrorResponse(this.ModelState);
-            }
-
-            try
-            {
-                HdAddress result = this.walletManager.GetUnusedAddress(new WalletAccountReference(request.WalletName, request.AccountName));
                 return this.Json(request.Segwit ? result.Bech32Address : result.Address);
-            }
-            catch (Exception e)
-            {
-                this.logger.LogError("Exception occurred: {0}", e.ToString());
-                return ErrorHelpers.BuildErrorResponse(HttpStatusCode.BadRequest, e.Message, e.ToString());
-            }
->>>>>>> 15822b53
+            });
         }
 
         /// <summary>
@@ -665,23 +570,10 @@
             {
                 var result = this.walletManager.GetUnusedAddresses(
                         new WalletAccountReference(request.WalletName, req.AccountName), int.Parse(req.Count))
-                    .Select(x => x.Address).ToArray();
-
-<<<<<<< HEAD
+                    .Select(x => request.Segwit ? x.Bech32Address : x.Address).ToArray();
+
                 return this.Json(result);
             });
-=======
-            try
-            {
-                IEnumerable<HdAddress> result = this.walletManager.GetUnusedAddresses(new WalletAccountReference(request.WalletName, request.AccountName), count);
-                return this.Json(result.Select(x => request.Segwit ? x.Bech32Address : x.Address).ToArray());
-            }
-            catch (Exception e)
-            {
-                this.logger.LogError("Exception occurred: {0}", e.ToString());
-                return ErrorHelpers.BuildErrorResponse(HttpStatusCode.BadRequest, e.Message, e.ToString());
-            }
->>>>>>> 15822b53
         }
 
         /// <summary>
@@ -699,50 +591,8 @@
         public async Task<IActionResult> GetAllAddresses([FromQuery] GetAllAddressesModel request,
             CancellationToken cancellationToken = default(CancellationToken))
         {
-<<<<<<< HEAD
             return await this.Execute(request, cancellationToken,
                 async (req, token) => this.Json(await this.walletService.GetAllAddresses(req, token)));
-=======
-            Guard.NotNull(request, nameof(request));
-
-            // Checks the request is valid.
-            if (!this.ModelState.IsValid)
-            {
-                return ModelStateErrors.BuildErrorResponse(this.ModelState);
-            }
-
-            try
-            {
-                Wallet wallet = this.walletManager.GetWallet(request.WalletName);
-                HdAccount account = wallet.GetAccount(request.AccountName);
-                if (account == null)
-                    throw new WalletException($"No account with the name '{request.AccountName}' could be found.");
-
-                var model = new AddressesModel
-                {
-                    Addresses = account.GetCombinedAddresses().Select(address =>
-                    {
-                        (Money confirmedAmount, Money unConfirmedAmount) = address.GetBalances();
-
-                        return new AddressModel
-                        {
-                            Address = request.Segwit ? address.Bech32Address : address.Address,
-                            IsUsed = address.Transactions.Any(),
-                            IsChange = address.IsChangeAddress(),
-                            AmountConfirmed = confirmedAmount,
-                            AmountUnconfirmed = unConfirmedAmount
-                        };
-                    })
-                };
-
-                return this.Json(model);
-            }
-            catch (Exception e)
-            {
-                this.logger.LogError("Exception occurred: {0}", e.ToString());
-                return ErrorHelpers.BuildErrorResponse(HttpStatusCode.BadRequest, e.Message, e.ToString());
-            }
->>>>>>> 15822b53
         }
 
         /// <summary>
