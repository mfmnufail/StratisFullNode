﻿using System.Collections.Generic;
using System.Linq;
using System.Net;
using System.Threading;
using System.Threading.Tasks;
using Microsoft.AspNetCore.Mvc;
using Microsoft.Extensions.Logging;
using NBitcoin;
using Stratis.Bitcoin.Builder.Feature;
using Stratis.Bitcoin.Features.Wallet.Interfaces;
using Stratis.Bitcoin.Features.Wallet.Models;
using Stratis.Bitcoin.Features.Wallet.Services;
using Stratis.Bitcoin.Utilities.JsonErrors;

namespace Stratis.Bitcoin.Features.Wallet.Controllers
{
    /// <summary>
    /// Controller providing operations on a wallet.
    /// </summary>
    [ApiVersion("1")]
    [Route("api/[controller]")]
    public class WalletController : FeatureControllerBase
    {
        private readonly IWalletService walletService;
        private readonly IWalletManager walletManager;
        private readonly IWalletSyncManager walletSyncManager;
        private readonly ChainIndexer chainIndexer;

        public WalletController(
            ILoggerFactory loggerFactory,
            IWalletService walletService,
            IWalletManager walletManager,
            IWalletSyncManager walletSyncManager,
            ChainIndexer chainIndexer)
            : base(loggerFactory.CreateLogger(typeof(WalletController).FullName))
        {
            this.walletService = walletService;
            this.walletManager = walletManager;
            this.walletSyncManager = walletSyncManager;
            this.chainIndexer = chainIndexer;
        }

        /// <summary>
        /// Generates a mnemonic to use for an HD wallet.
        /// </summary>
        /// <param name="language">The language for the words in the mnemonic. The options are: English, French, Spanish, Japanese, ChineseSimplified and ChineseTraditional. Defaults to English.</param>
        /// <param name="wordCount">The number of words in the mnemonic. The options are: 12,15,18,21 or 24. Defaults to 12.</param>
        /// <param name="cancellationToken">The Cancellation Token</param>
        /// <returns>A JSON object containing the generated mnemonic.</returns>
        /// <response code="200">Returns mnemonic</response>
        /// <response code="400">Unexpected exception occurred</response>
        [Route("mnemonic")]
        [HttpGet]
<<<<<<< HEAD
        [ProducesResponseType((int)HttpStatusCode.OK)]
        [ProducesResponseType((int)HttpStatusCode.BadRequest)]
        public IActionResult GenerateMnemonic([FromQuery] string language = "English", int wordCount = 12)
=======
        public async Task<IActionResult> GenerateMnemonic([FromQuery] string language = "English", int wordCount = 12,
            CancellationToken cancellationToken = default(CancellationToken))
>>>>>>> c9e22ee8
        {
            return await this.ExecuteAsAsync(new {Language = language, WordCount = wordCount},
                cancellationToken, (req, token) =>
                    // Generate the Mnemonic
                    this.Json(new Mnemonic(language, (WordCount) wordCount).ToString()));
        }

        /// <summary>
        /// Creates a new wallet on this full node.
        /// </summary>
        /// <param name="request">An object containing the necessary parameters to create a wallet.</param>
        /// <param name="cancellationToken">The Cancellation Token</param>
        /// <returns>A JSON object containing the mnemonic created for the new wallet.</returns>
        /// <response code="200">Returns mnemonic</response>
        /// <response code="400">Invalid request or problem creating wallet</response>
        /// <response code="409">Wallet already exists</response>
        /// <response code="500">Request is null</response>
        [Route("create")]
        [HttpPost]
<<<<<<< HEAD
        [ProducesResponseType((int)HttpStatusCode.OK)]
        [ProducesResponseType((int)HttpStatusCode.BadRequest)]
        [ProducesResponseType((int)HttpStatusCode.Conflict)]
        [ProducesResponseType((int)HttpStatusCode.InternalServerError)]
        public IActionResult Create([FromBody]WalletCreationRequest request)
=======
        public async Task<IActionResult> Create([FromBody] WalletCreationRequest request,
            CancellationToken cancellationToken = default(CancellationToken))
>>>>>>> c9e22ee8
        {
            return await this.Execute(request, cancellationToken,
                async (req, token) => this.Json(await this.walletService.CreateWallet(req, token)));
        }

        /// <summary>
        /// Signs a message and returns the signature.
        /// </summary>
        /// <param name="request">The object containing the parameters used to sign a message.</param>
        /// <param name="cancellationToken">The cancellation token</param>
        /// <returns>A JSON object containing the generated signature.</returns>
        /// <response code="200">Returns signature</response>
        /// <response code="400">Invalid request or unexpected exception occurred</response>
        /// <response code="500">Request is null</response>
        [Route("signmessage")]
        [HttpPost]
<<<<<<< HEAD
        [ProducesResponseType((int)HttpStatusCode.OK)]
        [ProducesResponseType((int)HttpStatusCode.BadRequest)]
        [ProducesResponseType((int)HttpStatusCode.InternalServerError)]
        public IActionResult SignMessage([FromBody]SignMessageRequest request)
=======
        public async Task<IActionResult> SignMessage([FromBody] SignMessageRequest request,
            CancellationToken cancellationToken = default(CancellationToken))
>>>>>>> c9e22ee8
        {
            return await this.ExecuteAsAsync(request, cancellationToken, (req, token) =>
            {
                string signature =
                    this.walletManager.SignMessage(req.Password, req.WalletName, req.ExternalAddress, req.Message);
                return this.Json(signature);
            });
        }

        /// <summary>
        /// Verifies the signature of a message.
        /// </summary>
        /// <param name="request">The object containing the parameters verify a signature.</param>
        /// <param name="cancellationToken">The Cancellation Token</param>
        /// <returns>A JSON object containing the result of the verification.</returns>
        /// <response code="200">Returns verification result</response>
        /// <response code="400">Invalid request or unexpected exception occurred</response>
        /// <response code="500">Request is null</response>
        [Route("verifymessage")]
        [HttpPost]
<<<<<<< HEAD
        [ProducesResponseType((int)HttpStatusCode.OK)]
        [ProducesResponseType((int)HttpStatusCode.BadRequest)]
        [ProducesResponseType((int)HttpStatusCode.InternalServerError)]
        public IActionResult VerifyMessage([FromBody]VerifyRequest request)
=======
        public async Task<IActionResult> VerifyMessage([FromBody] VerifyRequest request,
            CancellationToken cancellationToken = default(CancellationToken))
>>>>>>> c9e22ee8
        {
            return await this.ExecuteAsAsync(request, cancellationToken, (req, token) =>
            {
                bool result =
                    this.walletManager.VerifySignedMessage(request.ExternalAddress, req.Message, req.Signature);
                return this.Json(result.ToString());
            });
        }

        /// <summary>
        /// Loads a previously created wallet.
        /// </summary>
        /// <param name="request">An object containing the necessary parameters to load an existing wallet</param>
<<<<<<< HEAD
        /// <response code="200">Wallet loaded</response>
        /// <response code="400">Invalid request or unexpected exception occurred</response>
        /// <response code="403">Incorrect password</response>
        /// <response code="404">Wallet not found</response>
        /// <response code="500">Request is null</response>
        [Route("load")]
        [HttpPost]
        [ProducesResponseType((int)HttpStatusCode.OK)]
        [ProducesResponseType((int)HttpStatusCode.BadRequest)]
        [ProducesResponseType((int)HttpStatusCode.Forbidden)]
        [ProducesResponseType((int)HttpStatusCode.NotFound)]
        [ProducesResponseType((int)HttpStatusCode.InternalServerError)]
        public IActionResult Load([FromBody]WalletLoadRequest request)
=======
        /// <param name="cancellationToken">The Cancellation Token</param>
        /// <returns>Ok or Error result</returns>
        [Route("load")]
        [HttpPost]
        public async Task<IActionResult> Load([FromBody] WalletLoadRequest request,
            CancellationToken cancellationToken = default(CancellationToken))
>>>>>>> c9e22ee8
        {
            return await this.Execute(request, cancellationToken, async (req, token) =>
            {
                await this.walletService.LoadWallet(req, token);
                return Ok();
            });
        }

        /// <summary>
        /// Recovers an existing wallet.
        /// </summary>
        /// <param name="request">An object containing the parameters used to recover a wallet.</param>
        /// <param name="cancellationToken">The Cancellation Token</param>
        /// <returns>A value of Ok if the wallet was successfully recovered.</returns>
        /// <response code="200">Wallet recovered</response>
        /// <response code="400">Invalid request or unexpected exception occurred</response>
        /// <response code="404">Wallet not found</response>
        /// <response code="409">Wallet already exists</response>
        /// <response code="500">Request is null</response>
        [Route("recover")]
        [HttpPost]
<<<<<<< HEAD
        [ProducesResponseType((int)HttpStatusCode.OK)]
        [ProducesResponseType((int)HttpStatusCode.BadRequest)]
        [ProducesResponseType((int)HttpStatusCode.NotFound)]
        [ProducesResponseType((int)HttpStatusCode.Conflict)]
        [ProducesResponseType((int)HttpStatusCode.InternalServerError)]
        public IActionResult Recover([FromBody]WalletRecoveryRequest request)
=======
        public async Task<IActionResult> Recover([FromBody] WalletRecoveryRequest request,
            CancellationToken cancellationToken = default(CancellationToken))
>>>>>>> c9e22ee8
        {
            return await this.Execute(request, cancellationToken, async (req, token) =>
            {
                await this.walletService.RecoverWallet(req, token);
                return Ok();
            });
        }

        /// <summary>
        /// Recovers a wallet using its extended public key. Note that the recovered wallet will not have a private key and is
        /// only suitable for returning the wallet history using further API calls.
        /// </summary>
        /// <param name="request">An object containing the parameters used to recover a wallet using its extended public key.</param>
        /// <param name="cancellationToken">The Cancellation Token</param>
        /// <returns>A value of Ok if the wallet was successfully recovered.</returns>
        /// <response code="200">Wallet recovered</response>
        /// <response code="400">Invalid request or unexpected exception occurred</response>
        /// <response code="404">Wallet not found</response>
        /// <response code="409">Wallet already exists</response>
        /// <response code="500">Request is null</response>
        [Route("recover-via-extpubkey")]
        [HttpPost]
<<<<<<< HEAD
        [ProducesResponseType((int)HttpStatusCode.OK)]
        [ProducesResponseType((int)HttpStatusCode.BadRequest)]
        [ProducesResponseType((int)HttpStatusCode.NotFound)]
        [ProducesResponseType((int)HttpStatusCode.Conflict)]
        [ProducesResponseType((int)HttpStatusCode.InternalServerError)]
        public IActionResult RecoverViaExtPubKey([FromBody]WalletExtPubRecoveryRequest request)
=======
        public async Task<IActionResult> RecoverViaExtPubKey([FromBody] WalletExtPubRecoveryRequest request,
            CancellationToken cancellationToken = default(CancellationToken))
>>>>>>> c9e22ee8
        {
            return await this.Execute(request, cancellationToken, async (req, token) =>
            {
                await this.walletService.RecoverViaExtPubKey(req, token);
                return Ok();
            });
        }

        /// <summary>
        /// Gets some general information about a wallet. This includes the network the wallet is for,
        /// the creation date and time for the wallet, the height of the blocks the wallet currently holds,
        /// and the number of connected nodes.
        /// </summary>
        /// <param name="request">The name of the wallet to get the information for.</param>
        /// <param name="cancellationToken">The cancellation token</param>
        /// <returns>A JSON object containing the wallet information.</returns>
        /// <response code="200">Returns wallet information</response>
        /// <response code="400">Invalid request or unexpected exception occurred</response>
        /// <response code="500">Request is null</response>
        [Route("general-info")]
        [HttpGet]
<<<<<<< HEAD
        [ProducesResponseType((int)HttpStatusCode.OK)]
        [ProducesResponseType((int)HttpStatusCode.BadRequest)]
        [ProducesResponseType((int)HttpStatusCode.InternalServerError)]
        public IActionResult GetGeneralInfo([FromQuery] WalletName request)
=======
        public Task<IActionResult> GetGeneralInfo([FromQuery] WalletName request,
            CancellationToken cancellationToken = default(CancellationToken))
>>>>>>> c9e22ee8
        {
            return this.Execute(request, cancellationToken, async (req, token) =>
                this.Json(await this.walletService.GetWalletGeneralInfo(req.Name, token)));
        }

        /// <summary>
        /// Get the transaction count for the specified Wallet and Account.
        /// </summary>
        /// <param name="request">The Transaction Count request Object</param>
        /// <param name="cancellationToken">The Cancellation Token</param>
        /// <returns>Transaction Count</returns>
        [Route("transactionCount")]
        [HttpGet]
        public async Task<IActionResult> GetTransactionCount([FromQuery] WalletTransactionCountRequest request,
            CancellationToken cancellationToken = default(CancellationToken))
        {
            return await this.ExecuteAsAsync(request, cancellationToken,
                (req, token) => this.Json(new
                {
                    TransactionCount = this.walletManager.GetTransactionCount(req.WalletName, req.AccountName)
                }));
        }

        /// <summary>
        /// Gets the history of a wallet. This includes the transactions held by the entire wallet
        /// or a single account if one is specified.
        /// </summary>
        /// <param name="request">An object containing the parameters used to retrieve a wallet's history.</param>
        /// <param name="cancellationToken">The Cancellation Token</param>
        /// <returns>A JSON object containing the wallet history.</returns>
        /// <response code="200">Returns wallet history</response>
        /// <response code="400">Invalid request or unexpected exception occurred</response>
        /// <response code="500">Request is null</response>
        [Route("history")]
        [HttpGet]
<<<<<<< HEAD
        [ProducesResponseType((int)HttpStatusCode.OK)]
        [ProducesResponseType((int)HttpStatusCode.BadRequest)]
        [ProducesResponseType((int)HttpStatusCode.InternalServerError)]
        public IActionResult GetHistory([FromQuery] WalletHistoryRequest request)
=======
        public async Task<IActionResult> GetHistory([FromQuery] WalletHistoryRequest request,
            CancellationToken cancellationToken = default(CancellationToken))
>>>>>>> c9e22ee8
        {
            return await this.Execute(request, cancellationToken,
                async (req, token) => this.Json(await this.walletService.GetHistory(req, token)));
        }


        /// <summary>
        /// Gets the balance of a wallet in STRAT (or sidechain coin). Both the confirmed and unconfirmed balance are returned.
        /// </summary>
        /// <param name="request">An object containing the parameters used to retrieve a wallet's balance.</param>
        /// <param name="cancellationToken">The cancellation token</param>
        /// <returns>A JSON object containing the wallet balance.</returns>
        /// <response code="200">Returns wallet balances</response>
        /// <response code="400">Invalid request or unexpected exception occurred</response>
        /// <response code="500">Request is null</response>
        [Route("balance")]
        [HttpGet]
<<<<<<< HEAD
        [ProducesResponseType((int)HttpStatusCode.OK)]
        [ProducesResponseType((int)HttpStatusCode.BadRequest)]
        [ProducesResponseType((int)HttpStatusCode.InternalServerError)]
        public IActionResult GetBalance([FromQuery] WalletBalanceRequest request)
        {
            Guard.NotNull(request, nameof(request));

            // checks the request is valid
            if (!this.ModelState.IsValid)
            {
                return ModelStateErrors.BuildErrorResponse(this.ModelState);
            }

            try
            {
                var model = new WalletBalanceModel();

                IEnumerable<AccountBalance> balances = this.walletManager.GetBalances(request.WalletName, request.AccountName);

                foreach (AccountBalance balance in balances)
                {
                    HdAccount account = balance.Account;
                    model.AccountsBalances.Add(new AccountBalanceModel
                    {
                        CoinType = this.coinType,
                        Name = account.Name,
                        HdPath = account.HdPath,
                        AmountConfirmed = balance.AmountConfirmed,
                        AmountUnconfirmed = balance.AmountUnconfirmed,
                        SpendableAmount = balance.SpendableAmount,
                        Addresses = account.GetCombinedAddresses().Select(address =>
                        {
                            (Money confirmedAmount, Money unConfirmedAmount) = address.GetBalances(account.IsNormalAccount());
                            return new AddressModel
                            {
                                Address = address.Address,
                                IsUsed = address.Transactions.Any(),
                                IsChange = address.IsChangeAddress(),
                                AmountConfirmed = confirmedAmount,
                                AmountUnconfirmed = unConfirmedAmount
                            };
                        })
                    });
                }

                return this.Json(model);
            }
            catch (Exception e)
            {
                this.logger.LogError("Exception occurred: {0}", e.ToString());
                return ErrorHelpers.BuildErrorResponse(HttpStatusCode.BadRequest, e.Message, e.ToString());
            }
=======
        public async Task<IActionResult> GetBalance([FromQuery] WalletBalanceRequest request,
            CancellationToken cancellationToken = default(CancellationToken))
        {
            return await this.Execute(request, cancellationToken,
                async (req, token) => this.Json(await this.walletService.GetBalance(req.WalletName, req.AccountName,
                    req.IncludeBalanceByAddress, token))
            );
>>>>>>> c9e22ee8
        }

        /// <summary>
        /// Gets the balance at a specific wallet address in STRAT (or sidechain coin).
        /// Both the confirmed and unconfirmed balance are returned.
        /// This method gets the UTXOs at the address which the wallet can spend.
        /// </summary>
        /// <param name="request">An object containing the parameters used to retrieve the balance
        /// at a specific wallet address.</param>
        /// <param name="cancellationToken">The cancellation token</param>
        /// <returns>A JSON object containing the balance, fee, and an address for the balance.</returns>
        /// <response code="200">Returns wallet address balances</response>
        /// <response code="400">Invalid request or unexpected exception occurred</response>
        /// <response code="500">Request is null</response>
        [Route("received-by-address")]
        [HttpGet]
<<<<<<< HEAD
        [ProducesResponseType((int)HttpStatusCode.OK)]
        [ProducesResponseType((int)HttpStatusCode.BadRequest)]
        [ProducesResponseType((int)HttpStatusCode.InternalServerError)]
        public IActionResult GetReceivedByAddress([FromQuery] ReceivedByAddressRequest request)
=======
        public async Task<IActionResult> GetReceivedByAddress([FromQuery] ReceivedByAddressRequest request,
            CancellationToken cancellationToken = default(CancellationToken))
>>>>>>> c9e22ee8
        {
            return await this.Execute(request, cancellationToken,
                async (req, token) =>
                    this.Json(await this.walletService.GetReceivedByAddress(request.Address, cancellationToken)));
        }

        /// <summary>
        /// Gets the maximum spendable balance for an account along with the fee required to spend it.
        /// </summary>
        /// <param name="request">An object containing the parameters used to retrieve the
        /// maximum spendable balance on an account.</param>
        /// <param name="cancellationToken">The Cancellation Token</param>
        /// <returns>A JSON object containing the maximum spendable balance for an account
        /// along with the fee required to spend it.</returns>
        /// <response code="200">Returns spendable balance</response>
        /// <response code="400">Invalid request or unexpected exception occurred</response>
        /// <response code="500">Request is null</response>
        [Route("maxbalance")]
        [HttpGet]
<<<<<<< HEAD
        [ProducesResponseType((int)HttpStatusCode.OK)]
        [ProducesResponseType((int)HttpStatusCode.BadRequest)]
        [ProducesResponseType((int)HttpStatusCode.InternalServerError)]
        public IActionResult GetMaximumSpendableBalance([FromQuery] WalletMaximumBalanceRequest request)
=======
        public async Task<IActionResult> GetMaximumSpendableBalance([FromQuery] WalletMaximumBalanceRequest request,
            CancellationToken cancellationToken = default(CancellationToken))
>>>>>>> c9e22ee8
        {
            return await this.Execute(request, cancellationToken,
                async (req, token) =>
                    this.Json(await this.walletService.GetMaximumSpendableBalance(request, cancellationToken)));
        }

        /// <summary>
        /// Gets the spendable transactions for an account with the option to specify how many confirmations
        /// a transaction needs to be included.
        /// </summary>
        /// <param name="request">An object containing the parameters used to retrieve the spendable
        /// transactions for an account.</param>
        /// <param name="cancellationToken">The Cancellation Token</param>
        /// <returns>A JSON object containing the spendable transactions for an account.</returns>
        /// <response code="200">Returns spendable transactions</response>
        /// <response code="400">Invalid request or unexpected exception occurred</response>
        /// <response code="500">Request is null</response>
        [Route("spendable-transactions")]
        [HttpGet]
<<<<<<< HEAD
        [ProducesResponseType((int)HttpStatusCode.OK)]
        [ProducesResponseType((int)HttpStatusCode.BadRequest)]
        [ProducesResponseType((int)HttpStatusCode.InternalServerError)]
        public IActionResult GetSpendableTransactions([FromQuery] SpendableTransactionsRequest request)
=======
        public async Task<IActionResult> GetSpendableTransactions([FromQuery] SpendableTransactionsRequest request,
            CancellationToken cancellationToken = default(CancellationToken))
>>>>>>> c9e22ee8
        {
            return await this.Execute(request, cancellationToken,
                async (req, token) => Json(await this.walletService.GetSpendableTransactions(req, token)));
        }

        /// <summary>
        /// Gets a fee estimate for a specific transaction.
        /// Fee can be estimated by creating a <see cref="TransactionBuildContext"/> with no password
        /// and then building the transaction and retrieving the fee from the context.
        /// </summary>
        /// <param name="request">An object containing the parameters used to estimate the fee
        /// for a specific transaction.</param>
        /// <param name="cancellationToken">The Cancellation Token</param>
        /// <returns>The estimated fee for the transaction.</returns>
        /// <response code="200">Returns fee estimate</response>
        /// <response code="400">Invalid request or unexpected exception occurred</response>
        /// <response code="500">Request is null</response>
        [Route("estimate-txfee")]
        [HttpPost]
<<<<<<< HEAD
        [ProducesResponseType((int)HttpStatusCode.OK)]
        [ProducesResponseType((int)HttpStatusCode.BadRequest)]
        [ProducesResponseType((int)HttpStatusCode.InternalServerError)]
        public IActionResult GetTransactionFeeEstimate([FromBody]TxFeeEstimateRequest request)
=======
        public async Task<IActionResult> GetTransactionFeeEstimate([FromBody] TxFeeEstimateRequest request,
            CancellationToken cancellationToken = default(CancellationToken))
>>>>>>> c9e22ee8
        {
            return await this.Execute(request, cancellationToken,
                async (req, token) => Json(await this.walletService.GetTransactionFeeEstimate(req, token)));
        }

        /// <summary>
        /// Builds a transaction and returns the hex to use when executing the transaction.
        /// </summary>
        /// <param name="request">An object containing the parameters used to build a transaction.</param>
        /// <param name="cancellationToken">The Cancellation Token</param>
        /// <returns>A JSON object including the transaction ID, the hex used to execute
        /// the transaction, and the transaction fee.</returns>
        /// <response code="200">Returns transaction information</response>
        /// <response code="400">Invalid request, account not found, change address not found, or unexpected exception occurred</response>
        /// <response code="500">Request is null</response>
        [Route("build-transaction")]
        [HttpPost]
<<<<<<< HEAD
        [ProducesResponseType((int)HttpStatusCode.OK)]
        [ProducesResponseType((int)HttpStatusCode.BadRequest)]
        [ProducesResponseType((int)HttpStatusCode.InternalServerError)]
        public IActionResult BuildTransaction([FromBody] BuildTransactionRequest request)
=======
        public async Task<IActionResult> BuildTransaction([FromBody] BuildTransactionRequest request,
            CancellationToken cancellationToken = default(CancellationToken))
>>>>>>> c9e22ee8
        {
            return await this.Execute(request, cancellationToken,
                async (req, token) => Json(await this.walletService.BuildTransaction(req, token)));
        }

        /// <summary>
        /// Sends a transaction that has already been built.
        /// Use the /api/Wallet/build-transaction call to create transactions.
        /// </summary>
        /// <param name="request">An object containing the necessary parameters used to a send transaction request.</param>
        /// <param name="cancellationToken">The Cancellation Token</param>
        /// <returns>A JSON object containing information about the sent transaction.</returns>
        /// <response code="200">Returns transaction details</response>
        /// <response code="400">Invalid request, cannot broadcast transaction, or unexpected exception occurred</response>
        /// <response code="403">No connected peers</response>
        /// <response code="500">Request is null</response>
        [Route("send-transaction")]
        [HttpPost]
<<<<<<< HEAD
        [ProducesResponseType((int)HttpStatusCode.OK)]
        [ProducesResponseType((int)HttpStatusCode.BadRequest)]
        [ProducesResponseType((int)HttpStatusCode.Forbidden)]
        [ProducesResponseType((int)HttpStatusCode.InternalServerError)]
        public IActionResult SendTransaction([FromBody] SendTransactionRequest request)
        {
            Guard.NotNull(request, nameof(request));

            // checks the request is valid
            if (!this.ModelState.IsValid)
            {
                return ModelStateErrors.BuildErrorResponse(this.ModelState);
            }

            if (!this.connectionManager.ConnectedPeers.Any())
            {
                this.logger.LogTrace("(-)[NO_CONNECTED_PEERS]");
                return ErrorHelpers.BuildErrorResponse(HttpStatusCode.Forbidden, "Can't send transaction: sending transaction requires at least one connection!", string.Empty);
            }

            try
            {
                Transaction transaction = this.network.CreateTransaction(request.Hex);

                var model = new WalletSendTransactionModel
                {
                    TransactionId = transaction.GetHash(),
                    Outputs = new List<TransactionOutputModel>()
                };

                foreach (TxOut output in transaction.Outputs)
                {
                    bool isUnspendable = output.ScriptPubKey.IsUnspendable;
                    model.Outputs.Add(new TransactionOutputModel
                    {
                        Address = isUnspendable ? null : output.ScriptPubKey.GetDestinationAddress(this.network)?.ToString(),
                        Amount = output.Value,
                        OpReturnData = isUnspendable ? Encoding.UTF8.GetString(output.ScriptPubKey.ToOps().Last().PushData) : null
                    });
                }

                this.broadcasterManager.BroadcastTransactionAsync(transaction).GetAwaiter().GetResult();

                TransactionBroadcastEntry transactionBroadCastEntry = this.broadcasterManager.GetTransaction(transaction.GetHash());

                if (transactionBroadCastEntry.TransactionBroadcastState == TransactionBroadcastState.CantBroadcast)
                {
                    this.logger.LogError("Exception occurred: {0}", transactionBroadCastEntry.ErrorMessage);
                    return ErrorHelpers.BuildErrorResponse(HttpStatusCode.BadRequest, transactionBroadCastEntry.ErrorMessage, "Transaction Exception");
                }

                return this.Json(model);
            }
            catch (Exception e)
            {
                this.logger.LogError("Exception occurred: {0}", e.ToString());
                return ErrorHelpers.BuildErrorResponse(HttpStatusCode.BadRequest, e.Message, e.ToString());
            }
=======
        public async Task<IActionResult> SendTransaction([FromBody] SendTransactionRequest request,
            CancellationToken cancellationToken = default(CancellationToken))
        {
            return await this.Execute(request, cancellationToken,
                async (req, token) => Json(await this.walletService.SendTransaction(req, token)));
>>>>>>> c9e22ee8
        }

        /// <summary>
        /// Lists all the files found in the database
        /// </summary>
<<<<<<< HEAD
        /// <returns>A JSON object containing the wallet folder path and
        /// the names of the files found within the folder.</returns>
        /// <response code="200">Returns wallet files</response>
        /// <response code="400">Unexpected exception occurred</response>
        [Route("files")]
        [HttpGet]
        [ProducesResponseType((int)HttpStatusCode.OK)]
        [ProducesResponseType((int)HttpStatusCode.BadRequest)]
        public IActionResult ListWalletsFiles()
=======
        /// <returns>A JSON object containing the available wallet name
        /// </returns>
        /// <param name="cancellationToken">The Cancellation Token</param>
        [Route("list-wallets")]
        [HttpGet]
        public async Task<IActionResult> ListWallets(CancellationToken cancellationToken = default(CancellationToken))
>>>>>>> c9e22ee8
        {
            return await this.ExecuteAsAsync((object) null, cancellationToken, (req, token) =>
                this.Json(new WalletInfoModel(this.walletManager.GetWalletsNames())), false);
        }

        /// <summary>
        /// Creates a new account for a wallet.
        /// Accounts are given the name "account i", where i is an incremental index which starts at 0.
        /// According to BIP44. an account at index i can only be created when the account at index (i - 1)
        /// contains at least one transaction. For example, if three accounts named "account 0", "account 1",
        /// and "account 2" already exist and contain at least one transaction, then the
        /// the function will create "account 3". However, if "account 2", for example, instead contains no
        /// transactions, then this API call returns "account 2".
        /// Accounts are created deterministically, which means that on any device, the accounts and addresses
        /// for a given seed (or mnemonic) are always the same.
        /// </summary>
        /// <param name="request">An object containing the necessary parameters to create a new account in a wallet.</param>
        /// <param name="cancellationToken">The Cancellation Token</param>
        /// <returns>A JSON object containing the name of the new account or an existing account
        /// containing no transactions.</returns>
        /// <response code="200">Returns account name</response>
        /// <response code="400">Invalid request, or unexpected exception occurred</response>
        /// <response code="403">Wallet is watch-only</response>
        /// <response code="500">Request is null</response>
        [Route("account")]
        [HttpPost]
<<<<<<< HEAD
        [ProducesResponseType((int)HttpStatusCode.OK)]
        [ProducesResponseType((int)HttpStatusCode.BadRequest)]
        [ProducesResponseType((int)HttpStatusCode.Forbidden)]
        [ProducesResponseType((int)HttpStatusCode.InternalServerError)]
        public IActionResult CreateNewAccount([FromBody]GetUnusedAccountModel request)
=======
        public async Task<IActionResult> CreateNewAccount([FromBody] GetUnusedAccountModel request,
            CancellationToken cancellationToken = default(CancellationToken))
>>>>>>> c9e22ee8
        {
            return await this.ExecuteAsAsync(request, cancellationToken, (req, token) =>
            {
                try
                {
                    HdAccount result = this.walletManager.GetUnusedAccount(request.WalletName, request.Password);
                    return this.Json(result.Name);
                }
                catch (CannotAddAccountToXpubKeyWalletException e)
                {
                    this.Logger.LogError("Exception occurred: {0}", e.ToString());
                    return ErrorHelpers.BuildErrorResponse(HttpStatusCode.Forbidden, e.Message, string.Empty);
                }
            });
        }

        /// <summary>
        /// Gets a list of accounts for the specified wallet.
        /// </summary>
        /// <param name="request">An object containing the necessary parameters to list the accounts for a wallet.</param>
        /// <param name="cancellationToken">The Cancellation Token</param>
        /// <returns>A JSON object containing a list of accounts for the specified wallet.</returns>
        /// <response code="200">Returns account names</response>
        /// <response code="400">Invalid request, or unexpected exception occurred</response>
        /// <response code="500">Request is null</response>
        [Route("accounts")]
        [HttpGet]
<<<<<<< HEAD
        [ProducesResponseType((int)HttpStatusCode.OK)]
        [ProducesResponseType((int)HttpStatusCode.BadRequest)]
        [ProducesResponseType((int)HttpStatusCode.InternalServerError)]
        public IActionResult ListAccounts([FromQuery]ListAccountsModel request)
=======
        public async Task<IActionResult> ListAccounts([FromQuery] ListAccountsModel request,
            CancellationToken cancellationToken = default(CancellationToken))
>>>>>>> c9e22ee8
        {
            return await this.ExecuteAsAsync(request, cancellationToken, (req, token) =>
            {
                IEnumerable<HdAccount> result = this.walletManager.GetAccounts(request.WalletName);
                return this.Json(result.Select(a => a.Name));
            });
        }

        /// <summary>
        /// Gets an unused address (in the Base58 format) for a wallet account. This address will not have been assigned
        /// to any known UTXO (neither to pay funds into the wallet or to pay change back to the wallet).
        /// </summary>
        /// <param name="request">An object containing the necessary parameters to retrieve an
        /// unused address for a wallet account.</param>
        /// <param name="cancellationToken">The Cancellation Token</param>
        /// <returns>A JSON object containing the last created and unused address (in Base58 format).</returns>
        /// <response code="200">Returns address</response>
        /// <response code="400">Invalid request, or unexpected exception occurred</response>
        /// <response code="500">Request is null</response>
        [Route("unusedaddress")]
        [HttpGet]
<<<<<<< HEAD
        [ProducesResponseType((int)HttpStatusCode.OK)]
        [ProducesResponseType((int)HttpStatusCode.BadRequest)]
        [ProducesResponseType((int)HttpStatusCode.InternalServerError)]
        public IActionResult GetUnusedAddress([FromQuery]GetUnusedAddressModel request)
=======
        public async Task<IActionResult> GetUnusedAddress([FromQuery] GetUnusedAddressModel request,
            CancellationToken cancellationToken = default(CancellationToken))
>>>>>>> c9e22ee8
        {
            return await this.ExecuteAsAsync(request, cancellationToken, (req, token) =>
            {
                HdAddress result = this.walletManager.GetUnusedAddress(new WalletAccountReference(
                    request.WalletName,
                    request.AccountName));
                return this.Json(result.Address);
            });
        }

        /// <summary>
        /// Gets a specified number of unused addresses (in the Base58 format) for a wallet account. These addresses
        /// will not have been assigned to any known UTXO (neither to pay funds into the wallet or to pay change back
        /// to the wallet).
        /// </summary>
<<<<<<< HEAD
        /// <param name="request">An object containing the necessary parameters to retrieve
        /// unused addresses for a wallet account.</param>
        /// <returns>A JSON object containing the required amount of unused addresses (in Base58 format).</returns>
        /// <response code="200">Returns address list</response>
        /// <response code="400">Invalid request, or unexpected exception occurred</response>
        /// <response code="500">Request is null or cannot be parsed</response>
        [Route("unusedaddresses")]
        [HttpGet]
        [ProducesResponseType((int)HttpStatusCode.OK)]
        [ProducesResponseType((int)HttpStatusCode.BadRequest)]
        [ProducesResponseType((int)HttpStatusCode.InternalServerError)]
        public IActionResult GetUnusedAddresses([FromQuery]GetUnusedAddressesModel request)
=======
        /// <returns>A JSON object containing the required amount of unused addresses (in Base58 format).</returns>
        /// <param name="request">An object containing the necessary parameters to retrieve
        /// unused addresses for a wallet account.</param>
        /// <param name="cancellationToken">The Cancellation Token</param>
        [Route("unusedaddresses")]
        [HttpGet]
        public async Task<IActionResult> GetUnusedAddresses([FromQuery] GetUnusedAddressesModel request,
            CancellationToken cancellationToken = default(CancellationToken))
>>>>>>> c9e22ee8
        {
            return await this.ExecuteAsAsync(request, cancellationToken, (req, token) =>
            {
                var result = this.walletManager.GetUnusedAddresses(
                        new WalletAccountReference(request.WalletName, req.AccountName), int.Parse(req.Count))
                    .Select(x => x.Address).ToArray();

                return this.Json(result);
            });
        }

        /// <summary>
        /// Gets all addresses for a wallet account.
        /// </summary>
<<<<<<< HEAD
        /// <param name="request">An object containing the necessary parameters to retrieve
        /// all addresses for a wallet account.</param>
        /// <returns>A JSON object containing all addresses for a wallet account (in Base58 format).</returns>
        /// <response code="200">Returns address information list</response>
        /// <response code="400">Invalid request, or unexpected exception occurred</response>
        /// <response code="500">Request is null</response>
        [Route("addresses")]
        [HttpGet]
        [ProducesResponseType((int)HttpStatusCode.OK)]
        [ProducesResponseType((int)HttpStatusCode.BadRequest)]
        [ProducesResponseType((int)HttpStatusCode.InternalServerError)]
        public IActionResult GetAllAddresses([FromQuery]GetAllAddressesModel request)
        {
            Guard.NotNull(request, nameof(request));

            // Checks the request is valid.
            if (!this.ModelState.IsValid)
            {
                return ModelStateErrors.BuildErrorResponse(this.ModelState);
            }

            try
            {
                Wallet wallet = this.walletManager.GetWallet(request.WalletName);
                HdAccount account = wallet.GetAccount(request.AccountName);
                if (account == null)
                    throw new WalletException($"No account with the name '{request.AccountName}' could be found.");

                var model = new AddressesModel
                {
                    Addresses = account.GetCombinedAddresses().Select(address =>
                    {
                        (Money confirmedAmount, Money unConfirmedAmount) = address.GetBalances(account.IsNormalAccount());

                        return new AddressModel
                        {
                            Address = address.Address,
                            IsUsed = address.Transactions.Any(),
                            IsChange = address.IsChangeAddress(),
                            AmountConfirmed = confirmedAmount,
                            AmountUnconfirmed = unConfirmedAmount
                        };
                    })
                };

                return this.Json(model);
            }
            catch (Exception e)
            {
                this.logger.LogError("Exception occurred: {0}", e.ToString());
                return ErrorHelpers.BuildErrorResponse(HttpStatusCode.BadRequest, e.Message, e.ToString());
            }
=======
        /// <returns>A JSON object containing all addresses for a wallet account (in Base58 format).</returns>
        /// <param name="request">An object containing the necessary parameters to retrieve
        /// all addresses for a wallet account.</param>
        /// <param name="cancellationToken">The Cancellation Token</param>
        [Route("addresses")]
        [HttpGet]
        public async Task<IActionResult> GetAllAddresses([FromQuery] GetAllAddressesModel request,
            CancellationToken cancellationToken = default(CancellationToken))
        {
            return await this.Execute(request, cancellationToken,
                async (req, token) => this.Json(await this.walletService.GetAllAddresses(req, token)));
>>>>>>> c9e22ee8
        }

        /// <summary>
        /// Removes transactions from the wallet.
        /// You might want to remove transactions from a wallet if some unconfirmed transactions disappear
        /// from the blockchain or the transaction fields within the wallet are updated and a refresh is required to
        /// populate the new fields.
        /// In one situation, you might notice several unconfirmed transaction in the wallet, which you now know were
        /// never confirmed. You can use this API to correct this by specifying a date and time before the first
        /// unconfirmed transaction thereby removing all transactions after this point. You can also request a resync as
        /// part of the call, which calculates the block height for the earliest removal. The wallet sync manager then
        /// proceeds to resync from there reinstating the confirmed transactions in the wallet. You can also cherry pick
<<<<<<< HEAD
        /// transactions to remove by specifying their transaction ID. 
        /// </summary>
        /// <param name="request">An object containing the necessary parameters to remove transactions
        /// from a wallet. The includes several options for specifying the transactions to remove.</param>
        /// <returns>A JSON object containing all removed transactions identified by their
        /// transaction ID and creation time.</returns>
        /// <response code="200">Returns transaction list</response>
        /// <response code="400">Invalid request, or an exception occurred</response>
        /// <response code="500">Request is null</response>
        [Route("remove-transactions")]
        [HttpDelete]
        [ProducesResponseType((int)HttpStatusCode.OK)]
        [ProducesResponseType((int)HttpStatusCode.BadRequest)]
        [ProducesResponseType((int)HttpStatusCode.InternalServerError)]
        public IActionResult RemoveTransactions([FromQuery]RemoveTransactionsModel request)
        {
            Guard.NotNull(request, nameof(request));

            // Checks the request is valid.
            if (!this.ModelState.IsValid)
            {
                return ModelStateErrors.BuildErrorResponse(this.ModelState);
            }

            try
            {
                HashSet<(uint256 transactionId, DateTimeOffset creationTime)> result;

                if (request.DeleteAll)
                {
                    result = this.walletManager.RemoveAllTransactions(request.WalletName);
                }
                else if (request.FromDate != default(DateTime))
                {
                    result = this.walletManager.RemoveTransactionsFromDate(request.WalletName, request.FromDate);
                }
                else if (request.TransactionsIds != null)
                {
                    IEnumerable<uint256> ids = request.TransactionsIds.Select(uint256.Parse);
                    result = this.walletManager.RemoveTransactionsByIds(request.WalletName, ids);
                }
                else
                {
                    throw new WalletException("A filter specifying what transactions to remove must be set.");
                }

                // If the user chose to resync the wallet after removing transactions.
                if (request.ReSync)
                {
                    Wallet wallet = this.walletManager.GetWallet(request.WalletName);

                    // Initiate the scan one day ahead of wallet creation.
                    // If the creation time is DateTime.MinValue, don't remove one day as that throws exception.
                    ChainedHeader chainedHeader = this.chainIndexer.GetHeader(this.chainIndexer.GetHeightAtTime(wallet.CreationTime.DateTime != DateTime.MinValue ? wallet.CreationTime.DateTime.AddDays(-1) : wallet.CreationTime.DateTime));

                    // Update the wallet and save it to the file system.
                    wallet.SetLastBlockDetails(chainedHeader);
                    this.walletManager.SaveWallet(wallet);

                    // Start the sync from the day before the wallet was created.
                    this.walletSyncManager.SyncFromHeight(chainedHeader.Height);
                }

                IEnumerable<RemovedTransactionModel> model = result.Select(r => new RemovedTransactionModel
                {
                    TransactionId = r.transactionId,
                    CreationTime = r.creationTime
                });

                return this.Json(model);
            }
            catch (Exception e)
            {
                this.logger.LogError("Exception occurred: {0}", e.ToString());
                return ErrorHelpers.BuildErrorResponse(HttpStatusCode.BadRequest, e.Message, e.ToString());
            }
=======
        /// transactions to remove by specifying their transaction ID.
        ///
        /// </summary>
        /// <returns>A JSON object containing all removed transactions identified by their
        /// transaction ID and creation time.</returns>
        /// <param name="request">An object containing the necessary parameters to remove transactions
        /// from a wallet. The includes several options for specifying the transactions to remove.</param>
        /// <param name="cancellationToken">The Cancellation Token</param>
        [Route("remove-transactions")]
        [HttpDelete]
        public async Task<IActionResult> RemoveTransactions([FromQuery] RemoveTransactionsModel request,
            CancellationToken cancellationToken = default(CancellationToken))
        {
            return await this.Execute(request, cancellationToken,
                async (req, token) => this.Json(await this.walletService.RemoveTransactions(req, token)));
>>>>>>> c9e22ee8
        }

        /// <summary>
        /// Gets the extended public key of a specified wallet account.
<<<<<<< HEAD
        /// </summary>
        /// <param name="request">An object containing the necessary parameters to retrieve
        /// the extended public key for a wallet account.</param>
        /// <returns>A JSON object containing the extended public key for a wallet account.</returns>
        /// <response code="200">Returns extended public key</response>
        /// <response code="400">Invalid request, or unexpected exception occurred</response>
        /// <response code="500">Request is null</response>
        [Route("extpubkey")]
        [HttpGet]
        [ProducesResponseType((int)HttpStatusCode.OK)]
        [ProducesResponseType((int)HttpStatusCode.BadRequest)]
        [ProducesResponseType((int)HttpStatusCode.InternalServerError)]
        public IActionResult GetExtPubKey([FromQuery]GetExtPubKeyModel request)
=======
        /// the extended public key for a wallet account
        /// </summary>
        /// <param name="request">An object containing the necessary parameters to retrieve.</param>
        /// <param name="cancellationToken">The Cancellation Token</param>
        /// <returns>A JSON object containing the extended public key for a wallet account.</returns>
        [Route("extpubkey")]
        [HttpGet]
        public async Task<IActionResult> GetExtPubKey([FromQuery] GetExtPubKeyModel request,
            CancellationToken cancellationToken = default(CancellationToken))
>>>>>>> c9e22ee8
        {
            return await this.ExecuteAsAsync(request, cancellationToken,
                (req, token) =>
                    this.Json(this.walletManager.GetExtPubKey(new WalletAccountReference(request.WalletName,
                        request.AccountName))));
        }

        /// <summary>
        /// Requests the node resyncs from a block specified by its block hash.
        /// Internally, the specified block is taken as the new wallet tip
        /// and all blocks after it are resynced.
        /// </summary>
<<<<<<< HEAD
        /// <param name="request">An object containing the necessary parameters
        /// to request a resync.</param>
        /// <returns>A value of Ok if the resync was successful.</returns>
        /// <response code="200">Resync requested</response>
        /// <response code="400">Invalid request, or block not found</response>
        [HttpPost]
        [Route("sync")]
        [ProducesResponseType((int)HttpStatusCode.OK)]
        [ProducesResponseType((int)HttpStatusCode.BadRequest)]
        public IActionResult Sync([FromBody] HashModel model)
=======
        /// <param name="model">The Hash of the block to Sync From</param>
        /// <param name="cancellationToken">The Cancellation Token</param>
        /// <returns>A value of Ok if the re-sync was successful.</returns>
        [HttpPost]
        [Route("sync")]
        public async Task<IActionResult> Sync([FromBody] HashModel model,
            CancellationToken cancellationToken = default(CancellationToken))
>>>>>>> c9e22ee8
        {
            return await this.ExecuteAsAsync(model, cancellationToken, (req, token) =>
            {
                ChainedHeader block = this.chainIndexer.GetHeader(uint256.Parse(model.Hash));
                if (block == null)
                {
                    return ErrorHelpers.BuildErrorResponse(HttpStatusCode.BadRequest,
                        $"Block with hash {model.Hash} was not found on the blockchain.", string.Empty);
                }

                this.walletSyncManager.SyncFromHeight(block.Height);
                return this.Ok();
            });
        }

        /// <summary>
        /// Request the node resyncs starting from a given date and time.
        /// Internally, the first block created on or after the supplied date and time
        /// is taken as the new wallet tip and all blocks after it are resynced.
        /// </summary>
        /// <param name="request">An object containing the necessary parameters
        /// to request a resync.</param>
        /// <param name="cancellationToken">The Cancellation Token</param>
        /// <returns>A value of Ok if the resync was successful.</returns>
        /// <response code="200">Resync requested</response>
        /// <response code="400">Invalid request</response>
        [HttpPost]
        [Route("sync-from-date")]
<<<<<<< HEAD
        [ProducesResponseType((int)HttpStatusCode.OK)]
        [ProducesResponseType((int)HttpStatusCode.BadRequest)]
        public IActionResult SyncFromDate([FromBody] WalletSyncFromDateRequest request)
=======
        public async Task<IActionResult> SyncFromDate([FromBody] WalletSyncRequest request,
            CancellationToken cancellationToken = default(CancellationToken))
>>>>>>> c9e22ee8
        {
            return await this.ExecuteAsAsync(request, cancellationToken, (req, token) =>
            {
                if (!request.All)
                {
                    this.walletSyncManager.SyncFromDate(request.Date, request.WalletName);
                }
                else
                {
                    this.walletSyncManager.SyncFromHeight(0, request.WalletName);
                }

                return this.Ok();
            });
        }

        /// <summary>
        /// Retrieves information about the wallet
        /// </summary>
        /// <param name="request">Parameters to request wallet stats</param>
        /// <returns>Stats about the wallet</returns>
        /// <response code="200">Returns wallet stats</response>
        /// <response code="400">Invalid request, or unexpected exception occurred</response>
        /// <response code="500">Request is null</response>
        [Route("wallet-stats")]
        [HttpGet]
<<<<<<< HEAD
        [ProducesResponseType((int)HttpStatusCode.OK)]
        [ProducesResponseType((int)HttpStatusCode.BadRequest)]
        [ProducesResponseType((int)HttpStatusCode.InternalServerError)]
        public IActionResult WalletStats([FromQuery] WalletStatsRequest request)
=======
        public async Task<IActionResult> WalletStats([FromQuery] WalletStatsRequest request,
            CancellationToken cancellationToken = default(CancellationToken))
>>>>>>> c9e22ee8
        {
            return await this.Execute(request, cancellationToken,
                async (req, token) => this.Json(await this.walletService.GetWalletStats(req, token)));
        }

        /// <summary>Creates requested amount of UTXOs each of equal value.</summary>
<<<<<<< HEAD
        /// <response code="200">Returns transaction details</response>
        /// <response code="400">Invalid request, cannot broadcast transaction, or unexpected exception occurred</response>
        /// <response code="403">No connected peers</response>
        /// <response code="500">Request is null</response>
        [HttpPost]
        [Route("splitcoins")]
        [ProducesResponseType((int)HttpStatusCode.OK)]
        [ProducesResponseType((int)HttpStatusCode.BadRequest)]
        [ProducesResponseType((int)HttpStatusCode.Forbidden)]
        [ProducesResponseType((int)HttpStatusCode.InternalServerError)]
        public IActionResult SplitCoins([FromBody] SplitCoinsRequest request)
=======
        /// <returns><placeholder>A <see cref="Task"/> representing the asynchronous operation.</placeholder></returns>
        /// <param name="request">An object containing the necessary parameters.</param>
        /// <param name="cancellationToken">The Cancellation Token</param>
        [HttpPost]
        [Route("splitcoins")]
        public async Task<IActionResult> SplitCoins([FromBody] SplitCoinsRequest request,
            CancellationToken cancellationToken = default(CancellationToken))
>>>>>>> c9e22ee8
        {
            return await this.Execute(request, cancellationToken,
                async (req, token) => this.Json(await this.walletService.SplitCoins(req, token)));
        }

<<<<<<< HEAD

        /// <summary>Splits and distributes UTXOs across wallet addresses</summary>
        /// <response code="200">Returns distribution details</response>
        /// <response code="400">Invalid request, requested transactions exceeds number of UTXOs, cannot broadcast transaction, or unexpected exception occurred</response>
        /// <response code="500">Request is null</response>
        [HttpPost]
        [Route("distribute-utxos")]
        [ProducesResponseType((int)HttpStatusCode.OK)]
        [ProducesResponseType((int)HttpStatusCode.BadRequest)]
        [ProducesResponseType((int)HttpStatusCode.InternalServerError)]
        public IActionResult DistributeUtxos([FromBody] DistributeUtxosRequest request)
        {
            Guard.NotNull(request, nameof(request));

            if (!this.ModelState.IsValid)
                return ModelStateErrors.BuildErrorResponse(this.ModelState);

            var model = new DistributeUtxoModel()
            {
                WalletName = request.WalletName,
                UseUniqueAddressPerUtxo = request.UseUniqueAddressPerUtxo,
                UtxosCount = request.UtxosCount,
                UtxoPerTransaction = request.UtxoPerTransaction,
                TimestampDifferenceBetweenTransactions = request.TimestampDifferenceBetweenTransactions,
                MinConfirmations = request.MinConfirmations,
                DryRun = request.DryRun
            };

            try
            {
                var walletReference = new WalletAccountReference(request.WalletName, request.AccountName);

                Wallet wallet = this.walletManager.GetWallet(request.WalletName);
                HdAccount account = wallet.GetAccount(request.AccountName);

                var addresses = new List<HdAddress>();

                if (request.ReuseAddresses)
                {
                    addresses = this.walletManager.GetUnusedAddresses(walletReference, request.UseUniqueAddressPerUtxo ? request.UtxosCount : 1, request.UseChangeAddresses).ToList();
                }
                else if (request.UseChangeAddresses)
                {
                    addresses = account.InternalAddresses.Take(request.UseUniqueAddressPerUtxo ? request.UtxosCount : 1).ToList();
                }
                else if (!request.UseChangeAddresses)
                {
                    addresses = account.ExternalAddresses.Take(request.UseUniqueAddressPerUtxo ? request.UtxosCount : 1).ToList();
                }

                IEnumerable<UnspentOutputReference> spendableTransactions = this.walletManager.GetSpendableTransactionsInAccount(new WalletAccountReference(request.WalletName, request.AccountName), request.MinConfirmations);

                if (request.Outpoints != null && request.Outpoints.Any())
                {
                    var selectedUnspentOutputReferenceList = new List<UnspentOutputReference>();
                    foreach (UnspentOutputReference unspentOutputReference in spendableTransactions)
                    {
                        if (request.Outpoints.Any(o => o.TransactionId == unspentOutputReference.Transaction.Id.ToString() && o.Index == unspentOutputReference.Transaction.Index))
                        {
                            selectedUnspentOutputReferenceList.Add(unspentOutputReference);
                        }
                    }
                    spendableTransactions = selectedUnspentOutputReferenceList;
                }

                int totalOutpointCount = spendableTransactions.Count();
                int calculatedTransactionCount = request.UtxosCount / request.UtxoPerTransaction;
                int inputsPerTransaction = totalOutpointCount / calculatedTransactionCount;

                if (calculatedTransactionCount > totalOutpointCount)
                {
                    this.logger.LogError($"You have requested to create {calculatedTransactionCount} transactions but there are only {totalOutpointCount} UTXOs in the wallet. Number of transactions which could be created has to be lower than total number of UTXOs in the wallet. If higher number of transactions is required please first distibute funds to create larget set of UTXO and retry this operation.");
                    return ErrorHelpers.BuildErrorResponse(HttpStatusCode.BadRequest, "Invalid parameters", "Invalid parameters");
                }

                var recipients = new List<Recipient>(request.UtxosCount);
                int addressIndex = 0;
                var transactionList = new List<Transaction>();

                for (int i = 0; i < request.UtxosCount; i++)
                {
                    recipients.Add(new Recipient { ScriptPubKey = addresses[addressIndex].ScriptPubKey });

                    if (request.UseUniqueAddressPerUtxo)
                        addressIndex++;

                    if ((i + 1) % request.UtxoPerTransaction == 0 || i == request.UtxosCount - 1)
                    {
                        var transactionTransferAmount = new Money(0);
                        var inputs = new List<OutPoint>();

                        foreach (UnspentOutputReference unspentOutputReference in spendableTransactions.Skip(transactionList.Count * inputsPerTransaction).Take(inputsPerTransaction))
                        {
                            inputs.Add(new OutPoint(unspentOutputReference.Transaction.Id, unspentOutputReference.Transaction.Index));
                            transactionTransferAmount += unspentOutputReference.Transaction.Amount;
                        }

                        // Add any remaining UTXOs to the last transaction.
                        if (i == request.UtxosCount - 1)
                        {
                            foreach (UnspentOutputReference unspentOutputReference in spendableTransactions.Skip((transactionList.Count + 1) * inputsPerTransaction))
                            {
                                inputs.Add(new OutPoint(unspentOutputReference.Transaction.Id, unspentOutputReference.Transaction.Index));
                                transactionTransferAmount += unspentOutputReference.Transaction.Amount;
                            }
                        }

                        // For the purpose of fee estimation use the transfer amount as if the fee were network.MinTxFee.
                        Money transferAmount = (transactionTransferAmount) / recipients.Count;
                        recipients.ForEach(r => r.Amount = transferAmount);

                        var context = new TransactionBuildContext(this.network)
                        {
                            AccountReference = walletReference,
                            Shuffle = false,
                            WalletPassword = request.WalletPassword,
                            Recipients = recipients,
                            Time = (uint)this.dateTimeProvider.GetAdjustedTimeAsUnixTimestamp() + (uint)request.TimestampDifferenceBetweenTransactions,
                            AllowOtherInputs = false,
                            SelectedInputs = inputs,
                            FeeType = FeeType.Low
                        };

                        // Set the amount once we know how much the transfer will cost.
                        Money transactionFee;
                        try
                        {
                            Transaction transaction = this.walletTransactionHandler.BuildTransaction(context);

                            // Due to how the code works the line below is probably never used.
                            var transactionSize = transaction.GetSerializedSize();
                            transactionFee = new FeeRate(this.network.MinTxFee).GetFee(transactionSize);
                        }
                        catch (NotEnoughFundsException ex)
                        {
                            // This remains the best approach for estimating transaction fees.
                            transactionFee = (Money)ex.Missing;
                        }

                        if (transactionFee < this.network.MinTxFee)
                            transactionFee = new Money(this.network.MinTxFee);

                        transferAmount = (transactionTransferAmount - transactionFee) / recipients.Count;
                        recipients.ForEach(r => r.Amount = transferAmount);

                        context = new TransactionBuildContext(this.network)
                        {
                            AccountReference = walletReference,
                            Shuffle = false,
                            WalletPassword = request.WalletPassword,
                            Recipients = recipients,
                            Time = (uint)this.dateTimeProvider.GetAdjustedTimeAsUnixTimestamp() + (uint)request.TimestampDifferenceBetweenTransactions,
                            AllowOtherInputs = false,
                            SelectedInputs = inputs,
                            TransactionFee = transactionFee
                        };

                        Transaction transactionResult = this.walletTransactionHandler.BuildTransaction(context);
                        transactionList.Add(transactionResult);
                        recipients = new List<Recipient>();
                    }
                }

                foreach (Transaction transaction in transactionList)
                {
                    var modelItem = new WalletSendTransactionModel
                    {
                        TransactionId = transaction.GetHash(),
                        Outputs = new List<TransactionOutputModel>()
                    };

                    foreach (TxOut output in transaction.Outputs)
                    {
                        bool isUnspendable = output.ScriptPubKey.IsUnspendable;
                        modelItem.Outputs.Add(new TransactionOutputModel
                        {
                            Address = isUnspendable ? null : output.ScriptPubKey.GetDestinationAddress(this.network)?.ToString(),
                            Amount = output.Value,
                            OpReturnData = isUnspendable ? Encoding.UTF8.GetString(output.ScriptPubKey.ToOps().Last().PushData) : null
                        });
                    }
                    model.WalletSendTransaction.Add(modelItem);

                    if (!request.DryRun)
                    {
                        this.broadcasterManager.BroadcastTransactionAsync(transaction).GetAwaiter().GetResult();

                        TransactionBroadcastEntry transactionBroadCastEntry = this.broadcasterManager.GetTransaction(transaction.GetHash());

                        if (transactionBroadCastEntry.TransactionBroadcastState == TransactionBroadcastState.CantBroadcast)
                        {
                            this.logger.LogError("Exception occurred: {0}", transactionBroadCastEntry.ErrorMessage);
                            return ErrorHelpers.BuildErrorResponse(HttpStatusCode.BadRequest, transactionBroadCastEntry.ErrorMessage, "Transaction Exception");
                        }
                    }
                }

                return this.Json(model);
            }
            catch (Exception e)
            {
                this.logger.LogError("Exception occurred: {0}", e.ToString());
                return ErrorHelpers.BuildErrorResponse(HttpStatusCode.BadRequest, e.Message, e.ToString());
            }
        }

        private void SyncFromBestHeightForRecoveredWallets(DateTime walletCreationDate)
        {
            // After recovery the wallet needs to be synced.
            // We only sync if the syncing process needs to go back.
            int blockHeightToSyncFrom = this.chainIndexer.GetHeightAtTime(walletCreationDate);
            int currentSyncingHeight = this.walletSyncManager.WalletTip.Height;
=======
>>>>>>> c9e22ee8

        /// <summary>Splits and distributes UTXOs across wallet addresses</summary>
        /// <returns><placeholder>A <see cref="Task"/> representing the asynchronous operation.</placeholder></returns>
        /// <param name="request">An object containing the necessary parameters.</param>
        /// <param name="cancellationToken">The Cancellation Token</param>
        [HttpPost]
        [Route("distribute-utxos")]
        public async Task<IActionResult> DistributeUtxos([FromBody] DistributeUtxosRequest request,
            CancellationToken cancellationToken = default(CancellationToken))
        {
            return await this.Execute(request, cancellationToken,
                async (req, token) => this.Json(await this.walletService.DistributeUtxos(req, token)));
        }

        private TransactionItemModel FindSimilarReceivedTransactionOutput(List<TransactionItemModel> items,
            TransactionData transaction)
        {
            TransactionItemModel existingTransaction = items.FirstOrDefault(i => i.Id == transaction.Id &&
                                                                                 i.Type == TransactionItemType
                                                                                     .Received &&
                                                                                 i.ConfirmedInBlock ==
                                                                                 transaction.BlockHeight);
            return existingTransaction;
        }
    }
}<|MERGE_RESOLUTION|>--- conflicted
+++ resolved
@@ -51,14 +51,10 @@
         /// <response code="400">Unexpected exception occurred</response>
         [Route("mnemonic")]
         [HttpGet]
-<<<<<<< HEAD
-        [ProducesResponseType((int)HttpStatusCode.OK)]
-        [ProducesResponseType((int)HttpStatusCode.BadRequest)]
-        public IActionResult GenerateMnemonic([FromQuery] string language = "English", int wordCount = 12)
-=======
+        [ProducesResponseType((int)HttpStatusCode.OK)]
+        [ProducesResponseType((int)HttpStatusCode.BadRequest)]
         public async Task<IActionResult> GenerateMnemonic([FromQuery] string language = "English", int wordCount = 12,
             CancellationToken cancellationToken = default(CancellationToken))
->>>>>>> c9e22ee8
         {
             return await this.ExecuteAsAsync(new {Language = language, WordCount = wordCount},
                 cancellationToken, (req, token) =>
@@ -78,16 +74,12 @@
         /// <response code="500">Request is null</response>
         [Route("create")]
         [HttpPost]
-<<<<<<< HEAD
         [ProducesResponseType((int)HttpStatusCode.OK)]
         [ProducesResponseType((int)HttpStatusCode.BadRequest)]
         [ProducesResponseType((int)HttpStatusCode.Conflict)]
         [ProducesResponseType((int)HttpStatusCode.InternalServerError)]
-        public IActionResult Create([FromBody]WalletCreationRequest request)
-=======
         public async Task<IActionResult> Create([FromBody] WalletCreationRequest request,
             CancellationToken cancellationToken = default(CancellationToken))
->>>>>>> c9e22ee8
         {
             return await this.Execute(request, cancellationToken,
                 async (req, token) => this.Json(await this.walletService.CreateWallet(req, token)));
@@ -104,15 +96,11 @@
         /// <response code="500">Request is null</response>
         [Route("signmessage")]
         [HttpPost]
-<<<<<<< HEAD
-        [ProducesResponseType((int)HttpStatusCode.OK)]
-        [ProducesResponseType((int)HttpStatusCode.BadRequest)]
-        [ProducesResponseType((int)HttpStatusCode.InternalServerError)]
-        public IActionResult SignMessage([FromBody]SignMessageRequest request)
-=======
+        [ProducesResponseType((int)HttpStatusCode.OK)]
+        [ProducesResponseType((int)HttpStatusCode.BadRequest)]
+        [ProducesResponseType((int)HttpStatusCode.InternalServerError)]
         public async Task<IActionResult> SignMessage([FromBody] SignMessageRequest request,
             CancellationToken cancellationToken = default(CancellationToken))
->>>>>>> c9e22ee8
         {
             return await this.ExecuteAsAsync(request, cancellationToken, (req, token) =>
             {
@@ -133,15 +121,11 @@
         /// <response code="500">Request is null</response>
         [Route("verifymessage")]
         [HttpPost]
-<<<<<<< HEAD
-        [ProducesResponseType((int)HttpStatusCode.OK)]
-        [ProducesResponseType((int)HttpStatusCode.BadRequest)]
-        [ProducesResponseType((int)HttpStatusCode.InternalServerError)]
-        public IActionResult VerifyMessage([FromBody]VerifyRequest request)
-=======
+        [ProducesResponseType((int)HttpStatusCode.OK)]
+        [ProducesResponseType((int)HttpStatusCode.BadRequest)]
+        [ProducesResponseType((int)HttpStatusCode.InternalServerError)]
         public async Task<IActionResult> VerifyMessage([FromBody] VerifyRequest request,
             CancellationToken cancellationToken = default(CancellationToken))
->>>>>>> c9e22ee8
         {
             return await this.ExecuteAsAsync(request, cancellationToken, (req, token) =>
             {
@@ -155,7 +139,8 @@
         /// Loads a previously created wallet.
         /// </summary>
         /// <param name="request">An object containing the necessary parameters to load an existing wallet</param>
-<<<<<<< HEAD
+        /// <param name="cancellationToken">The Cancellation Token</param>
+        /// <returns>Ok or Error result</returns>
         /// <response code="200">Wallet loaded</response>
         /// <response code="400">Invalid request or unexpected exception occurred</response>
         /// <response code="403">Incorrect password</response>
@@ -168,15 +153,8 @@
         [ProducesResponseType((int)HttpStatusCode.Forbidden)]
         [ProducesResponseType((int)HttpStatusCode.NotFound)]
         [ProducesResponseType((int)HttpStatusCode.InternalServerError)]
-        public IActionResult Load([FromBody]WalletLoadRequest request)
-=======
-        /// <param name="cancellationToken">The Cancellation Token</param>
-        /// <returns>Ok or Error result</returns>
-        [Route("load")]
-        [HttpPost]
         public async Task<IActionResult> Load([FromBody] WalletLoadRequest request,
             CancellationToken cancellationToken = default(CancellationToken))
->>>>>>> c9e22ee8
         {
             return await this.Execute(request, cancellationToken, async (req, token) =>
             {
@@ -198,17 +176,13 @@
         /// <response code="500">Request is null</response>
         [Route("recover")]
         [HttpPost]
-<<<<<<< HEAD
         [ProducesResponseType((int)HttpStatusCode.OK)]
         [ProducesResponseType((int)HttpStatusCode.BadRequest)]
         [ProducesResponseType((int)HttpStatusCode.NotFound)]
         [ProducesResponseType((int)HttpStatusCode.Conflict)]
         [ProducesResponseType((int)HttpStatusCode.InternalServerError)]
-        public IActionResult Recover([FromBody]WalletRecoveryRequest request)
-=======
         public async Task<IActionResult> Recover([FromBody] WalletRecoveryRequest request,
             CancellationToken cancellationToken = default(CancellationToken))
->>>>>>> c9e22ee8
         {
             return await this.Execute(request, cancellationToken, async (req, token) =>
             {
@@ -231,17 +205,13 @@
         /// <response code="500">Request is null</response>
         [Route("recover-via-extpubkey")]
         [HttpPost]
-<<<<<<< HEAD
         [ProducesResponseType((int)HttpStatusCode.OK)]
         [ProducesResponseType((int)HttpStatusCode.BadRequest)]
         [ProducesResponseType((int)HttpStatusCode.NotFound)]
         [ProducesResponseType((int)HttpStatusCode.Conflict)]
         [ProducesResponseType((int)HttpStatusCode.InternalServerError)]
-        public IActionResult RecoverViaExtPubKey([FromBody]WalletExtPubRecoveryRequest request)
-=======
         public async Task<IActionResult> RecoverViaExtPubKey([FromBody] WalletExtPubRecoveryRequest request,
             CancellationToken cancellationToken = default(CancellationToken))
->>>>>>> c9e22ee8
         {
             return await this.Execute(request, cancellationToken, async (req, token) =>
             {
@@ -263,15 +233,11 @@
         /// <response code="500">Request is null</response>
         [Route("general-info")]
         [HttpGet]
-<<<<<<< HEAD
-        [ProducesResponseType((int)HttpStatusCode.OK)]
-        [ProducesResponseType((int)HttpStatusCode.BadRequest)]
-        [ProducesResponseType((int)HttpStatusCode.InternalServerError)]
-        public IActionResult GetGeneralInfo([FromQuery] WalletName request)
-=======
+        [ProducesResponseType((int)HttpStatusCode.OK)]
+        [ProducesResponseType((int)HttpStatusCode.BadRequest)]
+        [ProducesResponseType((int)HttpStatusCode.InternalServerError)]
         public Task<IActionResult> GetGeneralInfo([FromQuery] WalletName request,
             CancellationToken cancellationToken = default(CancellationToken))
->>>>>>> c9e22ee8
         {
             return this.Execute(request, cancellationToken, async (req, token) =>
                 this.Json(await this.walletService.GetWalletGeneralInfo(req.Name, token)));
@@ -307,15 +273,8 @@
         /// <response code="500">Request is null</response>
         [Route("history")]
         [HttpGet]
-<<<<<<< HEAD
-        [ProducesResponseType((int)HttpStatusCode.OK)]
-        [ProducesResponseType((int)HttpStatusCode.BadRequest)]
-        [ProducesResponseType((int)HttpStatusCode.InternalServerError)]
-        public IActionResult GetHistory([FromQuery] WalletHistoryRequest request)
-=======
         public async Task<IActionResult> GetHistory([FromQuery] WalletHistoryRequest request,
             CancellationToken cancellationToken = default(CancellationToken))
->>>>>>> c9e22ee8
         {
             return await this.Execute(request, cancellationToken,
                 async (req, token) => this.Json(await this.walletService.GetHistory(req, token)));
@@ -333,60 +292,6 @@
         /// <response code="500">Request is null</response>
         [Route("balance")]
         [HttpGet]
-<<<<<<< HEAD
-        [ProducesResponseType((int)HttpStatusCode.OK)]
-        [ProducesResponseType((int)HttpStatusCode.BadRequest)]
-        [ProducesResponseType((int)HttpStatusCode.InternalServerError)]
-        public IActionResult GetBalance([FromQuery] WalletBalanceRequest request)
-        {
-            Guard.NotNull(request, nameof(request));
-
-            // checks the request is valid
-            if (!this.ModelState.IsValid)
-            {
-                return ModelStateErrors.BuildErrorResponse(this.ModelState);
-            }
-
-            try
-            {
-                var model = new WalletBalanceModel();
-
-                IEnumerable<AccountBalance> balances = this.walletManager.GetBalances(request.WalletName, request.AccountName);
-
-                foreach (AccountBalance balance in balances)
-                {
-                    HdAccount account = balance.Account;
-                    model.AccountsBalances.Add(new AccountBalanceModel
-                    {
-                        CoinType = this.coinType,
-                        Name = account.Name,
-                        HdPath = account.HdPath,
-                        AmountConfirmed = balance.AmountConfirmed,
-                        AmountUnconfirmed = balance.AmountUnconfirmed,
-                        SpendableAmount = balance.SpendableAmount,
-                        Addresses = account.GetCombinedAddresses().Select(address =>
-                        {
-                            (Money confirmedAmount, Money unConfirmedAmount) = address.GetBalances(account.IsNormalAccount());
-                            return new AddressModel
-                            {
-                                Address = address.Address,
-                                IsUsed = address.Transactions.Any(),
-                                IsChange = address.IsChangeAddress(),
-                                AmountConfirmed = confirmedAmount,
-                                AmountUnconfirmed = unConfirmedAmount
-                            };
-                        })
-                    });
-                }
-
-                return this.Json(model);
-            }
-            catch (Exception e)
-            {
-                this.logger.LogError("Exception occurred: {0}", e.ToString());
-                return ErrorHelpers.BuildErrorResponse(HttpStatusCode.BadRequest, e.Message, e.ToString());
-            }
-=======
         public async Task<IActionResult> GetBalance([FromQuery] WalletBalanceRequest request,
             CancellationToken cancellationToken = default(CancellationToken))
         {
@@ -394,7 +299,6 @@
                 async (req, token) => this.Json(await this.walletService.GetBalance(req.WalletName, req.AccountName,
                     req.IncludeBalanceByAddress, token))
             );
->>>>>>> c9e22ee8
         }
 
         /// <summary>
@@ -411,15 +315,8 @@
         /// <response code="500">Request is null</response>
         [Route("received-by-address")]
         [HttpGet]
-<<<<<<< HEAD
-        [ProducesResponseType((int)HttpStatusCode.OK)]
-        [ProducesResponseType((int)HttpStatusCode.BadRequest)]
-        [ProducesResponseType((int)HttpStatusCode.InternalServerError)]
-        public IActionResult GetReceivedByAddress([FromQuery] ReceivedByAddressRequest request)
-=======
         public async Task<IActionResult> GetReceivedByAddress([FromQuery] ReceivedByAddressRequest request,
             CancellationToken cancellationToken = default(CancellationToken))
->>>>>>> c9e22ee8
         {
             return await this.Execute(request, cancellationToken,
                 async (req, token) =>
@@ -439,15 +336,8 @@
         /// <response code="500">Request is null</response>
         [Route("maxbalance")]
         [HttpGet]
-<<<<<<< HEAD
-        [ProducesResponseType((int)HttpStatusCode.OK)]
-        [ProducesResponseType((int)HttpStatusCode.BadRequest)]
-        [ProducesResponseType((int)HttpStatusCode.InternalServerError)]
-        public IActionResult GetMaximumSpendableBalance([FromQuery] WalletMaximumBalanceRequest request)
-=======
         public async Task<IActionResult> GetMaximumSpendableBalance([FromQuery] WalletMaximumBalanceRequest request,
             CancellationToken cancellationToken = default(CancellationToken))
->>>>>>> c9e22ee8
         {
             return await this.Execute(request, cancellationToken,
                 async (req, token) =>
@@ -467,15 +357,11 @@
         /// <response code="500">Request is null</response>
         [Route("spendable-transactions")]
         [HttpGet]
-<<<<<<< HEAD
-        [ProducesResponseType((int)HttpStatusCode.OK)]
-        [ProducesResponseType((int)HttpStatusCode.BadRequest)]
-        [ProducesResponseType((int)HttpStatusCode.InternalServerError)]
-        public IActionResult GetSpendableTransactions([FromQuery] SpendableTransactionsRequest request)
-=======
+        [ProducesResponseType((int)HttpStatusCode.OK)]
+        [ProducesResponseType((int)HttpStatusCode.BadRequest)]
+        [ProducesResponseType((int)HttpStatusCode.InternalServerError)]
         public async Task<IActionResult> GetSpendableTransactions([FromQuery] SpendableTransactionsRequest request,
             CancellationToken cancellationToken = default(CancellationToken))
->>>>>>> c9e22ee8
         {
             return await this.Execute(request, cancellationToken,
                 async (req, token) => Json(await this.walletService.GetSpendableTransactions(req, token)));
@@ -495,15 +381,11 @@
         /// <response code="500">Request is null</response>
         [Route("estimate-txfee")]
         [HttpPost]
-<<<<<<< HEAD
-        [ProducesResponseType((int)HttpStatusCode.OK)]
-        [ProducesResponseType((int)HttpStatusCode.BadRequest)]
-        [ProducesResponseType((int)HttpStatusCode.InternalServerError)]
-        public IActionResult GetTransactionFeeEstimate([FromBody]TxFeeEstimateRequest request)
-=======
+        [ProducesResponseType((int)HttpStatusCode.OK)]
+        [ProducesResponseType((int)HttpStatusCode.BadRequest)]
+        [ProducesResponseType((int)HttpStatusCode.InternalServerError)]
         public async Task<IActionResult> GetTransactionFeeEstimate([FromBody] TxFeeEstimateRequest request,
             CancellationToken cancellationToken = default(CancellationToken))
->>>>>>> c9e22ee8
         {
             return await this.Execute(request, cancellationToken,
                 async (req, token) => Json(await this.walletService.GetTransactionFeeEstimate(req, token)));
@@ -521,15 +403,11 @@
         /// <response code="500">Request is null</response>
         [Route("build-transaction")]
         [HttpPost]
-<<<<<<< HEAD
-        [ProducesResponseType((int)HttpStatusCode.OK)]
-        [ProducesResponseType((int)HttpStatusCode.BadRequest)]
-        [ProducesResponseType((int)HttpStatusCode.InternalServerError)]
-        public IActionResult BuildTransaction([FromBody] BuildTransactionRequest request)
-=======
+        [ProducesResponseType((int)HttpStatusCode.OK)]
+        [ProducesResponseType((int)HttpStatusCode.BadRequest)]
+        [ProducesResponseType((int)HttpStatusCode.InternalServerError)]
         public async Task<IActionResult> BuildTransaction([FromBody] BuildTransactionRequest request,
             CancellationToken cancellationToken = default(CancellationToken))
->>>>>>> c9e22ee8
         {
             return await this.Execute(request, cancellationToken,
                 async (req, token) => Json(await this.walletService.BuildTransaction(req, token)));
@@ -548,95 +426,26 @@
         /// <response code="500">Request is null</response>
         [Route("send-transaction")]
         [HttpPost]
-<<<<<<< HEAD
         [ProducesResponseType((int)HttpStatusCode.OK)]
         [ProducesResponseType((int)HttpStatusCode.BadRequest)]
         [ProducesResponseType((int)HttpStatusCode.Forbidden)]
         [ProducesResponseType((int)HttpStatusCode.InternalServerError)]
-        public IActionResult SendTransaction([FromBody] SendTransactionRequest request)
-        {
-            Guard.NotNull(request, nameof(request));
-
-            // checks the request is valid
-            if (!this.ModelState.IsValid)
-            {
-                return ModelStateErrors.BuildErrorResponse(this.ModelState);
-            }
-
-            if (!this.connectionManager.ConnectedPeers.Any())
-            {
-                this.logger.LogTrace("(-)[NO_CONNECTED_PEERS]");
-                return ErrorHelpers.BuildErrorResponse(HttpStatusCode.Forbidden, "Can't send transaction: sending transaction requires at least one connection!", string.Empty);
-            }
-
-            try
-            {
-                Transaction transaction = this.network.CreateTransaction(request.Hex);
-
-                var model = new WalletSendTransactionModel
-                {
-                    TransactionId = transaction.GetHash(),
-                    Outputs = new List<TransactionOutputModel>()
-                };
-
-                foreach (TxOut output in transaction.Outputs)
-                {
-                    bool isUnspendable = output.ScriptPubKey.IsUnspendable;
-                    model.Outputs.Add(new TransactionOutputModel
-                    {
-                        Address = isUnspendable ? null : output.ScriptPubKey.GetDestinationAddress(this.network)?.ToString(),
-                        Amount = output.Value,
-                        OpReturnData = isUnspendable ? Encoding.UTF8.GetString(output.ScriptPubKey.ToOps().Last().PushData) : null
-                    });
-                }
-
-                this.broadcasterManager.BroadcastTransactionAsync(transaction).GetAwaiter().GetResult();
-
-                TransactionBroadcastEntry transactionBroadCastEntry = this.broadcasterManager.GetTransaction(transaction.GetHash());
-
-                if (transactionBroadCastEntry.TransactionBroadcastState == TransactionBroadcastState.CantBroadcast)
-                {
-                    this.logger.LogError("Exception occurred: {0}", transactionBroadCastEntry.ErrorMessage);
-                    return ErrorHelpers.BuildErrorResponse(HttpStatusCode.BadRequest, transactionBroadCastEntry.ErrorMessage, "Transaction Exception");
-                }
-
-                return this.Json(model);
-            }
-            catch (Exception e)
-            {
-                this.logger.LogError("Exception occurred: {0}", e.ToString());
-                return ErrorHelpers.BuildErrorResponse(HttpStatusCode.BadRequest, e.Message, e.ToString());
-            }
-=======
         public async Task<IActionResult> SendTransaction([FromBody] SendTransactionRequest request,
             CancellationToken cancellationToken = default(CancellationToken))
         {
             return await this.Execute(request, cancellationToken,
                 async (req, token) => Json(await this.walletService.SendTransaction(req, token)));
->>>>>>> c9e22ee8
         }
 
         /// <summary>
         /// Lists all the files found in the database
         /// </summary>
-<<<<<<< HEAD
-        /// <returns>A JSON object containing the wallet folder path and
-        /// the names of the files found within the folder.</returns>
-        /// <response code="200">Returns wallet files</response>
-        /// <response code="400">Unexpected exception occurred</response>
-        [Route("files")]
-        [HttpGet]
-        [ProducesResponseType((int)HttpStatusCode.OK)]
-        [ProducesResponseType((int)HttpStatusCode.BadRequest)]
-        public IActionResult ListWalletsFiles()
-=======
         /// <returns>A JSON object containing the available wallet name
         /// </returns>
         /// <param name="cancellationToken">The Cancellation Token</param>
         [Route("list-wallets")]
         [HttpGet]
         public async Task<IActionResult> ListWallets(CancellationToken cancellationToken = default(CancellationToken))
->>>>>>> c9e22ee8
         {
             return await this.ExecuteAsAsync((object) null, cancellationToken, (req, token) =>
                 this.Json(new WalletInfoModel(this.walletManager.GetWalletsNames())), false);
@@ -663,16 +472,12 @@
         /// <response code="500">Request is null</response>
         [Route("account")]
         [HttpPost]
-<<<<<<< HEAD
         [ProducesResponseType((int)HttpStatusCode.OK)]
         [ProducesResponseType((int)HttpStatusCode.BadRequest)]
         [ProducesResponseType((int)HttpStatusCode.Forbidden)]
         [ProducesResponseType((int)HttpStatusCode.InternalServerError)]
-        public IActionResult CreateNewAccount([FromBody]GetUnusedAccountModel request)
-=======
         public async Task<IActionResult> CreateNewAccount([FromBody] GetUnusedAccountModel request,
             CancellationToken cancellationToken = default(CancellationToken))
->>>>>>> c9e22ee8
         {
             return await this.ExecuteAsAsync(request, cancellationToken, (req, token) =>
             {
@@ -700,15 +505,11 @@
         /// <response code="500">Request is null</response>
         [Route("accounts")]
         [HttpGet]
-<<<<<<< HEAD
-        [ProducesResponseType((int)HttpStatusCode.OK)]
-        [ProducesResponseType((int)HttpStatusCode.BadRequest)]
-        [ProducesResponseType((int)HttpStatusCode.InternalServerError)]
-        public IActionResult ListAccounts([FromQuery]ListAccountsModel request)
-=======
+        [ProducesResponseType((int)HttpStatusCode.OK)]
+        [ProducesResponseType((int)HttpStatusCode.BadRequest)]
+        [ProducesResponseType((int)HttpStatusCode.InternalServerError)]
         public async Task<IActionResult> ListAccounts([FromQuery] ListAccountsModel request,
             CancellationToken cancellationToken = default(CancellationToken))
->>>>>>> c9e22ee8
         {
             return await this.ExecuteAsAsync(request, cancellationToken, (req, token) =>
             {
@@ -730,15 +531,11 @@
         /// <response code="500">Request is null</response>
         [Route("unusedaddress")]
         [HttpGet]
-<<<<<<< HEAD
-        [ProducesResponseType((int)HttpStatusCode.OK)]
-        [ProducesResponseType((int)HttpStatusCode.BadRequest)]
-        [ProducesResponseType((int)HttpStatusCode.InternalServerError)]
-        public IActionResult GetUnusedAddress([FromQuery]GetUnusedAddressModel request)
-=======
+        [ProducesResponseType((int)HttpStatusCode.OK)]
+        [ProducesResponseType((int)HttpStatusCode.BadRequest)]
+        [ProducesResponseType((int)HttpStatusCode.InternalServerError)]
         public async Task<IActionResult> GetUnusedAddress([FromQuery] GetUnusedAddressModel request,
             CancellationToken cancellationToken = default(CancellationToken))
->>>>>>> c9e22ee8
         {
             return await this.ExecuteAsAsync(request, cancellationToken, (req, token) =>
             {
@@ -754,9 +551,9 @@
         /// will not have been assigned to any known UTXO (neither to pay funds into the wallet or to pay change back
         /// to the wallet).
         /// </summary>
-<<<<<<< HEAD
         /// <param name="request">An object containing the necessary parameters to retrieve
         /// unused addresses for a wallet account.</param>
+        /// <param name="cancellationToken">The Cancellation Token</param>
         /// <returns>A JSON object containing the required amount of unused addresses (in Base58 format).</returns>
         /// <response code="200">Returns address list</response>
         /// <response code="400">Invalid request, or unexpected exception occurred</response>
@@ -766,17 +563,8 @@
         [ProducesResponseType((int)HttpStatusCode.OK)]
         [ProducesResponseType((int)HttpStatusCode.BadRequest)]
         [ProducesResponseType((int)HttpStatusCode.InternalServerError)]
-        public IActionResult GetUnusedAddresses([FromQuery]GetUnusedAddressesModel request)
-=======
-        /// <returns>A JSON object containing the required amount of unused addresses (in Base58 format).</returns>
-        /// <param name="request">An object containing the necessary parameters to retrieve
-        /// unused addresses for a wallet account.</param>
-        /// <param name="cancellationToken">The Cancellation Token</param>
-        [Route("unusedaddresses")]
-        [HttpGet]
         public async Task<IActionResult> GetUnusedAddresses([FromQuery] GetUnusedAddressesModel request,
             CancellationToken cancellationToken = default(CancellationToken))
->>>>>>> c9e22ee8
         {
             return await this.ExecuteAsAsync(request, cancellationToken, (req, token) =>
             {
@@ -791,72 +579,20 @@
         /// <summary>
         /// Gets all addresses for a wallet account.
         /// </summary>
-<<<<<<< HEAD
         /// <param name="request">An object containing the necessary parameters to retrieve
         /// all addresses for a wallet account.</param>
+        /// <param name="cancellationToken">The Cancellation Token</param>
         /// <returns>A JSON object containing all addresses for a wallet account (in Base58 format).</returns>
         /// <response code="200">Returns address information list</response>
         /// <response code="400">Invalid request, or unexpected exception occurred</response>
         /// <response code="500">Request is null</response>
         [Route("addresses")]
         [HttpGet]
-        [ProducesResponseType((int)HttpStatusCode.OK)]
-        [ProducesResponseType((int)HttpStatusCode.BadRequest)]
-        [ProducesResponseType((int)HttpStatusCode.InternalServerError)]
-        public IActionResult GetAllAddresses([FromQuery]GetAllAddressesModel request)
-        {
-            Guard.NotNull(request, nameof(request));
-
-            // Checks the request is valid.
-            if (!this.ModelState.IsValid)
-            {
-                return ModelStateErrors.BuildErrorResponse(this.ModelState);
-            }
-
-            try
-            {
-                Wallet wallet = this.walletManager.GetWallet(request.WalletName);
-                HdAccount account = wallet.GetAccount(request.AccountName);
-                if (account == null)
-                    throw new WalletException($"No account with the name '{request.AccountName}' could be found.");
-
-                var model = new AddressesModel
-                {
-                    Addresses = account.GetCombinedAddresses().Select(address =>
-                    {
-                        (Money confirmedAmount, Money unConfirmedAmount) = address.GetBalances(account.IsNormalAccount());
-
-                        return new AddressModel
-                        {
-                            Address = address.Address,
-                            IsUsed = address.Transactions.Any(),
-                            IsChange = address.IsChangeAddress(),
-                            AmountConfirmed = confirmedAmount,
-                            AmountUnconfirmed = unConfirmedAmount
-                        };
-                    })
-                };
-
-                return this.Json(model);
-            }
-            catch (Exception e)
-            {
-                this.logger.LogError("Exception occurred: {0}", e.ToString());
-                return ErrorHelpers.BuildErrorResponse(HttpStatusCode.BadRequest, e.Message, e.ToString());
-            }
-=======
-        /// <returns>A JSON object containing all addresses for a wallet account (in Base58 format).</returns>
-        /// <param name="request">An object containing the necessary parameters to retrieve
-        /// all addresses for a wallet account.</param>
-        /// <param name="cancellationToken">The Cancellation Token</param>
-        [Route("addresses")]
-        [HttpGet]
         public async Task<IActionResult> GetAllAddresses([FromQuery] GetAllAddressesModel request,
             CancellationToken cancellationToken = default(CancellationToken))
         {
             return await this.Execute(request, cancellationToken,
                 async (req, token) => this.Json(await this.walletService.GetAllAddresses(req, token)));
->>>>>>> c9e22ee8
         }
 
         /// <summary>
@@ -869,11 +605,11 @@
         /// unconfirmed transaction thereby removing all transactions after this point. You can also request a resync as
         /// part of the call, which calculates the block height for the earliest removal. The wallet sync manager then
         /// proceeds to resync from there reinstating the confirmed transactions in the wallet. You can also cherry pick
-<<<<<<< HEAD
         /// transactions to remove by specifying their transaction ID. 
         /// </summary>
         /// <param name="request">An object containing the necessary parameters to remove transactions
         /// from a wallet. The includes several options for specifying the transactions to remove.</param>
+        /// <param name="cancellationToken">The Cancellation Token</param>
         /// <returns>A JSON object containing all removed transactions identified by their
         /// transaction ID and creation time.</returns>
         /// <response code="200">Returns transaction list</response>
@@ -881,117 +617,26 @@
         /// <response code="500">Request is null</response>
         [Route("remove-transactions")]
         [HttpDelete]
-        [ProducesResponseType((int)HttpStatusCode.OK)]
-        [ProducesResponseType((int)HttpStatusCode.BadRequest)]
-        [ProducesResponseType((int)HttpStatusCode.InternalServerError)]
-        public IActionResult RemoveTransactions([FromQuery]RemoveTransactionsModel request)
-        {
-            Guard.NotNull(request, nameof(request));
-
-            // Checks the request is valid.
-            if (!this.ModelState.IsValid)
-            {
-                return ModelStateErrors.BuildErrorResponse(this.ModelState);
-            }
-
-            try
-            {
-                HashSet<(uint256 transactionId, DateTimeOffset creationTime)> result;
-
-                if (request.DeleteAll)
-                {
-                    result = this.walletManager.RemoveAllTransactions(request.WalletName);
-                }
-                else if (request.FromDate != default(DateTime))
-                {
-                    result = this.walletManager.RemoveTransactionsFromDate(request.WalletName, request.FromDate);
-                }
-                else if (request.TransactionsIds != null)
-                {
-                    IEnumerable<uint256> ids = request.TransactionsIds.Select(uint256.Parse);
-                    result = this.walletManager.RemoveTransactionsByIds(request.WalletName, ids);
-                }
-                else
-                {
-                    throw new WalletException("A filter specifying what transactions to remove must be set.");
-                }
-
-                // If the user chose to resync the wallet after removing transactions.
-                if (request.ReSync)
-                {
-                    Wallet wallet = this.walletManager.GetWallet(request.WalletName);
-
-                    // Initiate the scan one day ahead of wallet creation.
-                    // If the creation time is DateTime.MinValue, don't remove one day as that throws exception.
-                    ChainedHeader chainedHeader = this.chainIndexer.GetHeader(this.chainIndexer.GetHeightAtTime(wallet.CreationTime.DateTime != DateTime.MinValue ? wallet.CreationTime.DateTime.AddDays(-1) : wallet.CreationTime.DateTime));
-
-                    // Update the wallet and save it to the file system.
-                    wallet.SetLastBlockDetails(chainedHeader);
-                    this.walletManager.SaveWallet(wallet);
-
-                    // Start the sync from the day before the wallet was created.
-                    this.walletSyncManager.SyncFromHeight(chainedHeader.Height);
-                }
-
-                IEnumerable<RemovedTransactionModel> model = result.Select(r => new RemovedTransactionModel
-                {
-                    TransactionId = r.transactionId,
-                    CreationTime = r.creationTime
-                });
-
-                return this.Json(model);
-            }
-            catch (Exception e)
-            {
-                this.logger.LogError("Exception occurred: {0}", e.ToString());
-                return ErrorHelpers.BuildErrorResponse(HttpStatusCode.BadRequest, e.Message, e.ToString());
-            }
-=======
-        /// transactions to remove by specifying their transaction ID.
-        ///
-        /// </summary>
-        /// <returns>A JSON object containing all removed transactions identified by their
-        /// transaction ID and creation time.</returns>
-        /// <param name="request">An object containing the necessary parameters to remove transactions
-        /// from a wallet. The includes several options for specifying the transactions to remove.</param>
-        /// <param name="cancellationToken">The Cancellation Token</param>
-        [Route("remove-transactions")]
-        [HttpDelete]
         public async Task<IActionResult> RemoveTransactions([FromQuery] RemoveTransactionsModel request,
             CancellationToken cancellationToken = default(CancellationToken))
         {
             return await this.Execute(request, cancellationToken,
                 async (req, token) => this.Json(await this.walletService.RemoveTransactions(req, token)));
->>>>>>> c9e22ee8
         }
 
         /// <summary>
         /// Gets the extended public key of a specified wallet account.
-<<<<<<< HEAD
-        /// </summary>
-        /// <param name="request">An object containing the necessary parameters to retrieve
-        /// the extended public key for a wallet account.</param>
+        /// </summary>
+        /// <param name="request">An object containing the necessary parameters to retrieve.</param>
+        /// <param name="cancellationToken">The Cancellation Token</param>
         /// <returns>A JSON object containing the extended public key for a wallet account.</returns>
         /// <response code="200">Returns extended public key</response>
         /// <response code="400">Invalid request, or unexpected exception occurred</response>
         /// <response code="500">Request is null</response>
         [Route("extpubkey")]
         [HttpGet]
-        [ProducesResponseType((int)HttpStatusCode.OK)]
-        [ProducesResponseType((int)HttpStatusCode.BadRequest)]
-        [ProducesResponseType((int)HttpStatusCode.InternalServerError)]
-        public IActionResult GetExtPubKey([FromQuery]GetExtPubKeyModel request)
-=======
-        /// the extended public key for a wallet account
-        /// </summary>
-        /// <param name="request">An object containing the necessary parameters to retrieve.</param>
-        /// <param name="cancellationToken">The Cancellation Token</param>
-        /// <returns>A JSON object containing the extended public key for a wallet account.</returns>
-        [Route("extpubkey")]
-        [HttpGet]
         public async Task<IActionResult> GetExtPubKey([FromQuery] GetExtPubKeyModel request,
             CancellationToken cancellationToken = default(CancellationToken))
->>>>>>> c9e22ee8
         {
             return await this.ExecuteAsAsync(request, cancellationToken,
                 (req, token) =>
@@ -1004,26 +649,15 @@
         /// Internally, the specified block is taken as the new wallet tip
         /// and all blocks after it are resynced.
         /// </summary>
-<<<<<<< HEAD
-        /// <param name="request">An object containing the necessary parameters
-        /// to request a resync.</param>
-        /// <returns>A value of Ok if the resync was successful.</returns>
-        /// <response code="200">Resync requested</response>
-        /// <response code="400">Invalid request, or block not found</response>
+        /// <param name="model">The Hash of the block to Sync From</param>
+        /// <param name="cancellationToken">The Cancellation Token</param>
+        /// <returns>A value of Ok if the re-sync was successful.</returns>
         [HttpPost]
         [Route("sync")]
         [ProducesResponseType((int)HttpStatusCode.OK)]
         [ProducesResponseType((int)HttpStatusCode.BadRequest)]
-        public IActionResult Sync([FromBody] HashModel model)
-=======
-        /// <param name="model">The Hash of the block to Sync From</param>
-        /// <param name="cancellationToken">The Cancellation Token</param>
-        /// <returns>A value of Ok if the re-sync was successful.</returns>
-        [HttpPost]
-        [Route("sync")]
         public async Task<IActionResult> Sync([FromBody] HashModel model,
             CancellationToken cancellationToken = default(CancellationToken))
->>>>>>> c9e22ee8
         {
             return await this.ExecuteAsAsync(model, cancellationToken, (req, token) =>
             {
@@ -1052,14 +686,8 @@
         /// <response code="400">Invalid request</response>
         [HttpPost]
         [Route("sync-from-date")]
-<<<<<<< HEAD
-        [ProducesResponseType((int)HttpStatusCode.OK)]
-        [ProducesResponseType((int)HttpStatusCode.BadRequest)]
-        public IActionResult SyncFromDate([FromBody] WalletSyncFromDateRequest request)
-=======
         public async Task<IActionResult> SyncFromDate([FromBody] WalletSyncRequest request,
             CancellationToken cancellationToken = default(CancellationToken))
->>>>>>> c9e22ee8
         {
             return await this.ExecuteAsAsync(request, cancellationToken, (req, token) =>
             {
@@ -1086,262 +714,30 @@
         /// <response code="500">Request is null</response>
         [Route("wallet-stats")]
         [HttpGet]
-<<<<<<< HEAD
-        [ProducesResponseType((int)HttpStatusCode.OK)]
-        [ProducesResponseType((int)HttpStatusCode.BadRequest)]
-        [ProducesResponseType((int)HttpStatusCode.InternalServerError)]
-        public IActionResult WalletStats([FromQuery] WalletStatsRequest request)
-=======
         public async Task<IActionResult> WalletStats([FromQuery] WalletStatsRequest request,
             CancellationToken cancellationToken = default(CancellationToken))
->>>>>>> c9e22ee8
         {
             return await this.Execute(request, cancellationToken,
                 async (req, token) => this.Json(await this.walletService.GetWalletStats(req, token)));
         }
 
         /// <summary>Creates requested amount of UTXOs each of equal value.</summary>
-<<<<<<< HEAD
+        /// <returns><placeholder>A <see cref="Task"/> representing the asynchronous operation.</placeholder></returns>
+        /// <param name="request">An object containing the necessary parameters.</param>
+        /// <param name="cancellationToken">The Cancellation Token</param>
         /// <response code="200">Returns transaction details</response>
         /// <response code="400">Invalid request, cannot broadcast transaction, or unexpected exception occurred</response>
         /// <response code="403">No connected peers</response>
         /// <response code="500">Request is null</response>
         [HttpPost]
         [Route("splitcoins")]
-        [ProducesResponseType((int)HttpStatusCode.OK)]
-        [ProducesResponseType((int)HttpStatusCode.BadRequest)]
-        [ProducesResponseType((int)HttpStatusCode.Forbidden)]
-        [ProducesResponseType((int)HttpStatusCode.InternalServerError)]
-        public IActionResult SplitCoins([FromBody] SplitCoinsRequest request)
-=======
-        /// <returns><placeholder>A <see cref="Task"/> representing the asynchronous operation.</placeholder></returns>
-        /// <param name="request">An object containing the necessary parameters.</param>
-        /// <param name="cancellationToken">The Cancellation Token</param>
-        [HttpPost]
-        [Route("splitcoins")]
         public async Task<IActionResult> SplitCoins([FromBody] SplitCoinsRequest request,
             CancellationToken cancellationToken = default(CancellationToken))
->>>>>>> c9e22ee8
         {
             return await this.Execute(request, cancellationToken,
                 async (req, token) => this.Json(await this.walletService.SplitCoins(req, token)));
         }
 
-<<<<<<< HEAD
-
-        /// <summary>Splits and distributes UTXOs across wallet addresses</summary>
-        /// <response code="200">Returns distribution details</response>
-        /// <response code="400">Invalid request, requested transactions exceeds number of UTXOs, cannot broadcast transaction, or unexpected exception occurred</response>
-        /// <response code="500">Request is null</response>
-        [HttpPost]
-        [Route("distribute-utxos")]
-        [ProducesResponseType((int)HttpStatusCode.OK)]
-        [ProducesResponseType((int)HttpStatusCode.BadRequest)]
-        [ProducesResponseType((int)HttpStatusCode.InternalServerError)]
-        public IActionResult DistributeUtxos([FromBody] DistributeUtxosRequest request)
-        {
-            Guard.NotNull(request, nameof(request));
-
-            if (!this.ModelState.IsValid)
-                return ModelStateErrors.BuildErrorResponse(this.ModelState);
-
-            var model = new DistributeUtxoModel()
-            {
-                WalletName = request.WalletName,
-                UseUniqueAddressPerUtxo = request.UseUniqueAddressPerUtxo,
-                UtxosCount = request.UtxosCount,
-                UtxoPerTransaction = request.UtxoPerTransaction,
-                TimestampDifferenceBetweenTransactions = request.TimestampDifferenceBetweenTransactions,
-                MinConfirmations = request.MinConfirmations,
-                DryRun = request.DryRun
-            };
-
-            try
-            {
-                var walletReference = new WalletAccountReference(request.WalletName, request.AccountName);
-
-                Wallet wallet = this.walletManager.GetWallet(request.WalletName);
-                HdAccount account = wallet.GetAccount(request.AccountName);
-
-                var addresses = new List<HdAddress>();
-
-                if (request.ReuseAddresses)
-                {
-                    addresses = this.walletManager.GetUnusedAddresses(walletReference, request.UseUniqueAddressPerUtxo ? request.UtxosCount : 1, request.UseChangeAddresses).ToList();
-                }
-                else if (request.UseChangeAddresses)
-                {
-                    addresses = account.InternalAddresses.Take(request.UseUniqueAddressPerUtxo ? request.UtxosCount : 1).ToList();
-                }
-                else if (!request.UseChangeAddresses)
-                {
-                    addresses = account.ExternalAddresses.Take(request.UseUniqueAddressPerUtxo ? request.UtxosCount : 1).ToList();
-                }
-
-                IEnumerable<UnspentOutputReference> spendableTransactions = this.walletManager.GetSpendableTransactionsInAccount(new WalletAccountReference(request.WalletName, request.AccountName), request.MinConfirmations);
-
-                if (request.Outpoints != null && request.Outpoints.Any())
-                {
-                    var selectedUnspentOutputReferenceList = new List<UnspentOutputReference>();
-                    foreach (UnspentOutputReference unspentOutputReference in spendableTransactions)
-                    {
-                        if (request.Outpoints.Any(o => o.TransactionId == unspentOutputReference.Transaction.Id.ToString() && o.Index == unspentOutputReference.Transaction.Index))
-                        {
-                            selectedUnspentOutputReferenceList.Add(unspentOutputReference);
-                        }
-                    }
-                    spendableTransactions = selectedUnspentOutputReferenceList;
-                }
-
-                int totalOutpointCount = spendableTransactions.Count();
-                int calculatedTransactionCount = request.UtxosCount / request.UtxoPerTransaction;
-                int inputsPerTransaction = totalOutpointCount / calculatedTransactionCount;
-
-                if (calculatedTransactionCount > totalOutpointCount)
-                {
-                    this.logger.LogError($"You have requested to create {calculatedTransactionCount} transactions but there are only {totalOutpointCount} UTXOs in the wallet. Number of transactions which could be created has to be lower than total number of UTXOs in the wallet. If higher number of transactions is required please first distibute funds to create larget set of UTXO and retry this operation.");
-                    return ErrorHelpers.BuildErrorResponse(HttpStatusCode.BadRequest, "Invalid parameters", "Invalid parameters");
-                }
-
-                var recipients = new List<Recipient>(request.UtxosCount);
-                int addressIndex = 0;
-                var transactionList = new List<Transaction>();
-
-                for (int i = 0; i < request.UtxosCount; i++)
-                {
-                    recipients.Add(new Recipient { ScriptPubKey = addresses[addressIndex].ScriptPubKey });
-
-                    if (request.UseUniqueAddressPerUtxo)
-                        addressIndex++;
-
-                    if ((i + 1) % request.UtxoPerTransaction == 0 || i == request.UtxosCount - 1)
-                    {
-                        var transactionTransferAmount = new Money(0);
-                        var inputs = new List<OutPoint>();
-
-                        foreach (UnspentOutputReference unspentOutputReference in spendableTransactions.Skip(transactionList.Count * inputsPerTransaction).Take(inputsPerTransaction))
-                        {
-                            inputs.Add(new OutPoint(unspentOutputReference.Transaction.Id, unspentOutputReference.Transaction.Index));
-                            transactionTransferAmount += unspentOutputReference.Transaction.Amount;
-                        }
-
-                        // Add any remaining UTXOs to the last transaction.
-                        if (i == request.UtxosCount - 1)
-                        {
-                            foreach (UnspentOutputReference unspentOutputReference in spendableTransactions.Skip((transactionList.Count + 1) * inputsPerTransaction))
-                            {
-                                inputs.Add(new OutPoint(unspentOutputReference.Transaction.Id, unspentOutputReference.Transaction.Index));
-                                transactionTransferAmount += unspentOutputReference.Transaction.Amount;
-                            }
-                        }
-
-                        // For the purpose of fee estimation use the transfer amount as if the fee were network.MinTxFee.
-                        Money transferAmount = (transactionTransferAmount) / recipients.Count;
-                        recipients.ForEach(r => r.Amount = transferAmount);
-
-                        var context = new TransactionBuildContext(this.network)
-                        {
-                            AccountReference = walletReference,
-                            Shuffle = false,
-                            WalletPassword = request.WalletPassword,
-                            Recipients = recipients,
-                            Time = (uint)this.dateTimeProvider.GetAdjustedTimeAsUnixTimestamp() + (uint)request.TimestampDifferenceBetweenTransactions,
-                            AllowOtherInputs = false,
-                            SelectedInputs = inputs,
-                            FeeType = FeeType.Low
-                        };
-
-                        // Set the amount once we know how much the transfer will cost.
-                        Money transactionFee;
-                        try
-                        {
-                            Transaction transaction = this.walletTransactionHandler.BuildTransaction(context);
-
-                            // Due to how the code works the line below is probably never used.
-                            var transactionSize = transaction.GetSerializedSize();
-                            transactionFee = new FeeRate(this.network.MinTxFee).GetFee(transactionSize);
-                        }
-                        catch (NotEnoughFundsException ex)
-                        {
-                            // This remains the best approach for estimating transaction fees.
-                            transactionFee = (Money)ex.Missing;
-                        }
-
-                        if (transactionFee < this.network.MinTxFee)
-                            transactionFee = new Money(this.network.MinTxFee);
-
-                        transferAmount = (transactionTransferAmount - transactionFee) / recipients.Count;
-                        recipients.ForEach(r => r.Amount = transferAmount);
-
-                        context = new TransactionBuildContext(this.network)
-                        {
-                            AccountReference = walletReference,
-                            Shuffle = false,
-                            WalletPassword = request.WalletPassword,
-                            Recipients = recipients,
-                            Time = (uint)this.dateTimeProvider.GetAdjustedTimeAsUnixTimestamp() + (uint)request.TimestampDifferenceBetweenTransactions,
-                            AllowOtherInputs = false,
-                            SelectedInputs = inputs,
-                            TransactionFee = transactionFee
-                        };
-
-                        Transaction transactionResult = this.walletTransactionHandler.BuildTransaction(context);
-                        transactionList.Add(transactionResult);
-                        recipients = new List<Recipient>();
-                    }
-                }
-
-                foreach (Transaction transaction in transactionList)
-                {
-                    var modelItem = new WalletSendTransactionModel
-                    {
-                        TransactionId = transaction.GetHash(),
-                        Outputs = new List<TransactionOutputModel>()
-                    };
-
-                    foreach (TxOut output in transaction.Outputs)
-                    {
-                        bool isUnspendable = output.ScriptPubKey.IsUnspendable;
-                        modelItem.Outputs.Add(new TransactionOutputModel
-                        {
-                            Address = isUnspendable ? null : output.ScriptPubKey.GetDestinationAddress(this.network)?.ToString(),
-                            Amount = output.Value,
-                            OpReturnData = isUnspendable ? Encoding.UTF8.GetString(output.ScriptPubKey.ToOps().Last().PushData) : null
-                        });
-                    }
-                    model.WalletSendTransaction.Add(modelItem);
-
-                    if (!request.DryRun)
-                    {
-                        this.broadcasterManager.BroadcastTransactionAsync(transaction).GetAwaiter().GetResult();
-
-                        TransactionBroadcastEntry transactionBroadCastEntry = this.broadcasterManager.GetTransaction(transaction.GetHash());
-
-                        if (transactionBroadCastEntry.TransactionBroadcastState == TransactionBroadcastState.CantBroadcast)
-                        {
-                            this.logger.LogError("Exception occurred: {0}", transactionBroadCastEntry.ErrorMessage);
-                            return ErrorHelpers.BuildErrorResponse(HttpStatusCode.BadRequest, transactionBroadCastEntry.ErrorMessage, "Transaction Exception");
-                        }
-                    }
-                }
-
-                return this.Json(model);
-            }
-            catch (Exception e)
-            {
-                this.logger.LogError("Exception occurred: {0}", e.ToString());
-                return ErrorHelpers.BuildErrorResponse(HttpStatusCode.BadRequest, e.Message, e.ToString());
-            }
-        }
-
-        private void SyncFromBestHeightForRecoveredWallets(DateTime walletCreationDate)
-        {
-            // After recovery the wallet needs to be synced.
-            // We only sync if the syncing process needs to go back.
-            int blockHeightToSyncFrom = this.chainIndexer.GetHeightAtTime(walletCreationDate);
-            int currentSyncingHeight = this.walletSyncManager.WalletTip.Height;
-=======
->>>>>>> c9e22ee8
 
         /// <summary>Splits and distributes UTXOs across wallet addresses</summary>
         /// <returns><placeholder>A <see cref="Task"/> representing the asynchronous operation.</placeholder></returns>
