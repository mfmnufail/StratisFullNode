﻿using System;
using System.Collections.Generic;
using System.Linq;
using System.Security;
using System.Threading.Tasks;
using Microsoft.AspNetCore.Mvc;
using Microsoft.Extensions.Logging;
using NBitcoin;
using NBitcoin.DataEncoders;
using NBitcoin.Protocol;
using Newtonsoft.Json;
using Newtonsoft.Json.Linq;
using Stratis.Bitcoin.Consensus;
using Stratis.Bitcoin.Controllers;
using Stratis.Bitcoin.Features.BlockStore;
using Stratis.Bitcoin.Features.RPC;
using Stratis.Bitcoin.Features.RPC.Exceptions;
using Stratis.Bitcoin.Features.Wallet.Interfaces;
using Stratis.Bitcoin.Features.Wallet.Models;
using Stratis.Bitcoin.Features.Wallet.Services;
using Stratis.Bitcoin.Interfaces;
using Stratis.Bitcoin.Primitives;
using Stratis.Bitcoin.Utilities;
using TracerAttributes;

namespace Stratis.Bitcoin.Features.Wallet
{
    [ApiVersion("1")]
    public class WalletRPCController : FeatureController
    {
        private readonly IBlockStore blockStore;

        private readonly IBroadcasterManager broadcasterManager;

        private readonly ILogger logger;

        private readonly IScriptAddressReader scriptAddressReader;

        private readonly StoreSettings storeSettings;

        private readonly IWalletManager walletManager;

        private readonly IWalletTransactionHandler walletTransactionHandler;

        private readonly IWalletSyncManager walletSyncManager;

        private readonly IReserveUtxoService reserveUtxoService;

        private readonly WalletSettings walletSettings;

        /// <summary>
        /// The wallet name set by the selectwallet method. This is static since the controller is a stateless type. This value should probably be cached by an injected service in the future.
        /// </summary>
        private static string CurrentWalletName;

        public WalletRPCController(
            IBlockStore blockStore,
            IBroadcasterManager broadcasterManager,
            ChainIndexer chainIndexer,
            IConsensusManager consensusManager,
            IFullNode fullNode,
            ILoggerFactory loggerFactory,
            Network network,
            IScriptAddressReader scriptAddressReader,
            StoreSettings storeSettings,
            IWalletManager walletManager,
            WalletSettings walletSettings,
            IWalletTransactionHandler walletTransactionHandler,
            IWalletSyncManager walletSyncManager,
            IReserveUtxoService reserveUtxoService = null) : base(fullNode: fullNode, consensusManager: consensusManager, chainIndexer: chainIndexer, network: network)
        {
            this.blockStore = blockStore;
            this.broadcasterManager = broadcasterManager;
            this.logger = loggerFactory.CreateLogger(this.GetType().FullName);
            this.scriptAddressReader = scriptAddressReader;
            this.storeSettings = storeSettings;
            this.walletManager = walletManager;
            this.walletSettings = walletSettings;
            this.walletTransactionHandler = walletTransactionHandler;
            this.walletSyncManager = walletSyncManager;
            this.reserveUtxoService = reserveUtxoService;
        }

        [ActionName("setwallet")]
        [ActionDescription("Selects the active wallet for RPC based on the name of the wallet supplied.")]
        public bool SetWallet(string walletname)
        {
            WalletRPCController.CurrentWalletName = walletname;
            return true;
        }

        [ActionName("walletpassphrase")]
        [ActionDescription("Stores the wallet decryption key in memory for the indicated number of seconds. Issuing the walletpassphrase command while the wallet is already unlocked will set a new unlock time that overrides the old one.")]
        [NoTrace]
        public bool UnlockWallet(string passphrase, int timeout)
        {
            Guard.NotEmpty(passphrase, nameof(passphrase));

            WalletAccountReference account = this.GetWalletAccountReference();

            try
            {
                this.walletManager.UnlockWallet(passphrase, account.WalletName, timeout);
            }
            catch (SecurityException exception)
            {
                throw new RPCServerException(RPCErrorCode.RPC_INVALID_REQUEST, exception.Message);
            }
            return true; // NOTE: Have to return a value or else RPC middleware doesn't serialize properly.
        }

        [ActionName("walletlock")]
        [ActionDescription("Removes the wallet encryption key from memory, locking the wallet. After calling this method, you will need to call walletpassphrase again before being able to call any methods which require the wallet to be unlocked.")]
        public bool LockWallet()
        {
            WalletAccountReference account = this.GetWalletAccountReference();
            this.walletManager.LockWallet(account.WalletName);
            return true; // NOTE: Have to return a value or else RPC middleware doesn't serialize properly.
        }

        [ActionName("sendtoaddress")]
        [ActionDescription("Sends money to an address. Requires wallet to be unlocked using walletpassphrase.")]
        public async Task<uint256> SendToAddressAsync(BitcoinAddress address, decimal amount, string commentTx, string commentDest)
        {
            WalletAccountReference account = this.GetWalletAccountReference();

            TransactionBuildContext context = new TransactionBuildContext(this.FullNode.Network)
            {
                AccountReference = this.GetWalletAccountReference(),
                Recipients = new[] { new Recipient { Amount = Money.Coins(amount), ScriptPubKey = address.ScriptPubKey } }.ToList()
            };

            try
            {
                Transaction transaction = this.walletTransactionHandler.BuildTransaction(context);
                await this.broadcasterManager.BroadcastTransactionAsync(transaction);

                uint256 hash = transaction.GetHash();
                return hash;
            }
            catch (SecurityException)
            {
                throw new RPCServerException(RPCErrorCode.RPC_WALLET_UNLOCK_NEEDED, "Wallet unlock needed");
            }
            catch (WalletException exception)
            {
                throw new RPCServerException(RPCErrorCode.RPC_WALLET_ERROR, exception.Message);
            }
        }

        [ActionName("fundrawtransaction")]
        [ActionDescription("Add inputs to a transaction until it has enough in value to meet its out value. Note that signing is performed separately.")]
        public async Task<FundRawTransactionResponse> FundRawTransactionAsync(string rawHex, FundRawTransactionOptions options = null, bool? isWitness = null)
        {
            try
            {
                // TODO: Bitcoin Core performs an heuristic check to determine whether or not the provided transaction should be deserialised with witness data -> core_read.cpp DecodeHexTx()
                Transaction rawTx = this.Network.CreateTransaction();
                
                // This is an uncommon case where we cannot simply rely on the consensus factory to do the right thing.
                // We need to override the protocol version so that the RPC client workaround functions correctly.
                // If this was not done the transaction deserialisation would attempt to use witness deserialisation and the transaction data would get mangled.
                rawTx.FromBytes(Encoders.Hex.DecodeData(rawHex), this.Network.Consensus.ConsensusFactory, ProtocolVersion.WITNESS_VERSION - 1);

                WalletAccountReference account = this.GetWalletAccountReference();

                HdAddress changeAddress = null;

                // TODO: Support ChangeType properly; allow both 'legacy' and 'bech32'. p2sh-segwit could be added when wallet support progresses to store p2sh redeem scripts
                if (options != null && !string.IsNullOrWhiteSpace(options.ChangeType) && options.ChangeType != "legacy")
                    throw new RPCServerException(RPCErrorCode.RPC_INVALID_PARAMETER, "The change_type option is not yet supported");

                if (options?.ChangeAddress != null)
                {
                    changeAddress = this.walletManager.GetAllAccounts().SelectMany(a => a.GetCombinedAddresses()).FirstOrDefault(a => a.Address == options?.ChangeAddress);
                }
                else
                {
                    changeAddress = this.walletManager.GetUnusedChangeAddress(account);
                }

                if (options?.ChangePosition != null && options.ChangePosition > rawTx.Outputs.Count)
                {
                    throw new RPCServerException(RPCErrorCode.RPC_WALLET_ERROR, "Invalid change position specified!");
                }

                var context = new TransactionBuildContext(this.Network)
                {
                    AccountReference = account,
                    ChangeAddress = changeAddress,
                    OverrideFeeRate = options?.FeeRate,
                    TransactionFee = (options?.FeeRate == null) ? new Money(this.Network.MinRelayTxFee) : null,
                    MinConfirmations = 0,
                    Shuffle = false,
                    UseSegwitChangeAddress = changeAddress != null && (options?.ChangeAddress == changeAddress.Bech32Address),

                    Sign = false
                };

                context.Recipients.AddRange(rawTx.Outputs
                    .Select(s => new Recipient
                    {
                        ScriptPubKey = s.ScriptPubKey,
                        Amount = s.Value,
                        SubtractFeeFromAmount = false // TODO: Do we properly support only subtracting the fee from particular recipients?
                    }));

                context.AllowOtherInputs = true;

                foreach (TxIn transactionInput in rawTx.Inputs)
                    context.SelectedInputs.Add(transactionInput.PrevOut);

                Transaction newTransaction = this.walletTransactionHandler.BuildTransaction(context);

                // If the change position can't be found for some reason, then -1 is the intended default.
                int foundChange = -1;
                if (context.ChangeAddress != null)
                {
                    // Try to find the position of the change and copy it over to the original transaction.
                    // The only logical reason why the change would not be found (apart from errors) is that the chosen input UTXOs were precisely the right size.

                    // Conceivably there could be another output that shares the change address too.
                    // TODO: Could add change position field to the transaction build context to make this check unnecessary
                    if (newTransaction.Outputs.Select(o => o.ScriptPubKey == context.ChangeAddress.ScriptPubKey).Count() > 1)
                    {
                        // This should only happen if the change address was deliberately included in the recipients. So find the output that has a different amount.
                        int index = 0;
                        foreach (TxOut newTransactionOutput in newTransaction.Outputs)
                        {
                            if (newTransactionOutput.ScriptPubKey == context.ChangeAddress.ScriptPubKey)
                            {
                                // Set this regardless. It will be overwritten if a subsequent output is the 'correct' change output.
                                // If all potential change outputs have identical values it won't be updated, but in that case any of them are acceptable as the 'real' change output.
                                if (foundChange == -1)
                                    foundChange = index;

                                // TODO: When SubtractFeeFromAmount is set this amount check will no longer be valid as they won't be equal
                                // If the amount was not in the recipients list then it must be the change output.
                                if (!context.Recipients.Any(recipient => recipient.ScriptPubKey == newTransactionOutput.ScriptPubKey && recipient.Amount == newTransactionOutput.Value))
                                    foundChange = index;
                            }

                            index++;
                        }
                    }
                    else
                    {
                        int index = 0;
                        foreach (TxOut newTransactionOutput in newTransaction.Outputs)
                        {
                            if (newTransactionOutput.ScriptPubKey == context.ChangeAddress.ScriptPubKey)
                            {
                                foundChange = index;
                            }

                            index++;
                        }
                    }

                    if (foundChange != -1)
                    {
                        // The position the change will be copied from in the transaction.
                        int tempPos = foundChange;

                        // Just overwrite this to avoid introducing yet another change position variable to the outer scope.
                        // We need to update the foundChange value to return it in the RPC response as the final change position.
                        foundChange = options?.ChangePosition ?? (RandomUtils.GetInt32() % rawTx.Outputs.Count);

                        rawTx.Outputs.Insert(foundChange, newTransaction.Outputs[tempPos]);
                    }
                    else
                    {
                        // This should never happen so it is better to error out than potentially return incorrect results.
                        throw new RPCServerException(RPCErrorCode.RPC_WALLET_ERROR, "Unable to locate change output in built transaction!");
                    }
                }

                // TODO: Copy any updated output amounts, which might have changed due to the subtractfee flags etc (this also includes spreading the fee over the selected outputs, if applicable)

                // Copy all the inputs from the built transaction into the original.
                // As they are unsigned this has no effect on transaction validity.
                foreach (TxIn newTransactionInput in newTransaction.Inputs)
                {
                    if (!context.SelectedInputs.Contains(newTransactionInput.PrevOut))
                    {
                        rawTx.Inputs.Add(newTransactionInput);

                        if (options?.LockUnspents ?? false)
                        {
                            if (this.reserveUtxoService == null)
                                continue;

                            // Prevent the provided UTXO from being spent by another transaction until this one is signed and broadcast.
                            this.reserveUtxoService.ReserveUtxos(new []{ newTransactionInput.PrevOut });
                        }
                    }
                }

                return new FundRawTransactionResponse()
                {
                    ChangePos = foundChange,
                    Fee = context.TransactionFee,
                    Transaction = rawTx
                };
            }
            catch (SecurityException)
            {
                throw new RPCServerException(RPCErrorCode.RPC_WALLET_UNLOCK_NEEDED, "Wallet unlock needed");
            }
            catch (WalletException exception)
            {
                throw new RPCServerException(RPCErrorCode.RPC_WALLET_ERROR, exception.Message);
            }
        }

        /// <summary>
        /// Sign inputs for raw transaction.
        /// Needed private keys need to be within the wallet's current gap limit.
        /// </summary>
        /// <param name="rawHex">The raw (unsigned) transaction in hex format.</param>
        /// <returns>The hex format of the transaction once it has been signed.</returns>
        [ActionName("signrawtransaction")]
        [ActionDescription("Sign inputs for raw transaction. Requires all affected wallets to be unlocked using walletpassphrase.")]
        public async Task<SignRawTransactionResponse> SignRawTransactionAsync(string rawHex)
        {
            try
            {
                Transaction rawTx = this.Network.CreateTransaction(rawHex);

                // We essentially need to locate the needed private keys from within the wallet and sign with them.
                // This is done by listing the UTXOs for each address and seeing if one of them matches each input in the unsigned transaction.
                var builder = new TransactionBuilder(this.Network);
                var coins = new List<Coin>();
                var signingKeys = new List<ISecret>();

                // TODO: Add a cache to speed up the case where multiple inputs are controlled by the same private key?
                foreach (var input in rawTx.Inputs.ToArray())
                {
                    bool found = false;

                    // We need to know which wallet it was that we found the correct UTXO inside, as an account maintains no reference to its parent wallet.
                    foreach (Wallet wallet in this.walletManager.GetWallets())
                    {
                        if (found)
                            break;

                        foreach (var unspent in wallet.GetAllUnspentTransactions(this.ChainIndexer.Height).Where(a => (a.Transaction.Id == input.PrevOut.Hash && a.Transaction.Index == input.PrevOut.N)))
                        {
                            coins.Add(new Coin(unspent.Transaction.Id, (uint)unspent.Transaction.Index, unspent.Transaction.Amount, unspent.Transaction.ScriptPubKey));

                            ExtKey seedExtKey = this.walletManager.GetExtKey(new WalletAccountReference() { AccountName = unspent.Account.Name, WalletName = wallet.Name });
                            ExtKey addressExtKey = seedExtKey.Derive(new KeyPath(unspent.Address.HdPath));
                            BitcoinExtKey addressPrivateKey = addressExtKey.GetWif(wallet.Network);
                            signingKeys.Add(addressPrivateKey);

                            found = true;
                            break;
                        }
                    }

                    if (!found)
                    {
                        throw new RPCServerException(RPCErrorCode.RPC_WALLET_ERROR, "Unable to locate private key for transaction input!");
                    }
                }

                builder.AddCoins(coins);
                builder.AddKeys(signingKeys.ToArray());
                builder.SignTransactionInPlace(rawTx);

                return new SignRawTransactionResponse()
                {
                    Transaction = rawTx,
                    Complete = true
                };
            }
            catch (SecurityException)
            {
                throw new RPCServerException(RPCErrorCode.RPC_WALLET_UNLOCK_NEEDED, "Wallet unlock needed");
            }
            catch (WalletException exception)
            {
                throw new RPCServerException(RPCErrorCode.RPC_WALLET_ERROR, exception.Message);
            }
        }

        /// <summary>
        /// Broadcasts a raw transaction from hex to local node and network.
        /// </summary>
        /// <param name="hex">Raw transaction in hex.</param>
        /// <returns>The transaction hash.</returns>
        [ActionName("sendrawtransaction")]
        [ActionDescription("Submits raw transaction (serialized, hex-encoded) to local node and network.")]
        public async Task<uint256> SendTransactionAsync(string hex)
        {
            Transaction transaction = this.FullNode.Network.CreateTransaction(hex);
            await this.broadcasterManager.BroadcastTransactionAsync(transaction);

            uint256 hash = transaction.GetHash();

            return hash;
        }

        /// <summary>
        /// RPC method that gets a new address for receiving payments.
        /// Uses the first wallet and account.
        /// </summary>
        /// <param name="account">Parameter is deprecated.</param>
        /// <param name="addressType">Address type, currently only 'legacy' is supported.</param>
        /// <returns>The new address.</returns>
        [ActionName("getnewaddress")]
        [ActionDescription("Returns a new wallet address for receiving payments.")]
        public NewAddressModel GetNewAddress(string account, string addressType)
        {
            if (!string.IsNullOrEmpty(account))
                throw new RPCServerException(RPCErrorCode.RPC_METHOD_DEPRECATED, "Use of 'account' parameter has been deprecated");

            if (!string.IsNullOrEmpty(addressType))
            {
                // Currently segwit and bech32 addresses are not supported.
                if (!addressType.Equals("legacy", StringComparison.InvariantCultureIgnoreCase))
                    throw new RPCServerException(RPCErrorCode.RPC_METHOD_NOT_FOUND, "Only address type 'legacy' is currently supported.");
            }
            HdAddress hdAddress = this.walletManager.GetUnusedAddress(this.GetWalletAccountReference());
            string base58Address = hdAddress.Address;

            return new NewAddressModel(base58Address);
        }

        /// <summary>
        /// RPC method that returns the total available balance.
        /// The available balance is what the wallet considers currently spendable.
        ///
        /// Uses the first wallet and account.
        /// </summary>
        /// <param name="accountName">Remains for backward compatibility. Must be excluded or set to "*" or "". Deprecated in latest bitcoin core (0.17.0).</param>
        /// <param name="minConfirmations">Only include transactions confirmed at least this many times. (default=0)</param>
        /// <returns>Total spendable balance of the wallet.</returns>
        [ActionName("getbalance")]
        [ActionDescription("Gets wallets spendable balance.")]
        public decimal GetBalance(string accountName, int minConfirmations = 0)
        {
            if (!string.IsNullOrEmpty(accountName) && !accountName.Equals("*"))
                throw new RPCServerException(RPCErrorCode.RPC_METHOD_DEPRECATED, "Account has been deprecated, must be excluded or set to \"*\"");

            WalletAccountReference account = this.GetWalletAccountReference();

            AccountBalance balances = this.walletManager.GetBalances(account.WalletName, account.AccountName, minConfirmations).FirstOrDefault();
            return balances?.SpendableAmount.ToUnit(MoneyUnit.BTC) ?? 0;
       }

        /// <summary>
        /// RPC method to return transaction info from the wallet. Will only work fully if 'txindex' is set.
        /// Uses the default wallet if specified, or the first wallet found.
        /// </summary>
        /// <param name="txid">Identifier of the transaction to find.</param>
        /// <returns>Transaction information.</returns>
        [ActionName("gettransaction")]
        [ActionDescription("Get detailed information about an in-wallet transaction.")]
        public GetTransactionModel GetTransaction(string txid, bool include_watchonly = false)
        {
            if (!uint256.TryParse(txid, out uint256 trxid))
                throw new ArgumentException(nameof(txid));

            // First check the regular wallet accounts.
            WalletAccountReference accountReference = this.GetWalletAccountReference();

            Wallet hdWallet = this.walletManager.WalletRepository.GetWallet(accountReference.WalletName);
            HdAccount hdAccount = this.walletManager.WalletRepository.GetAccounts(hdWallet, accountReference.AccountName).First();

            IWalletAddressReadOnlyLookup addressLookup = this.walletManager.WalletRepository.GetWalletAddressLookup(accountReference.WalletName);

            bool IsChangeAddress(Script scriptPubKey)
            {
                return addressLookup.Contains(scriptPubKey, out AddressIdentifier addressIdentifier) && addressIdentifier.AddressType == 1;
            }

            // Get the transaction from the wallet by looking into received and send transactions.
            List<TransactionData> receivedTransactions = this.walletManager.WalletRepository.GetTransactionOutputs(hdAccount, null, trxid, true)
                .Where(td => !IsChangeAddress(td.ScriptPubKey)).ToList();
            List<TransactionData> sentTransactions = this.walletManager.WalletRepository.GetTransactionInputs(hdAccount, null, trxid, true).ToList();

            TransactionData firstReceivedTransaction = receivedTransactions.FirstOrDefault();
            TransactionData firstSendTransaction = sentTransactions.FirstOrDefault();

            if (firstReceivedTransaction == null && firstSendTransaction == null && include_watchonly)
            {
                accountReference = this.GetWatchOnlyWalletAccountReference();

                hdAccount = this.walletManager.GetOrCreateWatchOnlyAccount(accountReference.WalletName);

                addressLookup = this.walletManager.WalletRepository.GetWalletAddressLookup(accountReference.WalletName);

                // Get the transaction from the wallet by looking into received and send transactions.
                receivedTransactions = this.walletManager.WalletRepository.GetTransactionOutputs(hdAccount, null, trxid, true)
                    .Where(td => !IsChangeAddress(td.ScriptPubKey)).ToList();
                sentTransactions = this.walletManager.WalletRepository.GetTransactionInputs(hdAccount, null, trxid, true).ToList();

                firstReceivedTransaction = receivedTransactions.FirstOrDefault();
                firstSendTransaction = sentTransactions.FirstOrDefault();
            }

            if (firstReceivedTransaction == null && firstSendTransaction == null)
                throw new RPCServerException(RPCErrorCode.RPC_INVALID_ADDRESS_OR_KEY, "Invalid or non-wallet transaction id.");

            uint256 blockHash = null;
            int? blockHeight, blockIndex;
            DateTimeOffset transactionTime;
            SpendingDetails spendingDetails = firstSendTransaction?.SpendingDetails;

            if (firstReceivedTransaction != null)
            {
                blockHeight = firstReceivedTransaction.BlockHeight;
                blockIndex = firstReceivedTransaction.BlockIndex;
                blockHash = firstReceivedTransaction.BlockHash;
                transactionTime = firstReceivedTransaction.CreationTime;
            }
            else
            {
                blockHeight = spendingDetails.BlockHeight;
                blockIndex = spendingDetails.BlockIndex;
                blockHash = spendingDetails.BlockHash;
                transactionTime = spendingDetails.CreationTime;
            }

            // Get the block containing the transaction (if it has been confirmed).
            ChainedHeaderBlock chainedHeaderBlock = null;
            if (blockHash != null)
                this.ConsensusManager.GetOrDownloadBlocks(new List<uint256> { blockHash }, b => { chainedHeaderBlock = b; });

            Block block = null;
            Transaction transactionFromStore = null;
            if (chainedHeaderBlock != null)
            {
                block = chainedHeaderBlock.Block;
                if (block != null)
                {
                    if (blockIndex == null)
                        blockIndex = block.Transactions.FindIndex(t => t.GetHash() == trxid);

                    transactionFromStore = block.Transactions[(int)blockIndex];
                }
            }

            bool isGenerated;
            string hex;
            if (transactionFromStore != null)
            {
                transactionTime = Utils.UnixTimeToDateTime(chainedHeaderBlock.ChainedHeader.Header.Time);
                isGenerated = transactionFromStore.IsCoinBase || transactionFromStore.IsCoinStake;
                hex = transactionFromStore.ToHex();
            }
            else
            {
                isGenerated = false;
                hex = null; // TODO get from mempool
            }

            var model = new GetTransactionModel
            {
                Confirmations = blockHeight != null ? this.ConsensusManager.Tip.Height - blockHeight.Value + 1 : 0,
                Isgenerated = isGenerated ? true : (bool?)null,
                BlockHash = blockHash,
                BlockIndex = blockIndex,
                BlockTime = block?.Header.BlockTime.ToUnixTimeSeconds(),
                TransactionId = uint256.Parse(txid),
                TransactionTime = transactionTime.ToUnixTimeSeconds(),
                TimeReceived = transactionTime.ToUnixTimeSeconds(),
                Details = new List<GetTransactionDetailsModel>(),
                Hex = hex
            };

            // Send transactions details.
            if (spendingDetails != null)
            {
                Money feeSent = Money.Zero;
                if (firstSendTransaction != null)
                {
                    // Get the change.
                    long change = spendingDetails.Change.Sum(o => o.Amount);

                    Money inputsAmount = new Money(sentTransactions.Sum(i => i.Amount));
                    Money outputsAmount = new Money(spendingDetails.Payments.Sum(p => p.Amount) + change);

                    feeSent = inputsAmount - outputsAmount;
                }

                var details = spendingDetails.Payments
                    .GroupBy(detail => detail.DestinationAddress)
                    .Select(p => new GetTransactionDetailsModel()
                    {
                        Address = p.Key,
                        Category = GetTransactionDetailsCategoryModel.Send,
                        OutputIndex = p.First().OutputIndex,
                        Amount = 0 - p.Sum(detail => detail.Amount.ToDecimal(MoneyUnit.BTC)),
                        Fee = -feeSent.ToDecimal(MoneyUnit.BTC)
                    });

                model.Details.AddRange(details);
            }

            // Get the ColdStaking script template if available.
            Dictionary<string, ScriptTemplate> templates = this.walletManager.GetValidStakingTemplates();
            ScriptTemplate coldStakingTemplate = templates.ContainsKey("ColdStaking") ? templates["ColdStaking"] : null;

            // Receive transactions details.
            IScriptAddressReader scriptAddressReader = this.FullNode.NodeService<IScriptAddressReader>();
            foreach (TransactionData trxInWallet in receivedTransactions)
            {
                // Skip the details if the script pub key is cold staking.
                // TODO: Verify if we actually need this any longer, after changing the internals to recognize account type
                if (coldStakingTemplate != null && coldStakingTemplate.CheckScriptPubKey(trxInWallet.ScriptPubKey))
                {
                    continue;
                }

                GetTransactionDetailsCategoryModel category;

                if (isGenerated)
                {
                    category = model.Confirmations > this.FullNode.Network.Consensus.CoinbaseMaturity ? GetTransactionDetailsCategoryModel.Generate : GetTransactionDetailsCategoryModel.Immature;
                }
                else
                {
                    category = GetTransactionDetailsCategoryModel.Receive;
                }

                string address = scriptAddressReader.GetAddressFromScriptPubKey(this.FullNode.Network, trxInWallet.ScriptPubKey);

                model.Details.Add(new GetTransactionDetailsModel
                {
                    Address = address,
                    Category = category,
                    Amount = trxInWallet.Amount.ToDecimal(MoneyUnit.BTC),
                    OutputIndex = trxInWallet.Index
                });
            }

            model.Amount = model.Details.Sum(d => d.Amount);
            model.Fee = model.Details.FirstOrDefault(d => d.Category == GetTransactionDetailsCategoryModel.Send)?.Fee;

            return model;
        }

        [ActionName("importpubkey")]
        public bool ImportPubkey(string pubkey, string label = "", bool rescan = true)
        {
            WalletAccountReference walletAccountReference = this.GetWatchOnlyWalletAccountReference();

<<<<<<< HEAD
            // As we are not sure whether the P2PK or P2PKH was desired, we have to add both to the watch only account simultaneously.
            // We would not be able to infer the P2PK from the P2PKH later anyhow.
            Script p2pkScriptPubKey = new PubKey(pubkey).ScriptPubKey;
            Script p2pkhScriptPubKey = new PubKey(pubkey).Hash.ScriptPubKey;

            this.walletManager.AddWatchOnlyAddress(walletAccountReference.WalletName, walletAccountReference.AccountName, p2pkScriptPubKey, p2pkhScriptPubKey);
=======
            this.walletManager.AddWatchOnlyAddress(walletAccountReference.WalletName, walletAccountReference.AccountName, 
                pubkey.Split(new char[] {' ', ','}, StringSplitOptions.RemoveEmptyEntries).Select(pk => new PubKey(pk.Trim())).ToArray());
>>>>>>> 363fcfca

            // As we cannot be sure when an imported pubkey was transacted against, we have to rescan from genesis if requested.
            if (rescan)
            {
                this.walletSyncManager.SyncFromHeight(0, walletAccountReference.WalletName);
            }

            return true;
        }

        [ActionName("listaddressgroupings")]
        [ActionDescription("Returns a list of grouped addresses which have had their common ownership made public by common use as inputs or as the resulting change in past transactions.")]
        public List<object> ListAddressGroupings()
        {
            var walletReference = this.GetWalletAccountReference();
            var addressGroupings = this.walletManager.GetAddressGroupings(walletReference.WalletName);

            var groupingObject = new List<object> { };

            foreach (var addressGrouping in addressGroupings)
            {
                var inner = new List<object> { };

                foreach (var address in addressGrouping)
                {
                    var balance = this.walletManager.GetAddressBalance(address);
                    inner.Add(new { address, balance.AmountConfirmed.Satoshi });
                }

                var innerValues = JArray.FromObject(inner).Select(x => x.Values());

                groupingObject.Add(innerValues);
            }

            return groupingObject;
        }

        /// <summary>
        /// This will check the wallet's list of <see cref="HdAccount.InternalAddress"/>es to see if this address is
        /// an address that received change.
        /// </summary>
        /// <param name="internalAddresses">The wallet's set of internal addresses.</param>
        /// <param name="txOutScriptPubkey">The base58 address to verify from the <see cref="TxOut"/>.</param>
        /// <returns><c>true</c> if the <paramref name="txOutScriptPubkey"/> is a change address.</returns>
        private bool IsChange(IEnumerable<HdAddress> internalAddresses, Script txOutScriptPubkey)
        {
            return internalAddresses.FirstOrDefault(ia => ia.ScriptPubKey == txOutScriptPubkey) != null;
        }

        /// <summary>
        /// Determines whether or not the input's address exists in the wallet's set of addresses.
        /// </summary>
        /// <param name="addresses">The wallet's external and internal addresses.</param>
        /// <param name="txDictionary">The set of transactions to check against.</param>
        /// <param name="txIn">The input to check.</param>
        /// <returns><c>true</c>if the input's address exist in the wallet.</returns>
        private bool IsTxInMine(IEnumerable<HdAddress> addresses, Dictionary<uint256, TransactionData> txDictionary, TxIn txIn)
        {
            TransactionData previousTransaction = null;
            txDictionary.TryGetValue(txIn.PrevOut.Hash, out previousTransaction);

            if (previousTransaction == null)
                return false;

            var previousTx = this.blockStore.GetTransactionById(previousTransaction.Id);
            if (txIn.PrevOut.N >= previousTx.Outputs.Count)
                return false;

            // We now need to check if the scriptPubkey is in our wallet.
            // See https://github.com/bitcoin/bitcoin/blob/011c39c2969420d7ca8b40fbf6f3364fe72da2d0/src/script/ismine.cpp
            return IsAddressMine(addresses, previousTx.Outputs[txIn.PrevOut.N].ScriptPubKey);
        }

        /// <summary>
        /// Determines whether the script translates to an address that exists in the given wallet.
        /// </summary>
        /// <param name="addresses">All the addresses from the wallet.</param>
        /// <param name="scriptPubKey">The script to check.</param>
        /// <returns><c>true</c> if the <paramref name="scriptPubKey"/> is an address in the given wallet.</returns>
        private bool IsAddressMine(IEnumerable<HdAddress> addresses, Script scriptPubKey)
        {
            return addresses.FirstOrDefault(a => a.ScriptPubKey == scriptPubKey) != null;
        }

        [ActionName("listunspent")]
        [ActionDescription("Returns an array of unspent transaction outputs belonging to this wallet.")]
        public UnspentCoinModel[] ListUnspent(int minConfirmations = 1, int maxConfirmations = 9999999, string addressesJson = null)
        {
            List<BitcoinAddress> addresses = new List<BitcoinAddress>();
            if (!string.IsNullOrEmpty(addressesJson))
            {
                JsonConvert.DeserializeObject<List<string>>(addressesJson).ForEach(i => addresses.Add(BitcoinAddress.Create(i, this.FullNode.Network)));
            }

            WalletAccountReference accountReference = this.GetWalletAccountReference();
            IEnumerable<UnspentOutputReference> spendableTransactions = this.walletManager.GetSpendableTransactionsInAccount(accountReference, minConfirmations);

            var unspentCoins = new List<UnspentCoinModel>();
            foreach (var spendableTx in spendableTransactions)
            {
                if (spendableTx.Confirmations <= maxConfirmations)
                {
                    if (!addresses.Any() || addresses.Contains(BitcoinAddress.Create(spendableTx.Address.Address, this.FullNode.Network)))
                    {
                        unspentCoins.Add(new UnspentCoinModel()
                        {
                            Account = accountReference.AccountName,
                            Address = spendableTx.Address.Address,
                            Id = spendableTx.Transaction.Id,
                            Index = spendableTx.Transaction.Index,
                            Amount = spendableTx.Transaction.Amount,
                            ScriptPubKeyHex = spendableTx.Transaction.ScriptPubKey.ToHex(),
                            RedeemScriptHex = null, // TODO: Currently don't support P2SH wallet addresses, review if we do.
                            Confirmations = spendableTx.Confirmations,
                            IsSpendable = !spendableTx.Transaction.IsSpent(),
                            IsSolvable = !spendableTx.Transaction.IsSpent() // If it's spendable we assume it's solvable.
                        });
                    }
                }
            }

            return unspentCoins.ToArray();
        }

        [ActionName("sendmany")]
        [ActionDescription("Creates and broadcasts a transaction which sends outputs to multiple addresses.")]
        public async Task<uint256> SendManyAsync(string fromAccount, string addressesJson, int minConf = 1, string comment = null, string subtractFeeFromJson = null, bool isReplaceable = false, int? confTarget = null, string estimateMode = "UNSET")
        {
            if (string.IsNullOrEmpty(addressesJson))
                throw new RPCServerException(RPCErrorCode.RPC_INVALID_PARAMETER, "No valid output addresses specified.");

            var addresses = new Dictionary<string, decimal>();
            try
            {
                // Outputs addresses are key-value pairs of address, amount. Translate to Receipient list.
                addresses = JsonConvert.DeserializeObject<Dictionary<string, decimal>>(addressesJson);
            }
            catch (JsonSerializationException ex)
            {
                throw new RPCServerException(RPCErrorCode.RPC_PARSE_ERROR, ex.Message);
            }

            if (addresses.Count == 0)
                throw new RPCServerException(RPCErrorCode.RPC_INVALID_PARAMETER, "No valid output addresses specified.");

            // Optional list of addresses to subtract fees from.
            IEnumerable<BitcoinAddress> subtractFeeFromAddresses = null;
            if (!string.IsNullOrEmpty(subtractFeeFromJson))
            {
                try
                {
                    subtractFeeFromAddresses = JsonConvert.DeserializeObject<List<string>>(subtractFeeFromJson).Select(i => BitcoinAddress.Create(i, this.FullNode.Network));
                }
                catch (JsonSerializationException ex)
                {
                    throw new RPCServerException(RPCErrorCode.RPC_PARSE_ERROR, ex.Message);
                }
            }

            var recipients = new List<Recipient>();
            foreach (var address in addresses)
            {
                // Check for duplicate recipients
                var recipientAddress = BitcoinAddress.Create(address.Key, this.FullNode.Network).ScriptPubKey;
                if (recipients.Any(r => r.ScriptPubKey == recipientAddress))
                    throw new RPCServerException(RPCErrorCode.RPC_INVALID_PARAMETER, string.Format("Invalid parameter, duplicated address: {0}.", recipientAddress));

                var recipient = new Recipient
                {
                    ScriptPubKey = recipientAddress,
                    Amount = Money.Coins(address.Value),
                    SubtractFeeFromAmount = subtractFeeFromAddresses == null ? false : subtractFeeFromAddresses.Contains(BitcoinAddress.Create(address.Key, this.FullNode.Network))
                };

                recipients.Add(recipient);
            }

            WalletAccountReference accountReference = this.GetWalletAccountReference();

            var context = new TransactionBuildContext(this.FullNode.Network)
            {
                AccountReference = accountReference,
                MinConfirmations = minConf,
                Shuffle = true, // We shuffle transaction outputs by default as it's better for anonymity.
                Recipients = recipients
            };

            // Set fee type for transaction build context.
            context.FeeType = FeeType.Medium;

            if (estimateMode.Equals("ECONOMICAL", StringComparison.InvariantCultureIgnoreCase))
                context.FeeType = FeeType.Low;

            else if (estimateMode.Equals("CONSERVATIVE", StringComparison.InvariantCultureIgnoreCase))
                context.FeeType = FeeType.High;

            try
            {
                // Log warnings for currently unsupported parameters.
                if (!string.IsNullOrEmpty(comment))
                    this.logger.LogWarning("'comment' parameter is currently unsupported. Ignored.");

                if (isReplaceable)
                    this.logger.LogWarning("'replaceable' parameter is currently unsupported. Ignored.");

                if (confTarget != null)
                    this.logger.LogWarning("'conf_target' parameter is currently unsupported. Ignored.");

                Transaction transaction = this.walletTransactionHandler.BuildTransaction(context);
                await this.broadcasterManager.BroadcastTransactionAsync(transaction);

                return transaction.GetHash();
            }
            catch (SecurityException)
            {
                throw new RPCServerException(RPCErrorCode.RPC_WALLET_UNLOCK_NEEDED, "Wallet unlock needed");
            }
            catch (WalletException exception)
            {
                throw new RPCServerException(RPCErrorCode.RPC_WALLET_ERROR, exception.Message);
            }
            catch (NotImplementedException exception)
            {
                throw new RPCServerException(RPCErrorCode.RPC_MISC_ERROR, exception.Message);
            }
        }

        [ActionName("getwalletinfo")]
        [ActionDescription("Provides information about the wallet.")]
        public GetWalletInfoModel GetWalletInfo()
        {
            var accountReference = this.GetWalletAccountReference();
            var account = this.walletManager.GetAccounts(accountReference.WalletName)
                .Where(i => i.Name.Equals(accountReference.AccountName))
                .Single();

            (Money confirmedAmount, Money unconfirmedAmount) = account.GetBalances(account.IsNormalAccount());

            var balance = Money.Coins(GetBalance(string.Empty));
            var immature = Money.Coins(balance.ToDecimal(MoneyUnit.BTC) - GetBalance(string.Empty, (int)this.FullNode.Network.Consensus.CoinbaseMaturity)); // Balance - Balance(AtHeight)

            var model = new GetWalletInfoModel
            {
                Balance = balance,
                WalletName = accountReference.WalletName + ".wallet.json",
                WalletVersion = 1,
                UnConfirmedBalance = unconfirmedAmount,
                ImmatureBalance = immature
            };

            return model;
        }

        private int GetConfirmationCount(TransactionData transaction)
        {
            if (transaction.BlockHeight.HasValue)
            {
                var blockCount = this.ConsensusManager?.Tip.Height ?? -1; // TODO: This is available in FullNodeController, should refactor and reuse the logic.
                return blockCount - transaction.BlockHeight.Value;
            }

            return -1;
        }

        /// <summary>
        /// Gets the first account from the "default" wallet if it is specified,
        /// otherwise returns the first available account in the existing wallets.
        /// </summary>
        /// <returns>Reference to the default wallet account, or the first available if no default wallet is specified.</returns>
        private WalletAccountReference GetWalletAccountReference()
        {
            string walletName = null;

            if (string.IsNullOrWhiteSpace(WalletRPCController.CurrentWalletName))
            {
                if (this.walletSettings.IsDefaultWalletEnabled())
                    walletName = this.walletManager.GetWalletsNames().FirstOrDefault(w => w == this.walletSettings.DefaultWalletName);
                else
                {
                    // TODO: Support multi wallet like core by mapping passed RPC credentials to a wallet/account
                    walletName = this.walletManager.GetWalletsNames().FirstOrDefault();
                }
            }
            else
            {
                // Read the wallet name from the class instance.
                walletName = WalletRPCController.CurrentWalletName;
            }

            if (walletName == null)
                throw new RPCServerException(RPCErrorCode.RPC_INVALID_REQUEST, "No wallet found");

            HdAccount account = this.walletManager.GetAccounts(walletName).FirstOrDefault();

            if (account == null)
                throw new RPCServerException(RPCErrorCode.RPC_INVALID_REQUEST, "Account not found");

            return new WalletAccountReference(walletName, account.Name);
        }

        /// <summary>
        /// Gets the first watch only account from the "default" wallet if it is specified,
        /// otherwise returns the first available watch only account in the existing wallets.
        /// </summary>
        /// <returns>Reference to the default wallet watch only account, or the first available if no default wallet is specified.</returns>
        private WalletAccountReference GetWatchOnlyWalletAccountReference()
        {
            string walletName = null;

            if (string.IsNullOrWhiteSpace(WalletRPCController.CurrentWalletName))
            {
                if (this.walletSettings.IsDefaultWalletEnabled())
                    walletName = this.walletManager.GetWalletsNames().FirstOrDefault(w => w == this.walletSettings.DefaultWalletName);
                else
                {
                    // TODO: Support multi wallet like core by mapping passed RPC credentials to a wallet/account
                    walletName = this.walletManager.GetWalletsNames().FirstOrDefault();
                }
            }
            else
            {
                // Read the wallet name from the class instance.
                walletName = WalletRPCController.CurrentWalletName;
            }

            if (walletName == null)
                throw new RPCServerException(RPCErrorCode.RPC_INVALID_REQUEST, "No wallet found");

            HdAccount account = this.walletManager.GetOrCreateWatchOnlyAccount(walletName);

            if (account == null)
                throw new RPCServerException(RPCErrorCode.RPC_INVALID_REQUEST, "Unable to retrieve watch only account");

            return new WalletAccountReference(walletName, account.Name);
        }
    }
}<|MERGE_RESOLUTION|>--- conflicted
+++ resolved
@@ -647,17 +647,8 @@
         {
             WalletAccountReference walletAccountReference = this.GetWatchOnlyWalletAccountReference();
 
-<<<<<<< HEAD
-            // As we are not sure whether the P2PK or P2PKH was desired, we have to add both to the watch only account simultaneously.
-            // We would not be able to infer the P2PK from the P2PKH later anyhow.
-            Script p2pkScriptPubKey = new PubKey(pubkey).ScriptPubKey;
-            Script p2pkhScriptPubKey = new PubKey(pubkey).Hash.ScriptPubKey;
-
-            this.walletManager.AddWatchOnlyAddress(walletAccountReference.WalletName, walletAccountReference.AccountName, p2pkScriptPubKey, p2pkhScriptPubKey);
-=======
             this.walletManager.AddWatchOnlyAddress(walletAccountReference.WalletName, walletAccountReference.AccountName, 
                 pubkey.Split(new char[] {' ', ','}, StringSplitOptions.RemoveEmptyEntries).Select(pk => new PubKey(pk.Trim())).ToArray());
->>>>>>> 363fcfca
 
             // As we cannot be sure when an imported pubkey was transacted against, we have to rescan from genesis if requested.
             if (rescan)
