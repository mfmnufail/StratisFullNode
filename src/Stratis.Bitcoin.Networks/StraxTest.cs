﻿using System;
using System.Collections.Generic;
using System.Net;
using System.Text;
using NBitcoin;
using NBitcoin.BouncyCastle.Math;
using NBitcoin.DataEncoders;
using NBitcoin.Protocol;
using Stratis.Bitcoin.Networks.Deployments;
using Stratis.Bitcoin.Networks.Policies;

namespace Stratis.Bitcoin.Networks
{
    public sealed class StraxTest : Network
    {
        public StraxTest()
        {
            this.Name = "StraxTest";
            this.NetworkType = NetworkType.Testnet;
            this.Magic = BitConverter.ToUInt32(Encoding.ASCII.GetBytes("TtrX"));
            this.DefaultPort = 27105;
            this.DefaultMaxOutboundConnections = 16;
            this.DefaultMaxInboundConnections = 109;
            this.DefaultRPCPort = 27104;
            this.DefaultAPIPort = 27103;
            this.DefaultSignalRPort = 27102;
            this.MaxTipAge = 2 * 60 * 60;
            this.MinTxFee = 10000;
            this.FallbackFee = 10000;
            this.MinRelayTxFee = 10000;
            this.RootFolderName = StraxNetwork.StraxRootFolderName;
            this.DefaultConfigFilename = StraxNetwork.StraxDefaultConfigFilename;
            this.MaxTimeOffsetSeconds = 25 * 60;
            this.CoinTicker = "TSTRAX";
            this.DefaultBanTimeSeconds = 11250; // 500 (MaxReorg) * 45 (TargetSpacing) / 2 = 3 hours, 7 minutes and 30 seconds

            this.CirrusRewardDummyAddress = "tGXZrZiU44fx3SQj8tAQ3Zexy2VuELZtoh";
            this.RewardClaimerBatchActivationHeight = 166200;
            this.RewardClaimerBlockInterval = 100;

            this.ConversionTransactionFeeDistributionDummyAddress = "tUAzRBe1CaKaZnrxWPLVv7F4owHHKXAtbj";

            var consensusFactory = new PosConsensusFactory();

            // Create the genesis block.
            this.GenesisTime = 1598918400; // 1 September 2020
            this.GenesisNonce = 109534; // TODO: Update this once the final block is mined
            this.GenesisBits = new Target(new uint256("0000ffff00000000000000000000000000000000000000000000000000000000")).ToCompact(); // This should be set to the same as the PowLimit
            this.GenesisVersion = 1;
            this.GenesisReward = Money.Zero;

            Block genesisBlock = StraxNetwork.CreateGenesisBlock(consensusFactory, this.GenesisTime, this.GenesisNonce, this.GenesisBits, this.GenesisVersion, this.GenesisReward, "teststraxgenesisblock");

            this.Genesis = genesisBlock;

            // Taken from Stratis.
            var consensusOptions = new PosConsensusOptions(
                maxBlockBaseSize: 1_000_000,
                maxStandardVersion: 2,
                maxStandardTxWeight: 150_000,
                maxBlockSigopsCost: 20_000,
                maxStandardTxSigopsCost: 20_000 / 2,
                witnessScaleFactor: 4
                );

            var buriedDeployments = new BuriedDeploymentsArray
            {
                [BuriedDeployments.BIP34] = 0,
                [BuriedDeployments.BIP65] = 0,
                [BuriedDeployments.BIP66] = 0
            };

            var bip9Deployments = new StraxBIP9Deployments()
            {
                // Always active.
                [StraxBIP9Deployments.CSV] = new BIP9DeploymentsParameters("CSV", 0, BIP9DeploymentsParameters.AlwaysActive, 999999999, BIP9DeploymentsParameters.DefaultTestnetThreshold),
                [StraxBIP9Deployments.Segwit] = new BIP9DeploymentsParameters("Segwit", 1, BIP9DeploymentsParameters.AlwaysActive, 999999999, BIP9DeploymentsParameters.DefaultTestnetThreshold),
                [StraxBIP9Deployments.ColdStaking] = new BIP9DeploymentsParameters("ColdStaking", 2, BIP9DeploymentsParameters.AlwaysActive, 999999999, BIP9DeploymentsParameters.DefaultTestnetThreshold)
            };

            // To successfully process the OP_FEDERATION opcode the federations should be known.
            this.Federations = new Federations();

            // This should mirror the federation registered in CirrusTest.
            this.Federations.RegisterFederation(new Federation(new[] {
               new PubKey("021040ef28c82fcffb63028e69081605ed4712910c8384d5115c9ffeacd9dbcae4"),//Node1
               new PubKey("0244290a31824ba7d53e59c7a29d13dbeca15a9b0d36fdd4d28fce426753107bfc"),//Node2
               new PubKey("032df4a2d62c0db12cd1d66201819a10788637c9b90a1cd2a5a3f5196fdab7a621"),//Node3
               new PubKey("028ed190eb4ed6e46440ac6af21d8a67a537bd1bd7edb9cc5177d36d5a0972244d"),//Node4
               new PubKey("02ff9923324399a188daf4310825a85dd3b89e2301d0ad073295b6f33ae1c72f7a"),//Node5
               new PubKey("030e03b808ddb51701d4d3dbc0a74a6f9aedfecf23d5f874914641fc81197b239a"),//Node7
               new PubKey("02270d6c20d3393fad7f74c59d2d26b0824ed016ccbc15e698e7354314459a60a5"),//Node8
            }));

            this.Consensus = new NBitcoin.Consensus(
                consensusFactory: consensusFactory,
                consensusOptions: consensusOptions,
                coinType: 1, // Per https://github.com/satoshilabs/slips/blob/master/slip-0044.md - testnets share a cointype
                hashGenesisBlock: genesisBlock.GetHash(),
                subsidyHalvingInterval: 210000,
                majorityEnforceBlockUpgrade: 750,
                majorityRejectBlockOutdated: 950,
                majorityWindow: 1000,
                buriedDeployments: buriedDeployments,
                bip9Deployments: bip9Deployments,
                bip34Hash: null,
                minerConfirmationWindow: 2016,
                maxReorgLength: 500,
                defaultAssumeValid: null,
                maxMoney: long.MaxValue,
                coinbaseMaturity: 50,
                premineHeight: 2,
                premineReward: Money.Coins(130000000),
                proofOfWorkReward: Money.Coins(18),
                powTargetTimespan: TimeSpan.FromSeconds(14 * 24 * 60 * 60),
                targetSpacing: TimeSpan.FromSeconds(45),
                powAllowMinDifficultyBlocks: false,
                posNoRetargeting: false,
                powNoRetargeting: false,
                powLimit: new Target(new uint256("0000ffff00000000000000000000000000000000000000000000000000000000")),
                minimumChainWork: null,
                isProofOfStake: true,
                lastPowBlock: 12500,
                proofOfStakeLimit: new BigInteger(uint256.Parse("00000fffffffffffffffffffffffffffffffffffffffffffffffffffffffffff").ToBytes(false)),
                proofOfStakeLimitV2: new BigInteger(uint256.Parse("000000000000ffffffffffffffffffffffffffffffffffffffffffffffffffff").ToBytes(false)),
                proofOfStakeReward: Money.Coins(18)
            );

            this.Consensus.PosEmptyCoinbase = false;

            this.Base58Prefixes = new byte[12][];
            this.Base58Prefixes[(int)Base58Type.PUBKEY_ADDRESS] = new byte[] { 120 }; // q
            this.Base58Prefixes[(int)Base58Type.SCRIPT_ADDRESS] = new byte[] { 127 }; // t
            this.Base58Prefixes[(int)Base58Type.SECRET_KEY] = new byte[] { (120 + 128) };
            this.Base58Prefixes[(int)Base58Type.ENCRYPTED_SECRET_KEY_NO_EC] = new byte[] { 0x01, 0x42 };
            this.Base58Prefixes[(int)Base58Type.ENCRYPTED_SECRET_KEY_EC] = new byte[] { 0x01, 0x43 };
            this.Base58Prefixes[(int)Base58Type.EXT_PUBLIC_KEY] = new byte[] { (0x04), (0x88), (0xB2), (0x1E) };
            this.Base58Prefixes[(int)Base58Type.EXT_SECRET_KEY] = new byte[] { (0x04), (0x88), (0xAD), (0xE4) };
            this.Base58Prefixes[(int)Base58Type.PASSPHRASE_CODE] = new byte[] { 0x2C, 0xE9, 0xB3, 0xE1, 0xFF, 0x39, 0xE2 };
            this.Base58Prefixes[(int)Base58Type.CONFIRMATION_CODE] = new byte[] { 0x64, 0x3B, 0xF6, 0xA8, 0x9A };
            this.Base58Prefixes[(int)Base58Type.STEALTH_ADDRESS] = new byte[] { 0x2a };
            this.Base58Prefixes[(int)Base58Type.ASSET_ID] = new byte[] { 23 };
            this.Base58Prefixes[(int)Base58Type.COLORED_ADDRESS] = new byte[] { 0x13 };

            this.Checkpoints = new Dictionary<int, CheckpointInfo>
            {
                { 0, new CheckpointInfo(new uint256("0x0000db68ff9e74fbaf7654bab4fa702c237318428fa9186055c243ddde6354ca"), new uint256("0x0000000000000000000000000000000000000000000000000000000000000000")) },
                { 2, new CheckpointInfo(new uint256("0xe334d9b91f59eb61b02695358816598320d739c65154fa5d2bf9c7bf6b69384f"), new uint256("0x9e104e64e598dfa8287daf15259a694d057b24adf2dd63dab861015397497c88")) }, // Premine
                { 100, new CheckpointInfo(new uint256("0x10f4c147c0d8fccbf35b56a9951966fc0d7c0281e44100b0c948af7f582fb1da"), new uint256("0x6e30665551970eb3f12f849a7c841e7db262d3118be684102f9ababf775f1dfc")) },
                { 10_000, new CheckpointInfo(new uint256("0xe7885b91de04dfb65255712277839f9dc4b364346a838ad00fdb4de40825c075"), new uint256("0xe9c91960b4bf6efb3e7c56e6956eab75cd89b14cb13061130be2de70d0b49ac2")) },
                { 50_000, new CheckpointInfo(new uint256("0x1fe9bea56c58da86c262667c654ac2a951a07b50816ca5358b472a7961257abe"), new uint256("0x1a75a70969eeb668c45452080878e7bb95d232596e0b67293cab8d80a67ce7d3")) },
                { 100_000, new CheckpointInfo(new uint256("0x400ccde5f1c840805b5840eb744871605e0bbca9c3a997f977a5e4e8f21dc264"), new uint256("0x0d08a9f68ee4d1ef8387ab6afc1ab0810a0085f900db3361c239903828a4bba0")) },
                { 250_000, new CheckpointInfo(new uint256("0x60752fc5cf4e326e4b7fa44992affa30abb5dfdd52680f84db390d158237e24d"), new uint256("0x6f07cc332ef049b2f7fd06ff0c5883830c85d9e5ca965c39a3a2c97cf1bfe92d")) },
                { 350_000, new CheckpointInfo(new uint256("0xc409b84bfd525550b535c64ca4d1becb1663b369e86c0d8af5b346b3b7f951b8"), new uint256("0x1dc8e7fd11a833a722c0b0c48db8a5eec10074fbf3066618e09e5662f6ff2113")) },
                { 500_000, new CheckpointInfo(new uint256("0xda5da5c0ac8f34e89d6d308e1a046e98e46080941670e327d9eb84dc859d153f"), new uint256("0x1f73717627345bdc6d7b9b521dcea85df2586208a6d3a90fcd2efd16dcf9c591")) },
<<<<<<< HEAD
=======
                { 650_000, new CheckpointInfo(new uint256("0x50b2ddb88c5efe942d8bf6a07bed996f44b3b663df0f77d5d88ad1adba48329b"), new uint256("0xb507c86a412b9e50d0bed3be52a9042c2dbaca6653ff6ccb3e2e355c24c73a70")) },
>>>>>>> 9df4d0cf
            };

            this.Bech32Encoders = new Bech32Encoder[2];
            var encoder = new Bech32Encoder("tstrax");
            this.Bech32Encoders[(int)Bech32Type.WITNESS_PUBKEY_ADDRESS] = encoder;
            this.Bech32Encoders[(int)Bech32Type.WITNESS_SCRIPT_ADDRESS] = encoder;

            this.DNSSeeds = new List<DNSSeedData>
            {
                new DNSSeedData("testnet1.stratisnetwork.com", "testnet1.stratisnetwork.com")
            };

            this.SeedNodes = new List<NetworkAddress>
            {
                new NetworkAddress(IPAddress.Parse("82.146.153.140"), 27105), // Iain
            };

            this.StandardScriptsRegistry = new StraxStandardScriptsRegistry();

            Assert(this.DefaultBanTimeSeconds <= this.Consensus.MaxReorgLength * this.Consensus.TargetSpacing.TotalSeconds / 2);

            // TODO: Update these when the final block is mined
            Assert(this.Consensus.HashGenesisBlock == uint256.Parse("0x0000db68ff9e74fbaf7654bab4fa702c237318428fa9186055c243ddde6354ca"));
            Assert(this.Genesis.Header.HashMerkleRoot == uint256.Parse("0xfe6317d42149b091399e7f834ca32fd248f8f26f493c30a35d6eea692fe4fcad"));

            StraxNetwork.RegisterRules(this.Consensus);
            StraxNetwork.RegisterMempoolRules(this.Consensus);
        }
    }
}<|MERGE_RESOLUTION|>--- conflicted
+++ resolved
@@ -153,10 +153,7 @@
                 { 250_000, new CheckpointInfo(new uint256("0x60752fc5cf4e326e4b7fa44992affa30abb5dfdd52680f84db390d158237e24d"), new uint256("0x6f07cc332ef049b2f7fd06ff0c5883830c85d9e5ca965c39a3a2c97cf1bfe92d")) },
                 { 350_000, new CheckpointInfo(new uint256("0xc409b84bfd525550b535c64ca4d1becb1663b369e86c0d8af5b346b3b7f951b8"), new uint256("0x1dc8e7fd11a833a722c0b0c48db8a5eec10074fbf3066618e09e5662f6ff2113")) },
                 { 500_000, new CheckpointInfo(new uint256("0xda5da5c0ac8f34e89d6d308e1a046e98e46080941670e327d9eb84dc859d153f"), new uint256("0x1f73717627345bdc6d7b9b521dcea85df2586208a6d3a90fcd2efd16dcf9c591")) },
-<<<<<<< HEAD
-=======
                 { 650_000, new CheckpointInfo(new uint256("0x50b2ddb88c5efe942d8bf6a07bed996f44b3b663df0f77d5d88ad1adba48329b"), new uint256("0xb507c86a412b9e50d0bed3be52a9042c2dbaca6653ff6ccb3e2e355c24c73a70")) },
->>>>>>> 9df4d0cf
             };
 
             this.Bech32Encoders = new Bech32Encoder[2];
