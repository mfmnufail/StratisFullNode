﻿using System;
using System.Collections.Generic;
using System.Text;
using NBitcoin;
using NBitcoin.BouncyCastle.Math;
using NBitcoin.DataEncoders;
using NBitcoin.Protocol;
using Stratis.Bitcoin.Networks.Deployments;
using Stratis.Bitcoin.Networks.Policies;

namespace Stratis.Bitcoin.Networks
{
    public sealed class StraxTest : StraxMain
    {
        public StraxTest()
        {
            this.Name = "StraxTest";
            this.NetworkType = NetworkType.Testnet;
            this.Magic = BitConverter.ToUInt32(Encoding.ASCII.GetBytes("TtrX"));
            this.DefaultPort = 17100;
            this.DefaultMaxOutboundConnections = 16;
            this.DefaultMaxInboundConnections = 100;
            this.DefaultRPCPort = 18100;
            this.DefaultAPIPort = 37100;
            this.DefaultSignalRPort = 38100;
            this.MaxTipAge = 2 * 60 * 60;
            this.MinTxFee = 10000;
            this.FallbackFee = 10000;
            this.MinRelayTxFee = 10000;
            this.RootFolderName = StraxNetworkConstants.StraxRootFolderName;
            this.DefaultConfigFilename = StraxNetworkConstants.StraxDefaultConfigFilename;
            this.MaxTimeOffsetSeconds = 25 * 60;
            this.CoinTicker = "TSTRAX";
            this.DefaultBanTimeSeconds = 11250; // 500 (MaxReorg) * 45 (TargetSpacing) / 2 = 3 hours, 7 minutes and 30 seconds

            var consensusFactory = new PosConsensusFactory();

            // Create the genesis block.
            this.GenesisTime = 1598918400; // 1 September 2020
            this.GenesisNonce = 3490706; // TODO: Update this once the final block is mined
            this.GenesisBits = 0x1e0fffff;
            this.GenesisVersion = 1;
            this.GenesisReward = Money.Zero;

            Block genesisBlock = CreateStraxGenesisBlock(consensusFactory, this.GenesisTime, this.GenesisNonce, this.GenesisBits, this.GenesisVersion, this.GenesisReward, "teststraxgenesisblock");

            this.Genesis = genesisBlock;

            // Taken from Stratis.
            var consensusOptions = new PosConsensusOptions(
                maxBlockBaseSize: 1_000_000,
                maxStandardVersion: 2,
                maxStandardTxWeight: 100_000,
                maxBlockSigopsCost: 20_000,
                maxStandardTxSigopsCost: 20_000 / 5,
                witnessScaleFactor: 4
            );

            var buriedDeployments = new BuriedDeploymentsArray
            {
                [BuriedDeployments.BIP34] = 0,
                [BuriedDeployments.BIP65] = 0,
                [BuriedDeployments.BIP66] = 0
            };

            var bip9Deployments = new StratisBIP9Deployments()
            {
                // Always active.
                [StratisBIP9Deployments.CSV] = new BIP9DeploymentsParameters("CSV", 0, BIP9DeploymentsParameters.AlwaysActive, 999999999, BIP9DeploymentsParameters.DefaultTestnetThreshold),
                [StratisBIP9Deployments.Segwit] = new BIP9DeploymentsParameters("Segwit", 1, BIP9DeploymentsParameters.AlwaysActive, 999999999, BIP9DeploymentsParameters.DefaultTestnetThreshold),
                [StratisBIP9Deployments.ColdStaking] = new BIP9DeploymentsParameters("ColdStaking", 2, BIP9DeploymentsParameters.AlwaysActive, 999999999, BIP9DeploymentsParameters.DefaultTestnetThreshold)
            };

            this.Consensus = new NBitcoin.Consensus(
                consensusFactory: consensusFactory,
                consensusOptions: consensusOptions,
                coinType: 1, // Per https://github.com/satoshilabs/slips/blob/master/slip-0044.md - testnets share a cointype
                hashGenesisBlock: genesisBlock.GetHash(),
                subsidyHalvingInterval: 210000,
                majorityEnforceBlockUpgrade: 750,
                majorityRejectBlockOutdated: 950,
                majorityWindow: 1000,
                buriedDeployments: buriedDeployments,
                bip9Deployments: bip9Deployments,
                bip34Hash: null,
                minerConfirmationWindow: 2016,
                maxReorgLength: 500,
                defaultAssumeValid: null,
                maxMoney: long.MaxValue,
                coinbaseMaturity: 50,
                premineHeight: 2,
                premineReward: Money.Coins(130000000),
                proofOfWorkReward: Money.Coins(18),
                powTargetTimespan: TimeSpan.FromSeconds(14 * 24 * 60 * 60),
                targetSpacing: TimeSpan.FromSeconds(45),
                powAllowMinDifficultyBlocks: false,
                posNoRetargeting: false,
                powNoRetargeting: false,
                powLimit: new Target(new uint256("00000fffffffffffffffffffffffffffffffffffffffffffffffffffffffffff")),
                minimumChainWork: null,
                isProofOfStake: true,
                lastPowBlock: 12500,
                proofOfStakeLimit: new BigInteger(uint256.Parse("00000fffffffffffffffffffffffffffffffffffffffffffffffffffffffffff").ToBytes(false)),
                proofOfStakeLimitV2: new BigInteger(uint256.Parse("000000000000ffffffffffffffffffffffffffffffffffffffffffffffffffff").ToBytes(false)),
                proofOfStakeReward: Money.Coins(18)
            );

            this.Consensus.PosEmptyCoinbase = false;

            this.Base58Prefixes = new byte[12][];
            this.Base58Prefixes[(int)Base58Type.PUBKEY_ADDRESS] = new byte[] { 120 }; // q
            this.Base58Prefixes[(int)Base58Type.SCRIPT_ADDRESS] = new byte[] { 127 }; // t
            this.Base58Prefixes[(int)Base58Type.SECRET_KEY] = new byte[] { (120 + 128) };
            this.Base58Prefixes[(int)Base58Type.ENCRYPTED_SECRET_KEY_NO_EC] = new byte[] { 0x01, 0x42 };
            this.Base58Prefixes[(int)Base58Type.ENCRYPTED_SECRET_KEY_EC] = new byte[] { 0x01, 0x43 };
            this.Base58Prefixes[(int)Base58Type.EXT_PUBLIC_KEY] = new byte[] { (0x04), (0x88), (0xB2), (0x1E) };
            this.Base58Prefixes[(int)Base58Type.EXT_SECRET_KEY] = new byte[] { (0x04), (0x88), (0xAD), (0xE4) };
            this.Base58Prefixes[(int)Base58Type.PASSPHRASE_CODE] = new byte[] { 0x2C, 0xE9, 0xB3, 0xE1, 0xFF, 0x39, 0xE2 };
            this.Base58Prefixes[(int)Base58Type.CONFIRMATION_CODE] = new byte[] { 0x64, 0x3B, 0xF6, 0xA8, 0x9A };
            this.Base58Prefixes[(int)Base58Type.STEALTH_ADDRESS] = new byte[] { 0x2a };
            this.Base58Prefixes[(int)Base58Type.ASSET_ID] = new byte[] { 23 };
            this.Base58Prefixes[(int)Base58Type.COLORED_ADDRESS] = new byte[] { 0x13 };

            this.Checkpoints = new Dictionary<int, CheckpointInfo>
            {
            };

<<<<<<< HEAD
            this.Bech32Encoders = new Bech32Encoder[2];
            var encoder = new Bech32Encoder("tstrax");
            this.Bech32Encoders[(int)Bech32Type.WITNESS_PUBKEY_ADDRESS] = encoder;
            this.Bech32Encoders[(int)Bech32Type.WITNESS_SCRIPT_ADDRESS] = encoder;
=======
            this.Bech32Encoders = new Bech32Encoder[2]; // TODO: Add these in with the segwit merge
            // Bech32 is currently unsupported on Stratis - once supported uncomment lines below
            //var encoder = new Bech32Encoder("bc");
            //this.Bech32Encoders[(int)Bech32Type.WITNESS_PUBKEY_ADDRESS] = encoder;
            //this.Bech32Encoders[(int)Bech32Type.WITNESS_SCRIPT_ADDRESS] = encoder;
            this.Bech32Encoders[(int)Bech32Type.WITNESS_PUBKEY_ADDRESS] = null;
            this.Bech32Encoders[(int)Bech32Type.WITNESS_SCRIPT_ADDRESS] = null;
>>>>>>> d29f6f8a

            this.DNSSeeds = new List<DNSSeedData>
            {
            };

            this.SeedNodes = new List<NetworkAddress>
            {
            };

            this.StandardScriptsRegistry = new StratisStandardScriptsRegistry();

            Assert(this.DefaultBanTimeSeconds <= this.Consensus.MaxReorgLength * this.Consensus.TargetSpacing.TotalSeconds / 2);

            // TODO: Update these when the final block is mined
            Assert(this.Consensus.HashGenesisBlock == uint256.Parse("0x00000ffa0cac6d37f7c5cd8d269719a6c9f2590e5bb4ba87875b5e9563485f8a"));
            Assert(this.Genesis.Header.HashMerkleRoot == uint256.Parse("0x879a453c6e99e6199c0e623f5bf1965d1691a4e00cd05f713651830306ad899f"));

            this.RegisterRules(this.Consensus);
            this.RegisterMempoolRules(this.Consensus);
        }
    }
}<|MERGE_RESOLUTION|>--- conflicted
+++ resolved
@@ -125,20 +125,10 @@
             {
             };
 
-<<<<<<< HEAD
             this.Bech32Encoders = new Bech32Encoder[2];
             var encoder = new Bech32Encoder("tstrax");
             this.Bech32Encoders[(int)Bech32Type.WITNESS_PUBKEY_ADDRESS] = encoder;
             this.Bech32Encoders[(int)Bech32Type.WITNESS_SCRIPT_ADDRESS] = encoder;
-=======
-            this.Bech32Encoders = new Bech32Encoder[2]; // TODO: Add these in with the segwit merge
-            // Bech32 is currently unsupported on Stratis - once supported uncomment lines below
-            //var encoder = new Bech32Encoder("bc");
-            //this.Bech32Encoders[(int)Bech32Type.WITNESS_PUBKEY_ADDRESS] = encoder;
-            //this.Bech32Encoders[(int)Bech32Type.WITNESS_SCRIPT_ADDRESS] = encoder;
-            this.Bech32Encoders[(int)Bech32Type.WITNESS_PUBKEY_ADDRESS] = null;
-            this.Bech32Encoders[(int)Bech32Type.WITNESS_SCRIPT_ADDRESS] = null;
->>>>>>> d29f6f8a
 
             this.DNSSeeds = new List<DNSSeedData>
             {
