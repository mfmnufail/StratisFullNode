﻿<Project Sdk="Microsoft.NET.Sdk">

  <PropertyGroup>
    <Description>Stratis Full Node Networks</Description>
    <AssemblyTitle>Stratis.Bitcoin.Networks</AssemblyTitle>
    <TargetFramework>netcoreapp3.1</TargetFramework>
    <AssemblyName>Stratis.Bitcoin.Networks</AssemblyName>
    <PackageId>Stratis.Core.Networks</PackageId>
    <GenerateAssemblyTitleAttribute>false</GenerateAssemblyTitleAttribute>
    <GenerateAssemblyDescriptionAttribute>false</GenerateAssemblyDescriptionAttribute>
    <GenerateAssemblyConfigurationAttribute>false</GenerateAssemblyConfigurationAttribute>
    <GenerateAssemblyCompanyAttribute>false</GenerateAssemblyCompanyAttribute>
    <GenerateAssemblyProductAttribute>false</GenerateAssemblyProductAttribute>
    <GenerateAssemblyCopyrightAttribute>false</GenerateAssemblyCopyrightAttribute>
    <GenerateAssemblyVersionAttribute>false</GenerateAssemblyVersionAttribute>
    <GenerateAssemblyFileVersionAttribute>false</GenerateAssemblyFileVersionAttribute>
    <AssemblyVersion>1.0.7.0</AssemblyVersion>
    <FileVersion>1.0.7.0</FileVersion>
<<<<<<< HEAD
    <Version>1.0.7.2</Version>
=======
    <Version>1.0.8.0</Version>
>>>>>>> cdf64dc0
    <GeneratePackageOnBuild>False</GeneratePackageOnBuild>
    <Authors>Stratis Group Ltd.</Authors>
  </PropertyGroup>

  <ItemGroup>
    <ProjectReference Include="..\NBitcoin\NBitcoin.csproj" />
    <ProjectReference Include="..\Stratis.Bitcoin.Features.Consensus\Stratis.Bitcoin.Features.Consensus.csproj" />
    <ProjectReference Include="..\Stratis.Bitcoin.Features.MemoryPool\Stratis.Bitcoin.Features.MemoryPool.csproj" />
  </ItemGroup>

</Project><|MERGE_RESOLUTION|>--- conflicted
+++ resolved
@@ -16,11 +16,7 @@
     <GenerateAssemblyFileVersionAttribute>false</GenerateAssemblyFileVersionAttribute>
     <AssemblyVersion>1.0.7.0</AssemblyVersion>
     <FileVersion>1.0.7.0</FileVersion>
-<<<<<<< HEAD
-    <Version>1.0.7.2</Version>
-=======
     <Version>1.0.8.0</Version>
->>>>>>> cdf64dc0
     <GeneratePackageOnBuild>False</GeneratePackageOnBuild>
     <Authors>Stratis Group Ltd.</Authors>
   </PropertyGroup>
