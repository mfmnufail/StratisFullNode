--- conflicted
+++ resolved
@@ -131,16 +131,12 @@
             this.Base58Prefixes[(int)Base58Type.PUBKEY_ADDRESS] = new byte[] { (65) };
             this.Base58Prefixes[(int)Base58Type.SCRIPT_ADDRESS] = new byte[] { (196) };
             this.Base58Prefixes[(int)Base58Type.SECRET_KEY] = new byte[] { (65 + 128) };
-<<<<<<< HEAD
-            
-=======
 
             this.Bech32Encoders = new Bech32Encoder[2];
             var encoder = new Bech32Encoder("tstrat");
             this.Bech32Encoders[(int)Bech32Type.WITNESS_PUBKEY_ADDRESS] = encoder;
             this.Bech32Encoders[(int)Bech32Type.WITNESS_SCRIPT_ADDRESS] = encoder;
 
->>>>>>> 15822b53
             this.Checkpoints = new Dictionary<int, CheckpointInfo>
             {
                 { 0, new CheckpointInfo(new uint256("0x00000e246d7b73b88c9ab55f2e5e94d9e22d471def3df5ea448f5576b1d156b9"), new uint256("0x0000000000000000000000000000000000000000000000000000000000000000")) },
