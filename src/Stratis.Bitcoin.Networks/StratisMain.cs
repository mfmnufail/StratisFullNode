--- conflicted
+++ resolved
@@ -90,12 +90,6 @@
 
             var bip9Deployments = new StratisBIP9Deployments()
             {
-<<<<<<< HEAD
-                [StratisBIP9Deployments.ColdStaking] = new BIP9DeploymentsParameters("ColdStaking", 2,
-                    new DateTime(2019, 12, 2, 0, 0, 0, DateTimeKind.Utc),
-                    new DateTime(2020, 12, 2, 0, 0, 0, DateTimeKind.Utc),
-                    BIP9DeploymentsParameters.DefaultMainnetThreshold)
-=======
                 [StratisBIP9Deployments.TestDummy] = new BIP9DeploymentsParameters("TestDummy", 28,
                     new DateTime(2019, 10, 1, 0, 0, 0, DateTimeKind.Utc),
                     new DateTime(2020, 10, 1, 0, 0, 0, DateTimeKind.Utc)),
@@ -109,9 +103,8 @@
                     new DateTime(2020, 10, 1, 0, 0, 0, DateTimeKind.Utc)),
 
                 [StratisBIP9Deployments.ColdStaking] = new BIP9DeploymentsParameters("ColdStaking", 2, 
-                    new DateTime(2018, 12, 1, 0, 0, 0, DateTimeKind.Utc),
-                    new DateTime(2019, 12, 1, 0, 0, 0, DateTimeKind.Utc))
->>>>>>> 15822b53
+                    new DateTime(2019, 12, 2, 0, 0, 0, DateTimeKind.Utc),
+                    new DateTime(2020, 12, 2, 0, 0, 0, DateTimeKind.Utc))
             };
 
             this.Consensus = new NBitcoin.Consensus(
