﻿using System;
using System.Collections.Generic;
using System.Text;
using NBitcoin;
using NBitcoin.BouncyCastle.Math;
using NBitcoin.DataEncoders;
using NBitcoin.Protocol;
using Stratis.Bitcoin.Networks.Deployments;
using Stratis.Bitcoin.Networks.Policies;

namespace Stratis.Bitcoin.Networks
{
    public class StraxMain : Network
    {
        public StraxMain()
        {
            this.Name = "StraxMain";
            this.NetworkType = NetworkType.Mainnet;
            this.Magic = BitConverter.ToUInt32(Encoding.ASCII.GetBytes("StrX"));
            this.DefaultPort = 17105;
            this.DefaultMaxOutboundConnections = 16;
            this.DefaultMaxInboundConnections = 109;
            this.DefaultRPCPort = 17104;
            this.DefaultAPIPort = 17103;
            this.DefaultSignalRPort = 17102;
            this.MaxTipAge = 2 * 60 * 60;
            this.MinTxFee = 10000;
            this.FallbackFee = 10000;
            this.MinRelayTxFee = 10000;
            this.RootFolderName = StraxNetwork.StraxRootFolderName;
            this.DefaultConfigFilename = StraxNetwork.StraxDefaultConfigFilename;
            this.MaxTimeOffsetSeconds = 25 * 60;
            this.CoinTicker = "STRAX";
            this.DefaultBanTimeSeconds = 11250; // 500 (MaxReorg) * 45 (TargetSpacing) / 2 = 3 hours, 7 minutes and 30 seconds

            this.CirrusRewardDummyAddress = "CPqxvnzfXngDi75xBJKqi4e6YrFsinrJka"; // Cirrus main address
            this.RewardClaimerBatchActivationHeight = 119_200; // Tuesday, 12 January 2021 9:00:00 AM (Estimated)
            this.RewardClaimerBlockInterval = 100;

            this.ConversionTransactionFeeDistributionDummyAddress = "CXK1AhmK8XhmBWHUrCKRt5WMhz1CcYeguF";

            // To successfully process the OP_FEDERATION opcode the federations should be known.
            this.Federations = new Federations();
            this.Federations.RegisterFederation(new Federation(new[]
            {
                new PubKey("03797a2047f84ba7dcdd2816d4feba45ae70a59b3aa97f46f7877df61aa9f06a21"),
                new PubKey("0209cfca2490dec022f097114090c919e85047de0790c1c97451e0f50c2199a957"),
                new PubKey("032e4088451c5a7952fb6a862cdad27ea18b2e12bccb718f13c9fdcc1caf0535b4"),
                new PubKey("035bf78614171397b080c5b375dbb7a5ed2a4e6fb43a69083267c880f66de5a4f9"),
                new PubKey("02387a219b1de54d4dc73a710a2315d957fc37ab04052a6e225c89205b90a881cd"),
                new PubKey("028078c0613033e5b4d4745300ede15d87ed339e379daadc6481d87abcb78732fa"),
                new PubKey("02b3e16d2e4bbad6dba1e699934a52d58d9b60b6e7eed303e400e95f2dbc2ef3fd"),
                new PubKey("02ba8b842997ce50c8e29c24a5452de5482f1584ae79778950b7bae24d4cc68dad"),
                new PubKey("02cbd907b0bf4d757dee7ea4c28e63e46af19dc8df0c924ee5570d9457be2f4c73"),
                new PubKey("02d371f3a0cffffcf5636e6d4b79d9f018a1a18fbf64c39542b382c622b19af9de"),
                new PubKey("02f891910d28fc26f272da8d7f548fdc18c286704907673e839dc07e8df416c15e"),
                new PubKey("0337e816a3433c71c4bbc095a54a0715a6da7a70526d2afb8dba3d8d78d33053bf"),
                new PubKey("035569e42835e25c854daa7de77c20f1009119a5667494664a46b5154db7ee768a"),
                new PubKey("03cda7ea577e8fbe5d45b851910ec4a795e5cc12d498cf80d39ba1d9a455942188"),
                new PubKey("02680321118bce869933b07ea42cc04d2a2804134b06db582427d6b9688b3536a4")}));

            var consensusFactory = new PosConsensusFactory();

            // Create the genesis block.
            this.GenesisTime = 1604913812; // ~9 November 2020 - https://www.unixtimestamp.com/
            this.GenesisNonce = 747342; // Set to 1 until correct value found
            this.GenesisBits = 0x1e0fffff; // The difficulty target
            this.GenesisVersion = 536870912; // 'Empty' BIP9 deployments as they are all activated from genesis already
            this.GenesisReward = Money.Zero;

            Block genesisBlock = StraxNetwork.CreateGenesisBlock(consensusFactory, this.GenesisTime, this.GenesisNonce, this.GenesisBits, this.GenesisVersion, this.GenesisReward, "stratisplatform.com/2020/09/25/introducing-strax/");

            this.Genesis = genesisBlock;

            // Taken from Stratis.
            var consensusOptions = new PosConsensusOptions(
                maxBlockBaseSize: 1_000_000,
                maxStandardVersion: 2,
                maxStandardTxWeight: 150_000,
                maxBlockSigopsCost: 20_000,
                maxStandardTxSigopsCost: 20_000 / 2,
                witnessScaleFactor: 4
            );

            var buriedDeployments = new BuriedDeploymentsArray
            {
                [BuriedDeployments.BIP34] = 0,
                [BuriedDeployments.BIP65] = 0,
                [BuriedDeployments.BIP66] = 0
            };

            var bip9Deployments = new StraxBIP9Deployments()
            {
                // Always active.
                [StraxBIP9Deployments.CSV] = new BIP9DeploymentsParameters("CSV", 0, BIP9DeploymentsParameters.AlwaysActive, 999999999, BIP9DeploymentsParameters.DefaultMainnetThreshold),
                [StraxBIP9Deployments.Segwit] = new BIP9DeploymentsParameters("Segwit", 1, BIP9DeploymentsParameters.AlwaysActive, 999999999, BIP9DeploymentsParameters.DefaultMainnetThreshold),
                [StraxBIP9Deployments.ColdStaking] = new BIP9DeploymentsParameters("ColdStaking", 2, BIP9DeploymentsParameters.AlwaysActive, 999999999, BIP9DeploymentsParameters.DefaultMainnetThreshold)
            };

            this.Consensus = new NBitcoin.Consensus(
                consensusFactory: consensusFactory,
                consensusOptions: consensusOptions,
                coinType: 105105, // https://github.com/satoshilabs/slips/blob/master/slip-0044.md
                hashGenesisBlock: genesisBlock.GetHash(),
                subsidyHalvingInterval: 210000,
                majorityEnforceBlockUpgrade: 750,
                majorityRejectBlockOutdated: 950,
                majorityWindow: 1000,
                buriedDeployments: buriedDeployments,
                bip9Deployments: bip9Deployments,
                bip34Hash: null,
                minerConfirmationWindow: 2016,
                maxReorgLength: 500,
                defaultAssumeValid: null, // TODO: Set this once some checkpoint candidates have elapsed
                maxMoney: long.MaxValue,
                coinbaseMaturity: 50,
                premineHeight: 2,
                premineReward: Money.Coins(124987850),
                proofOfWorkReward: Money.Coins(18),
                powTargetTimespan: TimeSpan.FromSeconds(14 * 24 * 60 * 60),
                targetSpacing: TimeSpan.FromSeconds(45),
                powAllowMinDifficultyBlocks: false,
                posNoRetargeting: false,
                powNoRetargeting: false,
                powLimit: new Target(new uint256("00000fffffffffffffffffffffffffffffffffffffffffffffffffffffffffff")),
                minimumChainWork: null,
                isProofOfStake: true,
                lastPowBlock: 675,
                proofOfStakeLimit: new BigInteger(uint256.Parse("00000fffffffffffffffffffffffffffffffffffffffffffffffffffffffffff").ToBytes(false)),
                proofOfStakeLimitV2: new BigInteger(uint256.Parse("000000000000ffffffffffffffffffffffffffffffffffffffffffffffffffff").ToBytes(false)),
                proofOfStakeReward: Money.Coins(18)
            );

            this.Consensus.PosEmptyCoinbase = false;

            this.Base58Prefixes = new byte[12][];
            this.Base58Prefixes[(int)Base58Type.PUBKEY_ADDRESS] = new byte[] { 75 }; // X
            this.Base58Prefixes[(int)Base58Type.SCRIPT_ADDRESS] = new byte[] { 140 }; // y
            this.Base58Prefixes[(int)Base58Type.SECRET_KEY] = new byte[] { (75 + 128) };
            this.Base58Prefixes[(int)Base58Type.ENCRYPTED_SECRET_KEY_NO_EC] = new byte[] { 0x01, 0x42 };
            this.Base58Prefixes[(int)Base58Type.ENCRYPTED_SECRET_KEY_EC] = new byte[] { 0x01, 0x43 };
            this.Base58Prefixes[(int)Base58Type.EXT_PUBLIC_KEY] = new byte[] { (0x04), (0x88), (0xB2), (0x1E) };
            this.Base58Prefixes[(int)Base58Type.EXT_SECRET_KEY] = new byte[] { (0x04), (0x88), (0xAD), (0xE4) };
            this.Base58Prefixes[(int)Base58Type.PASSPHRASE_CODE] = new byte[] { 0x2C, 0xE9, 0xB3, 0xE1, 0xFF, 0x39, 0xE2 };
            this.Base58Prefixes[(int)Base58Type.CONFIRMATION_CODE] = new byte[] { 0x64, 0x3B, 0xF6, 0xA8, 0x9A };
            this.Base58Prefixes[(int)Base58Type.STEALTH_ADDRESS] = new byte[] { 0x2a };
            this.Base58Prefixes[(int)Base58Type.ASSET_ID] = new byte[] { 23 };
            this.Base58Prefixes[(int)Base58Type.COLORED_ADDRESS] = new byte[] { 0x13 };

            this.Checkpoints = new Dictionary<int, CheckpointInfo>
            {
                { 0, new CheckpointInfo(new uint256("0xebe158d09325c470276619ebc5f7f87c98c0ed4b211c46a17a6457655811d082"), new uint256("0x0000000000000000000000000000000000000000000000000000000000000000")) },
                { 2, new CheckpointInfo(new uint256("0xbaf2cff34756724b211c6adbe77eb22b3c7896a2773b89a97dd5fc2ddf28d6c2"), new uint256("0xe3ee3d02e12d8819a01f66ac67a7a41547cd5d19a5bc7392bf415308c6960aab")) }, // Premine
                { 50, new CheckpointInfo(new uint256("0x1ad414cd58cb74fc8c41fcfb0f207aebd3d5fed82f59609746779c39168adedc"), new uint256("0x0aa31c4bac4bdea08a65a08b579f210d8df28a15005a65c3a8edfc6f6428038e")) },
                { 70, new CheckpointInfo(new uint256("0x7ec7a9cd1ee45ff140bc4c0c1becc6809916b99fac3fae42e6e2c8e70d987259"), new uint256("0x6efbb2d43e885cbc90dc7dfe2b781fc6a4d8a64bd77201de593d25307a7401ce")) },
                { 100, new CheckpointInfo(new uint256("0x00bc48e8eae5b053e0d48b42997d637e8b36816c311339eb7e36c6eaca6f4674"), new uint256("0x0ad1e1ea9c0b8c90ff67b286cee07f25c9f1552b3749461e66c3ed2f4cd18d54")) },
                { 500, new CheckpointInfo(new uint256("0xf88ead17d09223d914e5bdca27f27ff861c4c1e5bfb4ab3bc4a4627d4ddd442a"), new uint256("0xf6ea71dcc38a4dbf6c66dd1d3e54568269d6f7cd411c15304de6fce5394a9702")) },
                { 800, new CheckpointInfo(new uint256("0x3bb02167ae32be4915c1a78150d5fc7ed9924be00c57c6e9693d7603d94970dc"), new uint256("0x995ff9e10f2ef8cddae35a9c40237bdd48fd7bc9982955d9aac50ee32d69d097")) },
                { 1500, new CheckpointInfo(new uint256("0x0d28f45849a2e535a7ef72690fc49fc9a5c101494c5d5753fdeb1ac121ffb120"), new uint256("0x4a8a47deb226784606625bc4fd545bfaf5aa314c4a20076185cb86e524a36173")) },
                { 10_000, new CheckpointInfo(new uint256("0xc1c4b7d64b6669d32493c0ed08b42a8f193e07590a95f76a9212a86dc66057f0"), new uint256("0x10130e76efbf5f4cf093594430ea0d160728a3f3d6b5926887aaf7b674ad65b1")) },
                { 20_000, new CheckpointInfo(new uint256("0xeb493db4b643a3cfbc5912bcda5296532ff1bccbdcb320b863698c63ecfea174"), new uint256("0xb35462fd7f43709f59efb0e7225d961c2e8a7569fc44102db5c99400ba9ad6bd")) },
                { 30_000, new CheckpointInfo(new uint256("0x4d0f2a809ef915721ced21f5ec51b6177b684eee06cadd49bcedc57daa243b8b"), new uint256("0xd9b7f8c92f289d66cb35a517e0b5c11c3e7e23a6507ce8ba2f042642849dcba0")) },
                { 40_000, new CheckpointInfo(new uint256("0xdc10671e67350eda9518b220e329ca9f661cd98c0e12d246471f8ec4f8a81c71"), new uint256("0xeb13622df7b0fc95068c0146d718bb2eaf2fd8943b3bea89396d8d58f5af8c15")) },
                { 50_000, new CheckpointInfo(new uint256("0xe3398765bc0da5b481a5dfe60f0acf14f4b1fc8582bab8f7a166317aea9aa026"), new uint256("0x350db25ca3ff01ec589681c94c325f619e5013bdc06efcbefa981776f4dcca4f")) },
                { 60_000, new CheckpointInfo(new uint256("0x9cbc20fd1720529c59073ade6f5511ab5c2cf168556c9a10cb41ff9d8dac724f"), new uint256("0xe363394313d2e1af248a1c0d18b79e6074a08884dddbebfca90e8ae716edb645")) },
                { 150_000, new CheckpointInfo(new uint256("0x48bb4c2f08088da9990e23f19cb4b9a094bdf7791f86f77a98d08e5d2b06c1ce"), new uint256("0x14f80d627e7727f4da4a5945ddb77e2821369246c72f1c6ca754c6509a4eef60")) },
                { 300_000, new CheckpointInfo(new uint256("0x35cb635c4f286b233fab6252c30f3df7813c0a76ca7ea2a90249cad73958e2d3"), new uint256("0x42e5a29b035296e3dee4f675f92c5790e0ac6cd0c9390fcf6bac9ac28ccaa850")) },
<<<<<<< HEAD
                { 450_000, new CheckpointInfo(new uint256("0xc08db6151e2f341360a28e6a796d9c4356e14085e81aed2338c05f1964ef3e27"), new uint256("0x0cfc40a07819297a39be5460f805ce391d7f9b8d5794b18c97384a6b832deb4b")) }
=======
                { 450_000, new CheckpointInfo(new uint256("0xc08db6151e2f341360a28e6a796d9c4356e14085e81aed2338c05f1964ef3e27"), new uint256("0x0cfc40a07819297a39be5460f805ce391d7f9b8d5794b18c97384a6b832deb4b")) },
                { 600_000, new CheckpointInfo(new uint256("0xde6e45862b53aa12e68ebe1ce58962a35dc44c9b6357d6137d6f4d72a7799262"), new uint256("0xc1b1e2c3417c1d41e906a53028421bec3a1f8969cf38516671433c2c85ef09d3")) },
                { 700_000, new CheckpointInfo(new uint256("0x9383c8d2cb72273ec784c8bca40fd8aedb5014080b30e664e7025f9733e28cd4"), new uint256("0x2a90ab7ce85e1733631282f9cc392aa8b6f8a352234a8c992d38ff1651b039af")) }
>>>>>>> 96316595
            };

            this.Bech32Encoders = new Bech32Encoder[2];
            var encoder = new Bech32Encoder("strax");
            this.Bech32Encoders[(int)Bech32Type.WITNESS_PUBKEY_ADDRESS] = encoder;
            this.Bech32Encoders[(int)Bech32Type.WITNESS_SCRIPT_ADDRESS] = encoder;

            this.DNSSeeds = new List<DNSSeedData>
            {
                new DNSSeedData("straxmainnet1.stratisnetwork.com", "straxmainnet1.stratisnetwork.com"),
                new DNSSeedData("straxmainnet2.stratisnetwork.com", "straxmainnet2.stratisnetwork.com")
            };

            this.SeedNodes = new List<NetworkAddress>
            {
            };

            this.StandardScriptsRegistry = new StraxStandardScriptsRegistry();

            Assert(this.DefaultBanTimeSeconds <= this.Consensus.MaxReorgLength * this.Consensus.TargetSpacing.TotalSeconds / 2);

            // TODO: Update these when the final block is mined
            Assert(this.Consensus.HashGenesisBlock == uint256.Parse("0xebe158d09325c470276619ebc5f7f87c98c0ed4b211c46a17a6457655811d082"));
            Assert(this.Genesis.Header.HashMerkleRoot == uint256.Parse("0xdd91e99b7ca5eb97d9c41b867762d1f2db412ba4331efb61d138fce5d39b9084"));

            StraxNetwork.RegisterRules(this.Consensus);
            StraxNetwork.RegisterMempoolRules(this.Consensus);
        }
    }
}<|MERGE_RESOLUTION|>--- conflicted
+++ resolved
@@ -165,13 +165,9 @@
                 { 60_000, new CheckpointInfo(new uint256("0x9cbc20fd1720529c59073ade6f5511ab5c2cf168556c9a10cb41ff9d8dac724f"), new uint256("0xe363394313d2e1af248a1c0d18b79e6074a08884dddbebfca90e8ae716edb645")) },
                 { 150_000, new CheckpointInfo(new uint256("0x48bb4c2f08088da9990e23f19cb4b9a094bdf7791f86f77a98d08e5d2b06c1ce"), new uint256("0x14f80d627e7727f4da4a5945ddb77e2821369246c72f1c6ca754c6509a4eef60")) },
                 { 300_000, new CheckpointInfo(new uint256("0x35cb635c4f286b233fab6252c30f3df7813c0a76ca7ea2a90249cad73958e2d3"), new uint256("0x42e5a29b035296e3dee4f675f92c5790e0ac6cd0c9390fcf6bac9ac28ccaa850")) },
-<<<<<<< HEAD
-                { 450_000, new CheckpointInfo(new uint256("0xc08db6151e2f341360a28e6a796d9c4356e14085e81aed2338c05f1964ef3e27"), new uint256("0x0cfc40a07819297a39be5460f805ce391d7f9b8d5794b18c97384a6b832deb4b")) }
-=======
                 { 450_000, new CheckpointInfo(new uint256("0xc08db6151e2f341360a28e6a796d9c4356e14085e81aed2338c05f1964ef3e27"), new uint256("0x0cfc40a07819297a39be5460f805ce391d7f9b8d5794b18c97384a6b832deb4b")) },
                 { 600_000, new CheckpointInfo(new uint256("0xde6e45862b53aa12e68ebe1ce58962a35dc44c9b6357d6137d6f4d72a7799262"), new uint256("0xc1b1e2c3417c1d41e906a53028421bec3a1f8969cf38516671433c2c85ef09d3")) },
                 { 700_000, new CheckpointInfo(new uint256("0x9383c8d2cb72273ec784c8bca40fd8aedb5014080b30e664e7025f9733e28cd4"), new uint256("0x2a90ab7ce85e1733631282f9cc392aa8b6f8a352234a8c992d38ff1651b039af")) }
->>>>>>> 96316595
             };
 
             this.Bech32Encoders = new Bech32Encoder[2];
