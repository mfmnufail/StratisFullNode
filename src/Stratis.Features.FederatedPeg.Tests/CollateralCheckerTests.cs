﻿using System.Collections.Generic;
using System.Linq;
using System.Net.Http;
using System.Runtime.CompilerServices;
using System.Threading;
using System.Threading.Tasks;
using Microsoft.Extensions.Logging;
using Moq;
using NBitcoin;
using Stratis.Bitcoin;
using Stratis.Bitcoin.AsyncWork;
using Stratis.Bitcoin.Configuration;
using Stratis.Bitcoin.Controllers.Models;
using Stratis.Bitcoin.EventBus;
using Stratis.Bitcoin.Features.BlockStore.Controllers;
using Stratis.Bitcoin.Features.PoA;
using Stratis.Bitcoin.Features.PoA.Voting;
using Stratis.Bitcoin.Networks;
using Stratis.Bitcoin.Signals;
using Stratis.Bitcoin.Tests.Common;
using Stratis.Bitcoin.Utilities;
using Stratis.Features.Collateral;
using Stratis.Features.Collateral.CounterChain;
using Stratis.Features.FederatedPeg.Tests.Utils;
using Stratis.Sidechains.Networks;
using Xunit;

namespace Stratis.Features.FederatedPeg.Tests
{
    public class CollateralCheckerTests
    {
        private ICollateralChecker collateralChecker;
        private List<CollateralFederationMember> collateralFederationMembers;
        private readonly int collateralCheckHeight = 2000;

        private void InitializeCollateralChecker([CallerMemberName] string callingMethod = "")
        {
            var loggerFactory = new LoggerFactory();
            IHttpClientFactory clientFactory = new Bitcoin.Controllers.HttpClientFactory();

            Network network = CirrusNetwork.NetworksSelector.Regtest();

            this.collateralFederationMembers = new List<CollateralFederationMember>()
            {
                new CollateralFederationMember(new PubKey("036317d97f911ce899fd0a360866d19f2dca5252c7960d4652d814ab155a8342de"), false, new Money(100), "addr1"),
                new CollateralFederationMember(new PubKey("02a08d72d47b3103261163c15aa2f6b0d007e1872ad9f5fddbfbd27bdb738156e9"), false, new Money(500), "addr2"),
                new CollateralFederationMember(new PubKey("03634c79d4e8e915cfb9f7bbef57bed32d715150836b7845b1a14c93670d816ab6"), false, new Money(100_000), "addr3")
            };

            List<IFederationMember> federationMembers = (network.Consensus.Options as PoAConsensusOptions).GenesisFederationMembers;
            federationMembers.Clear();
            federationMembers.AddRange(this.collateralFederationMembers);

            var dataFolder = TestBase.CreateTestDir(callingMethod);
            FederatedPegSettings fedPegSettings = FedPegTestsHelper.CreateSettings(network, KnownNetworks.StraxRegTest, dataFolder, out NodeSettings nodeSettings);

            var counterChainSettings = new CounterChainSettings(nodeSettings, new CounterChainNetworkWrapper(Networks.Strax.Regtest()));
            var asyncMock = new Mock<IAsyncProvider>();
            asyncMock.Setup(a => a.RegisterTask(It.IsAny<string>(), It.IsAny<Task>()));

            ISignals signals = new Signals(loggerFactory, new DefaultSubscriptionErrorHandler(loggerFactory));
            var dbreezeSerializer = new DBreezeSerializer(network.Consensus.ConsensusFactory);
            var asyncProvider = new AsyncProvider(loggerFactory, signals);

            var chainIndexerMock = new Mock<ChainIndexer>();
            var header = new BlockHeader();
            chainIndexerMock.Setup(x => x.Tip).Returns(new ChainedHeader(header, header.GetHash(), 0));
            var fullNode = new Mock<IFullNode>();

            IFederationManager federationManager = new FederationManager(fullNode.Object, network, nodeSettings, signals, counterChainSettings);
<<<<<<< HEAD
            var votingManager = new VotingManager(federationManager, new Mock<IPollResultExecutor>().Object, new Mock<INodeStats>().Object, nodeSettings.DataFolder, dbreezeSerializer, signals, finalizedBlockRepo, network);
            var federationHistory = new FederationHistory(federationManager, votingManager);
=======

            var votingManager = new VotingManager(federationManager, new Mock<IPollResultExecutor>().Object, new Mock<INodeStats>().Object, nodeSettings.DataFolder, dbreezeSerializer, signals, network, chainIndexerMock.Object);
            var federationHistory = new FederationHistory(federationManager, network, votingManager);
>>>>>>> 9df4d0cf
            votingManager.Initialize(federationHistory);

            fullNode.Setup(x => x.NodeService<VotingManager>(It.IsAny<bool>())).Returns(votingManager);

            federationManager.Initialize();

            this.collateralChecker = new CollateralChecker(clientFactory, counterChainSettings, federationManager, signals, network, asyncMock.Object, (new Mock<INodeLifetime>()).Object);
        }

        [Fact]
        public async Task InitializationTakesForeverIfCounterNodeIsOfflineAsync()
        {
            InitializeCollateralChecker();

            Task initTask = this.collateralChecker.InitializeAsync();

            await Task.Delay(10_000);

            // Task never finishes since counter chain node doesn't respond.
            Assert.False(initTask.IsCompleted);
        }

        [Fact]
        public async Task CanInitializeAndCheckCollateralAsync()
        {
            InitializeCollateralChecker();

            var blockStoreClientMock = new Mock<IBlockStoreClient>();

            var collateralData = new VerboseAddressBalancesResult(this.collateralCheckHeight + 1000)
            {
                BalancesData = new List<AddressIndexerData>()
                {
                    new AddressIndexerData()
                    {
                        Address = this.collateralFederationMembers[0].CollateralMainchainAddress,
                        BalanceChanges = new List<AddressBalanceChange>() { new AddressBalanceChange() { BalanceChangedHeight = 0, Deposited = true, Satoshi = this.collateralFederationMembers[0].CollateralAmount } }
                    },
                    new AddressIndexerData()
                    {
                        Address = this.collateralFederationMembers[1].CollateralMainchainAddress,
                        BalanceChanges = new List<AddressBalanceChange>() { new AddressBalanceChange() { BalanceChangedHeight = 0, Deposited = true, Satoshi = this.collateralFederationMembers[1].CollateralAmount + 10 } }
                    },
                    new AddressIndexerData()
                    {
                        Address = this.collateralFederationMembers[2].CollateralMainchainAddress,
                        BalanceChanges = new List<AddressBalanceChange>() { new AddressBalanceChange() { BalanceChangedHeight = 0, Deposited = true, Satoshi = this.collateralFederationMembers[2].CollateralAmount - 10 } }
                    }
                }
            };

            blockStoreClientMock.Setup(x => x.GetVerboseAddressesBalancesDataAsync(It.IsAny<IEnumerable<string>>(), It.IsAny<CancellationToken>())).ReturnsAsync(collateralData);

            this.collateralChecker.SetPrivateVariableValue("blockStoreClient", blockStoreClientMock.Object);

            await this.collateralChecker.InitializeAsync();

            Assert.True(this.collateralChecker.CheckCollateral(this.collateralFederationMembers[0], this.collateralCheckHeight));
            Assert.True(this.collateralChecker.CheckCollateral(this.collateralFederationMembers[1], this.collateralCheckHeight));
            Assert.False(this.collateralChecker.CheckCollateral(this.collateralFederationMembers[2], this.collateralCheckHeight));

            // Now change what the client returns and make sure collateral check fails after update.
            AddressIndexerData updated = collateralData.BalancesData.First(b => b.Address == this.collateralFederationMembers[0].CollateralMainchainAddress);
            updated.BalanceChanges.First().Satoshi = this.collateralFederationMembers[0].CollateralAmount - 1;

            // Wait CollateralUpdateIntervalSeconds + 1 seconds

            await Task.Delay(21_000);
            Assert.False(this.collateralChecker.CheckCollateral(this.collateralFederationMembers[0], this.collateralCheckHeight));

            this.collateralChecker.Dispose();
        }
    }
}<|MERGE_RESOLUTION|>--- conflicted
+++ resolved
@@ -68,14 +68,9 @@
             var fullNode = new Mock<IFullNode>();
 
             IFederationManager federationManager = new FederationManager(fullNode.Object, network, nodeSettings, signals, counterChainSettings);
-<<<<<<< HEAD
-            var votingManager = new VotingManager(federationManager, new Mock<IPollResultExecutor>().Object, new Mock<INodeStats>().Object, nodeSettings.DataFolder, dbreezeSerializer, signals, finalizedBlockRepo, network);
-            var federationHistory = new FederationHistory(federationManager, votingManager);
-=======
 
             var votingManager = new VotingManager(federationManager, new Mock<IPollResultExecutor>().Object, new Mock<INodeStats>().Object, nodeSettings.DataFolder, dbreezeSerializer, signals, network, chainIndexerMock.Object);
             var federationHistory = new FederationHistory(federationManager, network, votingManager);
->>>>>>> 9df4d0cf
             votingManager.Initialize(federationHistory);
 
             fullNode.Setup(x => x.NodeService<VotingManager>(It.IsAny<bool>())).Returns(votingManager);
