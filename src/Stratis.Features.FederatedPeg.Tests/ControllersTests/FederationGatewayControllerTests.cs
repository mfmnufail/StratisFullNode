--- conflicted
+++ resolved
@@ -260,13 +260,8 @@
             var header = new BlockHeader();
             chainIndexerMock.Setup(x => x.Tip).Returns(new ChainedHeader(header, header.GetHash(), 0));
 
-<<<<<<< HEAD
-            var votingManager = new VotingManager(this.federationManager, new Mock<IPollResultExecutor>().Object, new Mock<INodeStats>().Object, nodeSettings.DataFolder, dbreezeSerializer, this.signals, finalizedBlockRepo, this.network);
-            var federationHistory = new FederationHistory(this.federationManager, votingManager);
-=======
             var votingManager = new VotingManager(this.federationManager, new Mock<IPollResultExecutor>().Object, new Mock<INodeStats>().Object, nodeSettings.DataFolder, dbreezeSerializer, this.signals, this.network, chainIndexerMock.Object);
             var federationHistory = new FederationHistory(this.federationManager, this.network, votingManager);
->>>>>>> 96316595
             votingManager.Initialize(federationHistory);
 
             return votingManager;
