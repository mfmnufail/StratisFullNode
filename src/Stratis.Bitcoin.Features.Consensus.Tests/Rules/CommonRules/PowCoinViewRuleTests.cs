--- conflicted
+++ resolved
@@ -87,23 +87,13 @@
             {
                 this.logger = new Mock<ILogger>();
                 rule.Logger = this.logger.Object;
-<<<<<<< HEAD
                 rule.Parent = new PowConsensusRuleEngine(
-                    Network.RegTest,
+                    KnownNetworks.RegTest,
                     new Mock<ILoggerFactory>().Object,
                     new Mock<IDateTimeProvider>().Object,
                     new ConcurrentChain(this.network),
-                    new NodeDeployments(Network.RegTest, new ConcurrentChain(this.network)),
-                    new ConsensusSettings(), new Mock<ICheckpoints>().Object, new Mock<CoinView>().Object, new Mock<IChainState>().Object);
-=======
-                rule.Parent = new PowConsensusRules(
-                    this.network,
-                    new Mock<ILoggerFactory>().Object,
-                    new Mock<IDateTimeProvider>().Object,
-                    new ConcurrentChain(this.network),
-                    new NodeDeployments(this.network, new ConcurrentChain(this.network)),
-                    new ConsensusSettings(), new Mock<ICheckpoints>().Object, new Mock<ICoinView>().Object, null);
->>>>>>> da219923
+                    new NodeDeployments(KnownNetworks.RegTest, new ConcurrentChain(this.network)),
+                    new ConsensusSettings(), new Mock<ICheckpoints>().Object, new Mock<ICoinView>().Object, new Mock<IChainState>().Object);
 
                 rule.Initialize();
 
