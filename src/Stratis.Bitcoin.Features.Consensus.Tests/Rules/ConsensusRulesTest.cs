--- conflicted
+++ resolved
@@ -51,13 +51,6 @@
             this.loggerFactory.Setup(l => l.CreateLogger(typeof(SetActivationDeploymentsRule).FullName))
                 .Returns(new Mock<ILogger>().Object)
                 .Verifiable();
-<<<<<<< HEAD
-            this.ruleRegistrations = new List<ConsensusRule> {
-                new BlockSizeRule(),
-                new SetActivationDeploymentsRule()
-            };
-=======
->>>>>>> cb179734
 
             TestConsensusRules consensusRules = InitializeConsensusRules();
             this.network.Consensus.Rules = new List<IConsensusRule> {
@@ -254,13 +247,6 @@
         [Fact]
         public void TryFindRule_RuleNotFound_ReturnsNull()
         {
-<<<<<<< HEAD
-            this.ruleRegistrations = new List<ConsensusRule> {
-                new SetActivationDeploymentsRule()
-            };
-
-=======
->>>>>>> cb179734
             TestConsensusRules consensusRules = this.InitializeConsensusRules();
             this.network.Consensus.Rules = new List<IConsensusRule> { new SetActivationDeploymentsRule() };
             consensusRules = consensusRules.Register() as TestConsensusRules;
@@ -290,13 +276,6 @@
         {
             Assert.Throws<Exception>(() =>
             {
-<<<<<<< HEAD
-                this.ruleRegistrations = new List<ConsensusRule> {
-                    new SetActivationDeploymentsRule()
-                };
-
-=======
->>>>>>> cb179734
                 TestConsensusRules consensusRules = this.InitializeConsensusRules();
                 this.network.Consensus.Rules = new List<IConsensusRule> {
                     new SetActivationDeploymentsRule()
