﻿using System;
using System.Collections.Generic;
using System.Linq;
using System.Net;
using System.Threading;
using System.Threading.Tasks;
using Moq;
using NBitcoin;
using Stratis.Bitcoin.Connection;
using Stratis.Bitcoin.Consensus;
using Stratis.Bitcoin.P2P;
using Stratis.Bitcoin.P2P.Peer;
using Stratis.Bitcoin.Tests.Common;
using Xunit;

namespace Stratis.Bitcoin.Features.Consensus.Tests
{
    public class PeerBanningTest : TestBase
    {
        private static readonly Script MinerScriptPubKey;

        public PeerBanningTest() : base(KnownNetworks.RegTest)
        {
        }

        static PeerBanningTest()
        {
            MinerScriptPubKey = new Key().ScriptPubKey;
        }

        private async Task<(TestChainContext context, IPEndPoint peerEndPoint)> InitialiseContextAndPeerEndpointAsync(Mock<IPeerAddressManager> mockPeerAddressManager = null)
        {
            string dataDir = GetTestDirectoryPath(this);

            TestChainContext context = await TestChainFactory.CreateAsync(KnownNetworks.RegTest, dataDir, mockPeerAddressManager);
            var peerEndPoint = new IPEndPoint(IPAddress.Parse("1.2.3.4"), context.Network.DefaultPort);
            context.PeerAddressManager.AddPeer(peerEndPoint, peerEndPoint.Address.MapToIPv6());

            return (context, peerEndPoint);
        }

<<<<<<< HEAD
        // TODO: Fix tests (some of this tests will be managed by consensus tests)
        //[Fact]
        //public async Task NodeIsSynced_PeerSendsABlockWithBadPrevHashAndPeerDisconnected_ThePeerGetsBanned_Async()
        //{
        //    await this.NodeIsSynced_PeerSendsABadBlockAndPeerDisconnected_ThePeerGetsBanned_Async(
        //        Mine2BlocksAndCreateABlockWithBadPrevHashAsync);
        //}

        //[Fact]
        //public async Task NodeIsSynced_PeerSendsAMutatedBlockAndPeerDisconnected_ThePeerGetsBanned_Async()
        //{
        //    await this.NodeIsSynced_PeerSendsABadBlockAndPeerDisconnected_ThePeerGetsBanned_Async(
        //        MineAMutatedBlockAsync);
        //}

        //private async Task NodeIsSynced_PeerSendsABadBlockAndPeerDisconnected_ThePeerGetsBanned_Async(
        //    Func<TestChainContext, Task<Block>> createBadBlock)
        //{
        //    (TestChainContext context, IPEndPoint peerEndPoint) = await this.InitialiseContextAndPeerEndpointAsync();
        //    context.MockReadOnlyNodesCollection.Setup(s => s.FindByEndpoint(It.IsAny<IPEndPoint>()))
        //        .Returns((INetworkPeer)null);

        //    Block badBlock = await createBadBlock(context);
        //    await context.Consensus.AcceptBlockAsync(new ValidationContext { Block = badBlock, Peer = peerEndPoint });

        //    Assert.True(context.PeerBanning.IsBanned(peerEndPoint));
        //}

        //[Fact]
        //public async Task NodeIsSynced_PeerSendsABlockWithBadPrevHashAndPeerIsConnected_ThePeerGetsBanned_Async()
        //{
        //    await this.NodeIsSynced_PeerSendsABadBlockAndPeerIsConnected_ThePeerGetsBanned_Async(
        //        Mine2BlocksAndCreateABlockWithBadPrevHashAsync);
        //}

        //[Fact]
        //public async Task NodeIsSynced_PeerSendsAMutatedBlockAndPeerIsConnected_ThePeerGetsBanned_Async()
        //{
        //    await this.NodeIsSynced_PeerSendsABadBlockAndPeerIsConnected_ThePeerGetsBanned_Async(
        //        MineAMutatedBlockAsync);
        //}

        //private async Task NodeIsSynced_PeerSendsABadBlockAndPeerIsConnected_ThePeerGetsBanned_Async(
        //    Func<TestChainContext, Task<Block>> createBadBlock)
        //{
        //    (TestChainContext context, IPEndPoint peerEndPoint) = await this.InitialiseContextAndPeerEndpointAsync();

        //    MockPeerConnection(context, false);

        //    Block badBlock = await createBadBlock(context);
        //    await context.Consensus.AcceptBlockAsync(new ValidationContext { Block = badBlock, Peer = peerEndPoint });

        //    Assert.True(context.PeerBanning.IsBanned(peerEndPoint));
        //}

        //private static void MockPeerConnection(TestChainContext context, bool whiteListedPeer)
        //{
        //    var connectionManagerBehavior = new ConnectionManagerBehavior(false, context.ConnectionManager, context.LoggerFactory)
        //    { Whitelisted = whiteListedPeer };
        //    var peer = new Mock<INetworkPeer>();
        //    peer.Setup(p => p.Behavior<IConnectionManagerBehavior>()).Returns(connectionManagerBehavior);

        //    context.MockReadOnlyNodesCollection.Setup(s => s.FindByEndpoint(It.IsAny<IPEndPoint>())).Returns(peer.Object);
        //}

        //[Fact]
        //public async Task NodeIsSynced_PeerSendsABlockWithBadPrevHashAndPeerIsWhitelisted_ThePeerIsNotBanned_Async()
        //{
        //    await this.NodeIsSynced_PeerSendsABadBlockAndPeerIsWhitelisted_ThePeerIsNotBanned_Async(
        //        Mine2BlocksAndCreateABlockWithBadPrevHashAsync);
        //}

        //[Fact]
        //public async Task NodeIsSynced_PeerSendsAMutatedBlockAndPeerIsWhitelisted_ThePeerIsNotBanned_Async()
        //{
        //    await this.NodeIsSynced_PeerSendsABadBlockAndPeerIsWhitelisted_ThePeerIsNotBanned_Async(
        //        MineAMutatedBlockAsync);
        //}

        //private async Task NodeIsSynced_PeerSendsABadBlockAndPeerIsWhitelisted_ThePeerIsNotBanned_Async(
        //    Func<TestChainContext, Task<Block>> createBadBlock)
        //{
        //    (TestChainContext context, IPEndPoint peerEndPoint) = await this.InitialiseContextAndPeerEndpointAsync();

        //    MockPeerConnection(context, true);
        //    Block badBlock = await createBadBlock(context);
        //    await context.Consensus.AcceptBlockAsync(new ValidationContext { Block = badBlock, Peer = peerEndPoint });

        //    Assert.False(context.PeerBanning.IsBanned(peerEndPoint));
        //}

        //[Fact]
        //public async Task NodeIsSynced_PeerSendsABlockWithBadPrevHashAndErrorIsNotBanError_ThePeerIsNotBanned_Async()
        //{
        //    await this.NodeIsSynced_PeerSendsABadBlockAndErrorIsNotBanError_ThePeerIsNotBanned_Async(
        //        Mine2BlocksAndCreateABlockWithBadPrevHashAsync);
        //}

        //[Fact]
        //public async Task NodeIsSynced_PeerSendsAMutatedBlockAndErrorIsNotBanError_ThePeerIsNotBanned_Async()
        //{
        //    await this.NodeIsSynced_PeerSendsABadBlockAndErrorIsNotBanError_ThePeerIsNotBanned_Async(
        //        MineAMutatedBlockAsync);
        //}

        //private async Task NodeIsSynced_PeerSendsABadBlockAndErrorIsNotBanError_ThePeerIsNotBanned_Async(Func<TestChainContext, Task<Block>> createBadBlock)
        //{
        //    (TestChainContext context, IPEndPoint peerEndPoint) = await this.InitialiseContextAndPeerEndpointAsync();

        //    MockPeerConnection(context, false);
        //    Block badBlock = await createBadBlock(context);

        //    var blockValidationContext = new ValidationContext
        //    {
        //        Block = badBlock,
        //        Peer = peerEndPoint,
        //        BanDurationSeconds = ValidationContext.BanDurationNoBan
        //    };

        //    await context.Consensus.AcceptBlockAsync(blockValidationContext);

        //    Assert.False(context.PeerBanning.IsBanned(peerEndPoint));
        //}

        //[Fact]
        //public async Task NodeIsSynced_PeerSendsABlockWithBadPrevHashAndPeerIsBannedAndBanIsExpired_ThePeerIsNotBanned_Async()
        //{
        //    await this.NodeIsSynced_PeerSendsABadBlockAndPeerIsBannedAndBanIsExpired_ThePeerIsNotBanned_Async(
        //        Mine2BlocksAndCreateABlockWithBadPrevHashAsync);
        //}

        //[Fact]
        //public async Task NodeIsSynced_PeerSendsAMutatedBlockAndPeerIsBannedAndBanIsExpired_ThePeerIsNotBanned_Async()
        //{
        //    await this.NodeIsSynced_PeerSendsABadBlockAndPeerIsBannedAndBanIsExpired_ThePeerIsNotBanned_Async(
        //        MineAMutatedBlockAsync);
        //}

        //private async Task NodeIsSynced_PeerSendsABadBlockAndPeerIsBannedAndBanIsExpired_ThePeerIsNotBanned_Async(Func<TestChainContext, Task<Block>> createBadBlock)
        //{
        //    (TestChainContext context, IPEndPoint peerEndPoint) = await this.InitialiseContextAndPeerEndpointAsync();

        //    MockPeerConnection(context, false);
        //    Block badBlock = await createBadBlock(context);

        //    var blockValidationContext = new ValidationContext
        //    {
        //        Block = badBlock,
        //        Peer = peerEndPoint,
        //        BanDurationSeconds = 1,
        //    };

        //    await context.Consensus.AcceptBlockAsync(blockValidationContext);

        //    // wait 1 sec for ban to expire.
        //    Thread.Sleep(1000);

        //    Assert.False(context.PeerBanning.IsBanned(peerEndPoint));
        //}
=======
        [Fact]
        public async Task NodeIsSynced_PeerSendsABlockWithBadPrevHashAndPeerDisconnected_ThePeerGetsBanned_Async()
        {
            await this.NodeIsSynced_PeerSendsABadBlockAndPeerDisconnected_ThePeerGetsBanned_Async(
                Mine2BlocksAndCreateABlockWithBadPrevHashAsync);
        }

        [Fact]
        public async Task NodeIsSynced_PeerSendsAMutatedBlockAndPeerDisconnected_ThePeerGetsBanned_Async()
        {
            await this.NodeIsSynced_PeerSendsABadBlockAndPeerDisconnected_ThePeerGetsBanned_Async(
                MineAMutatedBlockAsync);
        }

        private async Task NodeIsSynced_PeerSendsABadBlockAndPeerDisconnected_ThePeerGetsBanned_Async(
            Func<TestChainContext, Task<Block>> createBadBlock)
        {
            (TestChainContext context, IPEndPoint peerEndPoint) = await this.InitialiseContextAndPeerEndpointAsync();
            context.MockReadOnlyNodesCollection.Setup(s => s.FindByEndpoint(It.IsAny<IPEndPoint>()))
                .Returns((INetworkPeer)null);

            Block badBlock = await createBadBlock(context);
            await context.Consensus.AcceptBlockAsync(new ValidationContext { Block = badBlock, Peer = peerEndPoint });

            Assert.True(context.PeerBanning.IsBanned(peerEndPoint));
        }

        [Fact]
        public async Task NodeIsSynced_PeerSendsAMutatedBlockAndPeerDisconnected_AndAddressIsNull_ThePeerGetsBanned_Async()
        {
            await this.NodeIsSynced_PeerSendsABadBlockAndPeerDisconnectedAndAddressIsNull_ThePeerGetsBanned_Async(
                MineAMutatedBlockAsync);
        }

        private async Task NodeIsSynced_PeerSendsABadBlockAndPeerDisconnectedAndAddressIsNull_ThePeerGetsBanned_Async(
            Func<TestChainContext, Task<Block>> createBadBlock)
        {
            var mockPeerAddressManager = new Mock<IPeerAddressManager>();
            mockPeerAddressManager.Setup(x => x.FindPeer(It.IsAny<IPEndPoint>())).Returns((PeerAddress)null);

            (TestChainContext context, IPEndPoint peerEndPoint) = await this.InitialiseContextAndPeerEndpointAsync(mockPeerAddressManager);
            context.MockReadOnlyNodesCollection.Setup(s => s.FindByEndpoint(It.IsAny<IPEndPoint>()))
                .Returns((INetworkPeer)null);

            Block badBlock = await createBadBlock(context);

            await context.Consensus.AcceptBlockAsync(new ValidationContext { Block = badBlock, Peer = peerEndPoint });

            Assert.False(context.PeerBanning.IsBanned(peerEndPoint));
        }

        [Fact]
        public async Task NodeIsSynced_PeerSendsABlockWithBadPrevHashAndPeerIsConnected_ThePeerGetsBanned_Async()
        {
            await this.NodeIsSynced_PeerSendsABadBlockAndPeerIsConnected_ThePeerGetsBanned_Async(
                Mine2BlocksAndCreateABlockWithBadPrevHashAsync);
        }

        [Fact]
        public async Task NodeIsSynced_PeerSendsAMutatedBlockAndPeerIsConnected_ThePeerGetsBanned_Async()
        {
            await this.NodeIsSynced_PeerSendsABadBlockAndPeerIsConnected_ThePeerGetsBanned_Async(
                MineAMutatedBlockAsync);
        }

        private async Task NodeIsSynced_PeerSendsABadBlockAndPeerIsConnected_ThePeerGetsBanned_Async(
            Func<TestChainContext, Task<Block>> createBadBlock)
        {
            (TestChainContext context, IPEndPoint peerEndPoint) = await this.InitialiseContextAndPeerEndpointAsync();

            MockPeerConnection(context, false);

            Block badBlock = await createBadBlock(context);
            await context.Consensus.AcceptBlockAsync(new ValidationContext { Block = badBlock, Peer = peerEndPoint });

            Assert.True(context.PeerBanning.IsBanned(peerEndPoint));
        }

        private static void MockPeerConnection(TestChainContext context, bool whiteListedPeer)
        {
            var connectionManagerBehavior = new ConnectionManagerBehavior(false, context.ConnectionManager, context.LoggerFactory)
            { Whitelisted = whiteListedPeer };
            var peer = new Mock<INetworkPeer>();
            peer.Setup(p => p.Behavior<IConnectionManagerBehavior>()).Returns(connectionManagerBehavior);

            context.MockReadOnlyNodesCollection.Setup(s => s.FindByEndpoint(It.IsAny<IPEndPoint>())).Returns(peer.Object);
        }

        [Fact]
        public async Task NodeIsSynced_PeerSendsABlockWithBadPrevHashAndPeerIsWhitelisted_ThePeerIsNotBanned_Async()
        {
            await this.NodeIsSynced_PeerSendsABadBlockAndPeerIsWhitelisted_ThePeerIsNotBanned_Async(
                Mine2BlocksAndCreateABlockWithBadPrevHashAsync);
        }

        [Fact]
        public async Task NodeIsSynced_PeerSendsAMutatedBlockAndPeerIsWhitelisted_ThePeerIsNotBanned_Async()
        {
            await this.NodeIsSynced_PeerSendsABadBlockAndPeerIsWhitelisted_ThePeerIsNotBanned_Async(
                MineAMutatedBlockAsync);
        }

        private async Task NodeIsSynced_PeerSendsABadBlockAndPeerIsWhitelisted_ThePeerIsNotBanned_Async(
            Func<TestChainContext, Task<Block>> createBadBlock)
        {
            (TestChainContext context, IPEndPoint peerEndPoint) = await this.InitialiseContextAndPeerEndpointAsync();

            MockPeerConnection(context, true);
            Block badBlock = await createBadBlock(context);
            await context.Consensus.AcceptBlockAsync(new ValidationContext { Block = badBlock, Peer = peerEndPoint });

            Assert.False(context.PeerBanning.IsBanned(peerEndPoint));
        }

        [Fact]
        public async Task NodeIsSynced_PeerSendsABlockWithBadPrevHashAndErrorIsNotBanError_ThePeerIsNotBanned_Async()
        {
            await this.NodeIsSynced_PeerSendsABadBlockAndErrorIsNotBanError_ThePeerIsNotBanned_Async(
                Mine2BlocksAndCreateABlockWithBadPrevHashAsync);
        }

        [Fact]
        public async Task NodeIsSynced_PeerSendsAMutatedBlockAndErrorIsNotBanError_ThePeerIsNotBanned_Async()
        {
            await this.NodeIsSynced_PeerSendsABadBlockAndErrorIsNotBanError_ThePeerIsNotBanned_Async(
                MineAMutatedBlockAsync);
        }

        private async Task NodeIsSynced_PeerSendsABadBlockAndErrorIsNotBanError_ThePeerIsNotBanned_Async(Func<TestChainContext, Task<Block>> createBadBlock)
        {
            (TestChainContext context, IPEndPoint peerEndPoint) = await this.InitialiseContextAndPeerEndpointAsync();

            MockPeerConnection(context, false);
            Block badBlock = await createBadBlock(context);

            var blockValidationContext = new ValidationContext
            {
                Block = badBlock,
                Peer = peerEndPoint,
                BanDurationSeconds = ValidationContext.BanDurationNoBan
            };

            await context.Consensus.AcceptBlockAsync(blockValidationContext);

            Assert.False(context.PeerBanning.IsBanned(peerEndPoint));
        }

        [Fact]
        public async Task NodeIsSynced_PeerSendsABlockWithBadPrevHashAndPeerIsBannedAndBanIsExpired_ThePeerIsNotBanned_Async()
        {
            await this.NodeIsSynced_PeerSendsABadBlockAndPeerIsBannedAndBanIsExpired_ThePeerIsNotBanned_Async(
                Mine2BlocksAndCreateABlockWithBadPrevHashAsync);
        }

        [Fact]
        public async Task NodeIsSynced_PeerSendsAMutatedBlockAndPeerIsBannedAndBanIsExpired_ThePeerIsNotBanned_Async()
        {
            await this.NodeIsSynced_PeerSendsABadBlockAndPeerIsBannedAndBanIsExpired_ThePeerIsNotBanned_Async(
                MineAMutatedBlockAsync);
        }

        private async Task NodeIsSynced_PeerSendsABadBlockAndPeerIsBannedAndBanIsExpired_ThePeerIsNotBanned_Async(Func<TestChainContext, Task<Block>> createBadBlock)
        {
            (TestChainContext context, IPEndPoint peerEndPoint) = await this.InitialiseContextAndPeerEndpointAsync();

            MockPeerConnection(context, false);
            Block badBlock = await createBadBlock(context);

            var blockValidationContext = new ValidationContext
            {
                Block = badBlock,
                Peer = peerEndPoint,
                BanDurationSeconds = 1,
            };

            await context.Consensus.AcceptBlockAsync(blockValidationContext);

            // wait 1 sec for ban to expire.
            Thread.Sleep(1000);

            Assert.False(context.PeerBanning.IsBanned(peerEndPoint));
        }
>>>>>>> a63b285e

        private static async Task<Block> Mine2BlocksAndCreateABlockWithBadPrevHashAsync(TestChainContext context)
        {
            List<Block> blocks = await TestChainFactory.MineBlocksAsync(context, 2, MinerScriptPubKey);

            Block block = blocks.First();
            block.Header.HashPrevBlock = context.Chain.Tip.HashBlock;
            return block;
        }

        private static async Task<Block> MineAMutatedBlockAsync(TestChainContext context)
        {
            List<Block> blocks = await TestChainFactory.MineBlocksWithLastBlockMutatedAsync(context, 1, MinerScriptPubKey);
            Block block = blocks.Last();
            return block;
        }

        [Fact]
        public async Task PeerBanning_AddingBannedPeerToAddressManagerStoreAsync()
        {
            // Arrange
            string dataDir = GetTestDirectoryPath(this);

            TestChainContext context = await TestChainFactory.CreateAsync(KnownNetworks.RegTest, dataDir);
            IPAddress ipAddress = IPAddress.Parse("::ffff:192.168.0.1");
            var endpoint = new IPEndPoint(ipAddress, 80);
            context.PeerAddressManager.AddPeer(endpoint, endpoint.Address.MapToIPv6());

            // Act
            context.PeerBanning.BanAndDisconnectPeer(endpoint, context.ConnectionManager.ConnectionSettings.BanTimeSeconds, nameof(PeerBanningTest));

            // Assert
            PeerAddress peer = context.PeerAddressManager.FindPeer(endpoint);
            Assert.True(peer.BanUntil.HasValue);
            Assert.NotNull(peer.BanUntil);
            Assert.NotEmpty(peer.BanReason);
        }

        [Fact]
        public async Task PeerBanning_SavingAndLoadingBannedPeerToAddressManagerStoreAsync()
        {
            // Arrange
            string dataDir = GetTestDirectoryPath(this);

            TestChainContext context = await TestChainFactory.CreateAsync(KnownNetworks.RegTest, dataDir);
            IPAddress ipAddress = IPAddress.Parse("::ffff:192.168.0.1");
            var endpoint = new IPEndPoint(ipAddress, 80);
            context.PeerAddressManager.AddPeer(endpoint, endpoint.Address.MapToIPv6());

            // Act - Ban Peer, save store, clear current Peers, load store
            context.PeerBanning.BanAndDisconnectPeer(endpoint, context.ConnectionManager.ConnectionSettings.BanTimeSeconds, nameof(PeerBanningTest));
            context.PeerAddressManager.SavePeers();
            context.PeerAddressManager.Peers.Clear();
            context.PeerAddressManager.LoadPeers();

            // Assert
            PeerAddress peer = context.PeerAddressManager.FindPeer(endpoint);
            Assert.NotNull(peer.BanTimeStamp);
            Assert.NotNull(peer.BanUntil);
            Assert.NotEmpty(peer.BanReason);
        }

        [Fact]
        public async Task PeerBanning_ResettingExpiredBannedPeerAsync()
        {
            // Arrange
            string dataDir = GetTestDirectoryPath(this);

            TestChainContext context = await TestChainFactory.CreateAsync(KnownNetworks.RegTest, dataDir);
            IPAddress ipAddress = IPAddress.Parse("::ffff:192.168.0.1");
            var endpoint = new IPEndPoint(ipAddress, 80);
            context.PeerAddressManager.AddPeer(endpoint, endpoint.Address.MapToIPv6());

            // Act
            context.PeerBanning.BanAndDisconnectPeer(endpoint, 1, nameof(PeerBanningTest));
            context.PeerAddressManager.SavePeers();

            // Wait one second for ban to expire.
            Thread.Sleep(1000);

            context.PeerAddressManager.Peers.Clear();
            context.PeerAddressManager.LoadPeers();

            // Assert
            PeerAddress peer = context.PeerAddressManager.FindPeer(endpoint);
            Assert.Null(peer.BanTimeStamp);
            Assert.Null(peer.BanUntil);
            Assert.Empty(peer.BanReason);
        }
    }
}<|MERGE_RESOLUTION|>--- conflicted
+++ resolved
@@ -39,167 +39,6 @@
             return (context, peerEndPoint);
         }
 
-<<<<<<< HEAD
-        // TODO: Fix tests (some of this tests will be managed by consensus tests)
-        //[Fact]
-        //public async Task NodeIsSynced_PeerSendsABlockWithBadPrevHashAndPeerDisconnected_ThePeerGetsBanned_Async()
-        //{
-        //    await this.NodeIsSynced_PeerSendsABadBlockAndPeerDisconnected_ThePeerGetsBanned_Async(
-        //        Mine2BlocksAndCreateABlockWithBadPrevHashAsync);
-        //}
-
-        //[Fact]
-        //public async Task NodeIsSynced_PeerSendsAMutatedBlockAndPeerDisconnected_ThePeerGetsBanned_Async()
-        //{
-        //    await this.NodeIsSynced_PeerSendsABadBlockAndPeerDisconnected_ThePeerGetsBanned_Async(
-        //        MineAMutatedBlockAsync);
-        //}
-
-        //private async Task NodeIsSynced_PeerSendsABadBlockAndPeerDisconnected_ThePeerGetsBanned_Async(
-        //    Func<TestChainContext, Task<Block>> createBadBlock)
-        //{
-        //    (TestChainContext context, IPEndPoint peerEndPoint) = await this.InitialiseContextAndPeerEndpointAsync();
-        //    context.MockReadOnlyNodesCollection.Setup(s => s.FindByEndpoint(It.IsAny<IPEndPoint>()))
-        //        .Returns((INetworkPeer)null);
-
-        //    Block badBlock = await createBadBlock(context);
-        //    await context.Consensus.AcceptBlockAsync(new ValidationContext { Block = badBlock, Peer = peerEndPoint });
-
-        //    Assert.True(context.PeerBanning.IsBanned(peerEndPoint));
-        //}
-
-        //[Fact]
-        //public async Task NodeIsSynced_PeerSendsABlockWithBadPrevHashAndPeerIsConnected_ThePeerGetsBanned_Async()
-        //{
-        //    await this.NodeIsSynced_PeerSendsABadBlockAndPeerIsConnected_ThePeerGetsBanned_Async(
-        //        Mine2BlocksAndCreateABlockWithBadPrevHashAsync);
-        //}
-
-        //[Fact]
-        //public async Task NodeIsSynced_PeerSendsAMutatedBlockAndPeerIsConnected_ThePeerGetsBanned_Async()
-        //{
-        //    await this.NodeIsSynced_PeerSendsABadBlockAndPeerIsConnected_ThePeerGetsBanned_Async(
-        //        MineAMutatedBlockAsync);
-        //}
-
-        //private async Task NodeIsSynced_PeerSendsABadBlockAndPeerIsConnected_ThePeerGetsBanned_Async(
-        //    Func<TestChainContext, Task<Block>> createBadBlock)
-        //{
-        //    (TestChainContext context, IPEndPoint peerEndPoint) = await this.InitialiseContextAndPeerEndpointAsync();
-
-        //    MockPeerConnection(context, false);
-
-        //    Block badBlock = await createBadBlock(context);
-        //    await context.Consensus.AcceptBlockAsync(new ValidationContext { Block = badBlock, Peer = peerEndPoint });
-
-        //    Assert.True(context.PeerBanning.IsBanned(peerEndPoint));
-        //}
-
-        //private static void MockPeerConnection(TestChainContext context, bool whiteListedPeer)
-        //{
-        //    var connectionManagerBehavior = new ConnectionManagerBehavior(false, context.ConnectionManager, context.LoggerFactory)
-        //    { Whitelisted = whiteListedPeer };
-        //    var peer = new Mock<INetworkPeer>();
-        //    peer.Setup(p => p.Behavior<IConnectionManagerBehavior>()).Returns(connectionManagerBehavior);
-
-        //    context.MockReadOnlyNodesCollection.Setup(s => s.FindByEndpoint(It.IsAny<IPEndPoint>())).Returns(peer.Object);
-        //}
-
-        //[Fact]
-        //public async Task NodeIsSynced_PeerSendsABlockWithBadPrevHashAndPeerIsWhitelisted_ThePeerIsNotBanned_Async()
-        //{
-        //    await this.NodeIsSynced_PeerSendsABadBlockAndPeerIsWhitelisted_ThePeerIsNotBanned_Async(
-        //        Mine2BlocksAndCreateABlockWithBadPrevHashAsync);
-        //}
-
-        //[Fact]
-        //public async Task NodeIsSynced_PeerSendsAMutatedBlockAndPeerIsWhitelisted_ThePeerIsNotBanned_Async()
-        //{
-        //    await this.NodeIsSynced_PeerSendsABadBlockAndPeerIsWhitelisted_ThePeerIsNotBanned_Async(
-        //        MineAMutatedBlockAsync);
-        //}
-
-        //private async Task NodeIsSynced_PeerSendsABadBlockAndPeerIsWhitelisted_ThePeerIsNotBanned_Async(
-        //    Func<TestChainContext, Task<Block>> createBadBlock)
-        //{
-        //    (TestChainContext context, IPEndPoint peerEndPoint) = await this.InitialiseContextAndPeerEndpointAsync();
-
-        //    MockPeerConnection(context, true);
-        //    Block badBlock = await createBadBlock(context);
-        //    await context.Consensus.AcceptBlockAsync(new ValidationContext { Block = badBlock, Peer = peerEndPoint });
-
-        //    Assert.False(context.PeerBanning.IsBanned(peerEndPoint));
-        //}
-
-        //[Fact]
-        //public async Task NodeIsSynced_PeerSendsABlockWithBadPrevHashAndErrorIsNotBanError_ThePeerIsNotBanned_Async()
-        //{
-        //    await this.NodeIsSynced_PeerSendsABadBlockAndErrorIsNotBanError_ThePeerIsNotBanned_Async(
-        //        Mine2BlocksAndCreateABlockWithBadPrevHashAsync);
-        //}
-
-        //[Fact]
-        //public async Task NodeIsSynced_PeerSendsAMutatedBlockAndErrorIsNotBanError_ThePeerIsNotBanned_Async()
-        //{
-        //    await this.NodeIsSynced_PeerSendsABadBlockAndErrorIsNotBanError_ThePeerIsNotBanned_Async(
-        //        MineAMutatedBlockAsync);
-        //}
-
-        //private async Task NodeIsSynced_PeerSendsABadBlockAndErrorIsNotBanError_ThePeerIsNotBanned_Async(Func<TestChainContext, Task<Block>> createBadBlock)
-        //{
-        //    (TestChainContext context, IPEndPoint peerEndPoint) = await this.InitialiseContextAndPeerEndpointAsync();
-
-        //    MockPeerConnection(context, false);
-        //    Block badBlock = await createBadBlock(context);
-
-        //    var blockValidationContext = new ValidationContext
-        //    {
-        //        Block = badBlock,
-        //        Peer = peerEndPoint,
-        //        BanDurationSeconds = ValidationContext.BanDurationNoBan
-        //    };
-
-        //    await context.Consensus.AcceptBlockAsync(blockValidationContext);
-
-        //    Assert.False(context.PeerBanning.IsBanned(peerEndPoint));
-        //}
-
-        //[Fact]
-        //public async Task NodeIsSynced_PeerSendsABlockWithBadPrevHashAndPeerIsBannedAndBanIsExpired_ThePeerIsNotBanned_Async()
-        //{
-        //    await this.NodeIsSynced_PeerSendsABadBlockAndPeerIsBannedAndBanIsExpired_ThePeerIsNotBanned_Async(
-        //        Mine2BlocksAndCreateABlockWithBadPrevHashAsync);
-        //}
-
-        //[Fact]
-        //public async Task NodeIsSynced_PeerSendsAMutatedBlockAndPeerIsBannedAndBanIsExpired_ThePeerIsNotBanned_Async()
-        //{
-        //    await this.NodeIsSynced_PeerSendsABadBlockAndPeerIsBannedAndBanIsExpired_ThePeerIsNotBanned_Async(
-        //        MineAMutatedBlockAsync);
-        //}
-
-        //private async Task NodeIsSynced_PeerSendsABadBlockAndPeerIsBannedAndBanIsExpired_ThePeerIsNotBanned_Async(Func<TestChainContext, Task<Block>> createBadBlock)
-        //{
-        //    (TestChainContext context, IPEndPoint peerEndPoint) = await this.InitialiseContextAndPeerEndpointAsync();
-
-        //    MockPeerConnection(context, false);
-        //    Block badBlock = await createBadBlock(context);
-
-        //    var blockValidationContext = new ValidationContext
-        //    {
-        //        Block = badBlock,
-        //        Peer = peerEndPoint,
-        //        BanDurationSeconds = 1,
-        //    };
-
-        //    await context.Consensus.AcceptBlockAsync(blockValidationContext);
-
-        //    // wait 1 sec for ban to expire.
-        //    Thread.Sleep(1000);
-
-        //    Assert.False(context.PeerBanning.IsBanned(peerEndPoint));
-        //}
-=======
         [Fact]
         public async Task NodeIsSynced_PeerSendsABlockWithBadPrevHashAndPeerDisconnected_ThePeerGetsBanned_Async()
         {
@@ -382,7 +221,6 @@
 
             Assert.False(context.PeerBanning.IsBanned(peerEndPoint));
         }
->>>>>>> a63b285e
 
         private static async Task<Block> Mine2BlocksAndCreateABlockWithBadPrevHashAsync(TestChainContext context)
         {
