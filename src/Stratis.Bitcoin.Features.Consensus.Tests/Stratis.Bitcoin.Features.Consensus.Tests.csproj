--- conflicted
+++ resolved
@@ -31,11 +31,7 @@
   </ItemGroup>
 
   <ItemGroup>
-<<<<<<< HEAD
-    <PackageReference Include="Microsoft.NET.Test.Sdk" Version="16.4.0" />
-=======
     <PackageReference Include="Microsoft.NET.Test.Sdk" Version="16.9.1" />
->>>>>>> cdf64dc0
     <PackageReference Include="xunit.runner.visualstudio" Version="2.4.1">
       <PrivateAssets>all</PrivateAssets>
       <IncludeAssets>runtime; build; native; contentfiles; analyzers</IncludeAssets>
