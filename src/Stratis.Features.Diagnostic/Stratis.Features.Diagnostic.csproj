--- conflicted
+++ resolved
@@ -4,11 +4,7 @@
     <TargetFramework>netcoreapp3.1</TargetFramework>
     <CodeAnalysisRuleSet>..\None.ruleset</CodeAnalysisRuleSet>
     <GenerateDocumentationFile>true</GenerateDocumentationFile>
-<<<<<<< HEAD
-    <Version>1.0.6.1</Version>
-=======
     <Version>1.0.6.2</Version>
->>>>>>> 11d12543
     <Authors>Stratis Group Ltd.</Authors>
   </PropertyGroup>
   
