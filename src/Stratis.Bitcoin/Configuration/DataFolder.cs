﻿using System.IO;
using System.Net;
using NBitcoin;
using Stratis.Bitcoin.Consensus;
using Stratis.Bitcoin.P2P;

namespace Stratis.Bitcoin.Configuration
{
    /// <summary>
    /// Contains path locations to folders and files on disk.
    /// Used by various components of the full node.
    /// </summary>
    /// <remarks>
    /// Location name should describe if its a file or a folder.
    /// File location names end with "File" (i.e AddrMan[File]).
    /// Folder location names end with "Path" (i.e CoinView[Path]).
    /// </remarks>
    public class DataFolder
    {
        /// <summary>
        /// Initializes the path locations.
        /// </summary>
        /// <param name="rootPath">The data directory root path.</param>
        public DataFolder(string rootPath, DbType dbType = DbType.Leveldb)
        {
<<<<<<< HEAD
            this.CoindbPath = Path.Combine(path, "coindb");
            this.AddressManagerFilePath = path;
            this.ChainPath = Path.Combine(path, "chain");
            this.KeyValueRepositoryPath = Path.Combine(path, "common");
            this.InteropRepositoryPath = Path.Combine(path, "interop");
            this.ConversionRepositoryPath = Path.Combine(path, "conversion");
            this.BlockPath = Path.Combine(path, "blocks");
            this.PollsPath = Path.Combine(path, "polls");
            this.IndexPath = Path.Combine(path, "index");
            this.RpcCookieFile = Path.Combine(path, ".cookie");
            this.WalletPath = Path.Combine(path);
            this.LogPath = Path.Combine(path, "logs");
            this.ApplicationsPath = Path.Combine(path, "apps");
            this.DnsMasterFilePath = path;
            this.SmartContractStatePath = Path.Combine(path, "contracts");
            this.ProvenBlockHeaderPath = Path.Combine(path, "provenheaders");
            this.RootPath = path;
=======
            string databasePath = rootPath;
            if (dbType != DbType.Leveldb)
            {
                databasePath = Path.Combine(rootPath, dbType.ToString().ToLowerInvariant());
                Directory.CreateDirectory(databasePath);
            }

            this.CoindbPath = Path.Combine(databasePath, "coindb");
            this.AddressManagerFilePath = rootPath;
            this.ChainPath = Path.Combine(databasePath, "chain");
            this.KeyValueRepositoryPath = Path.Combine(databasePath, "common");
            this.BlockPath = Path.Combine(databasePath, "blocks");
            this.PollsPath = Path.Combine(rootPath, "polls");
            this.IndexPath = Path.Combine(rootPath, "index");
            this.RpcCookieFile = Path.Combine(rootPath, ".cookie");
            this.WalletPath = Path.Combine(rootPath);
            this.LogPath = Path.Combine(rootPath, "logs");
            this.DnsMasterFilePath = rootPath;
            this.SmartContractStatePath = Path.Combine(rootPath, "contracts");
            this.ProvenBlockHeaderPath = Path.Combine(databasePath, "provenheaders");
            this.RootPath = rootPath;
>>>>>>> cdf64dc0
        }

        /// <summary>
        /// The DataFolder's path.
        /// </summary>
        public string RootPath { get; }

        /// <summary>Address manager's database of peers.</summary>
        /// <seealso cref="PeerAddressManager.SavePeers(string, string)"/>
        public string AddressManagerFilePath { get; private set; }

        /// <summary>Path to the folder with coinview database files.</summary>
        public string CoindbPath { get; set; }

        /// <summary>Path to the folder with node's chain repository database files.</summary>
        /// <seealso cref="Base.BaseFeature.StartChain"/>
        public string ChainPath { get; internal set; }

        /// <summary>Path to the folder with separated key-value items managed by <see cref="IKeyValueRepository"/>.</summary>
        public string KeyValueRepositoryPath { get; internal set; }

        public string InteropRepositoryPath { get; internal set; }

        public string ConversionRepositoryPath { get; internal set; }

        /// <summary>Path to the folder with block repository database files.</summary>
        /// <seealso cref="Features.BlockStore.BlockRepository.BlockRepository"/>
        public string BlockPath { get; internal set; }

        /// <summary>Path to the folder with polls.</summary>
        public string PollsPath { get; internal set; }

        /// <summary>Path to the folder with block repository database files.</summary>
        /// <seealso cref="Features.IndexStore.IndexRepository.IndexRepository"/>
        public string IndexPath { get; internal set; }

        /// <summary>File to store RPC authorization cookie.</summary>
        /// <seealso cref="Features.RPC.Startup.Configure"/>
        public string RpcCookieFile { get; internal set; }

        /// <summary>Path to wallet files.</summary>
        /// <seealso cref="Features.Wallet.WalletManager.LoadWallet"/>
        public string WalletPath { get; internal set; }

        /// <summary>Path to log files.</summary>
        /// <seealso cref="Logging.LoggingConfiguration"/>
        public string LogPath { get; internal set; }

        /// <summary>Path to DNS masterfile.</summary>
        /// <seealso cref="Dns.IMasterFile.Save"/>
        public string DnsMasterFilePath { get; internal set; }

        /// <summary>Path to the folder with smart contract state database files.</summary>
        public string SmartContractStatePath { get; set; }

        /// <summary>Path to the folder for <see cref="ProvenBlockHeader"/> items database files.</summary>
        public string ProvenBlockHeaderPath { get; set; }
    }
}<|MERGE_RESOLUTION|>--- conflicted
+++ resolved
@@ -23,25 +23,6 @@
         /// <param name="rootPath">The data directory root path.</param>
         public DataFolder(string rootPath, DbType dbType = DbType.Leveldb)
         {
-<<<<<<< HEAD
-            this.CoindbPath = Path.Combine(path, "coindb");
-            this.AddressManagerFilePath = path;
-            this.ChainPath = Path.Combine(path, "chain");
-            this.KeyValueRepositoryPath = Path.Combine(path, "common");
-            this.InteropRepositoryPath = Path.Combine(path, "interop");
-            this.ConversionRepositoryPath = Path.Combine(path, "conversion");
-            this.BlockPath = Path.Combine(path, "blocks");
-            this.PollsPath = Path.Combine(path, "polls");
-            this.IndexPath = Path.Combine(path, "index");
-            this.RpcCookieFile = Path.Combine(path, ".cookie");
-            this.WalletPath = Path.Combine(path);
-            this.LogPath = Path.Combine(path, "logs");
-            this.ApplicationsPath = Path.Combine(path, "apps");
-            this.DnsMasterFilePath = path;
-            this.SmartContractStatePath = Path.Combine(path, "contracts");
-            this.ProvenBlockHeaderPath = Path.Combine(path, "provenheaders");
-            this.RootPath = path;
-=======
             string databasePath = rootPath;
             if (dbType != DbType.Leveldb)
             {
@@ -53,6 +34,8 @@
             this.AddressManagerFilePath = rootPath;
             this.ChainPath = Path.Combine(databasePath, "chain");
             this.KeyValueRepositoryPath = Path.Combine(databasePath, "common");
+            this.InteropRepositoryPath = Path.Combine(rootPath, "interop");
+            this.ConversionRepositoryPath = Path.Combine(rootPath, "conversion");
             this.BlockPath = Path.Combine(databasePath, "blocks");
             this.PollsPath = Path.Combine(rootPath, "polls");
             this.IndexPath = Path.Combine(rootPath, "index");
@@ -63,7 +46,6 @@
             this.SmartContractStatePath = Path.Combine(rootPath, "contracts");
             this.ProvenBlockHeaderPath = Path.Combine(databasePath, "provenheaders");
             this.RootPath = rootPath;
->>>>>>> cdf64dc0
         }
 
         /// <summary>
