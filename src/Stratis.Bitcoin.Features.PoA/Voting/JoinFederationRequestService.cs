﻿using System;
using System.Linq;
using System.Net.Http;
using System.Threading;
using System.Threading.Tasks;
using NBitcoin;
using NLog;
using Stratis.Bitcoin;
using Stratis.Bitcoin.Configuration;
using Stratis.Bitcoin.Features.PoA;
using Stratis.Bitcoin.Features.PoA.Voting;
using Stratis.Bitcoin.Features.Wallet.Controllers;
using Stratis.Bitcoin.Features.Wallet.Interfaces;
using Stratis.Bitcoin.Features.Wallet.Models;
using Stratis.Bitcoin.Features.Wallet.Services;
using Stratis.Bitcoin.Interfaces;
using Stratis.Bitcoin.PoA.Features.Voting;
using Stratis.Features.PoA.Collateral.CounterChain;

namespace Stratis.Features.PoA.Voting
{
    public interface IJoinFederationRequestService
    {
        Task<PubKey> JoinFederationAsync(JoinFederationRequestModel request, CancellationToken cancellationToken);
    }

    public sealed class JoinFederationRequestService : IJoinFederationRequestService
    {
        private readonly ICounterChainSettings counterChainSettings;
        private readonly IFederationManager federationManager;
        private readonly IFullNode fullNode;
        private readonly IHttpClientFactory httpClientFactory;
<<<<<<< HEAD
        private readonly ILogger logger;
=======
        private readonly IInitialBlockDownloadState initialBlockDownloadState;
        private readonly ILoggerFactory loggerFactory;
>>>>>>> 96316595
        private readonly PoANetwork network;
        private readonly NodeSettings nodeSettings;
        private readonly VotingManager votingManager;

<<<<<<< HEAD
        public JoinFederationRequestService(ICounterChainSettings counterChainSettings, IFederationManager federationManager, IFullNode fullNode, IHttpClientFactory httpClientFactory, Network network, NodeSettings nodeSettings, VotingManager votingManager)
=======
        public JoinFederationRequestService(ICounterChainSettings counterChainSettings, IFederationManager federationManager, IFullNode fullNode, IInitialBlockDownloadState initialBlockDownloadState, IHttpClientFactory httpClientFactory, ILoggerFactory loggerFactory, Network network, NodeSettings nodeSettings, VotingManager votingManager)
>>>>>>> 96316595
        {
            this.counterChainSettings = counterChainSettings;
            this.federationManager = federationManager;
            this.fullNode = fullNode;
            this.initialBlockDownloadState = initialBlockDownloadState;
            this.httpClientFactory = httpClientFactory;
            this.logger = LogManager.GetCurrentClassLogger();
            this.network = network as PoANetwork;
            this.nodeSettings = nodeSettings;
            this.votingManager = votingManager;
        }

        public async Task<PubKey> JoinFederationAsync(JoinFederationRequestModel request, CancellationToken cancellationToken)
        {
<<<<<<< HEAD
=======
            // Wait until the node is synced before joining.
            if (this.initialBlockDownloadState.IsInitialBlockDownload())
                throw new Exception($"Please wait until the node is synced with the network before attempting to join the federation.");

>>>>>>> 96316595
            // First ensure that this collateral address isnt already present in the federation.
            if (this.federationManager.GetFederationMembers().IsCollateralAddressRegistered(request.CollateralAddress))
                throw new Exception($"The provided collateral address '{request.CollateralAddress}' is already present in the federation.");

            // Get the address pub key hash.
            BitcoinAddress address = BitcoinAddress.Create(request.CollateralAddress, this.counterChainSettings.CounterChainNetwork);
            KeyId addressKey = PayToPubkeyHashTemplate.Instance.ExtractScriptPubKeyParameters(address.ScriptPubKey);

            // Get mining key.
            var keyTool = new KeyTool(this.nodeSettings.DataFolder);
            Key minerKey = keyTool.LoadPrivateKey();
            if (minerKey == null)
                throw new Exception($"The private key file ({KeyTool.KeyFileDefaultName}) has not been configured or is not present.");

            var expectedCollateralAmount = CollateralFederationMember.GetCollateralAmountForPubKey(this.network, minerKey.PubKey);

            var joinRequest = new JoinFederationRequest(minerKey.PubKey, new Money(expectedCollateralAmount, MoneyUnit.BTC), addressKey);

            // Populate the RemovalEventId.
            var collateralFederationMember = new CollateralFederationMember(minerKey.PubKey, false, joinRequest.CollateralAmount, request.CollateralAddress);

            byte[] federationMemberBytes = (this.network.Consensus.ConsensusFactory as CollateralPoAConsensusFactory).SerializeFederationMember(collateralFederationMember);
            Poll poll = this.votingManager.GetApprovedPolls().FirstOrDefault(x => x.IsExecuted &&
                  x.VotingData.Key == VoteKey.KickFederationMember && x.VotingData.Data.SequenceEqual(federationMemberBytes));

            joinRequest.RemovalEventId = (poll == null) ? Guid.Empty : new Guid(poll.PollExecutedBlockData.Hash.ToBytes().TakeLast(16).ToArray());

            // Get the signature by calling the counter-chain "signmessage" API.
            var signMessageRequest = new SignMessageRequest()
            {
                Message = joinRequest.SignatureMessage,
                WalletName = request.CollateralWalletName,
                Password = request.CollateralWalletPassword,
                ExternalAddress = request.CollateralAddress
            };

            var walletClient = new WalletClient(this.httpClientFactory, $"http://{this.counterChainSettings.CounterChainApiHost}", this.counterChainSettings.CounterChainApiPort);

            try
            {
                string signature = await walletClient.SignMessageAsync(signMessageRequest, cancellationToken);
                joinRequest.AddSignature(signature);
            }
            catch (Exception err)
            {
                throw new Exception($"The call to sign the join federation request failed: '{err.Message}'.");
            }

            IWalletTransactionHandler walletTransactionHandler = this.fullNode.NodeService<IWalletTransactionHandler>();
            var encoder = new JoinFederationRequestEncoder();
            JoinFederationRequestResult result = JoinFederationRequestBuilder.BuildTransaction(walletTransactionHandler, this.network, joinRequest, encoder, request.WalletName, request.WalletAccount, request.WalletPassword);
            if (result.Transaction == null)
                throw new Exception(result.Errors);

            IWalletService walletService = this.fullNode.NodeService<IWalletService>();
            await walletService.SendTransaction(new SendTransactionRequest(result.Transaction.ToHex()), cancellationToken);

            return minerKey.PubKey;
        }
    }
}<|MERGE_RESOLUTION|>--- conflicted
+++ resolved
@@ -3,8 +3,8 @@
 using System.Net.Http;
 using System.Threading;
 using System.Threading.Tasks;
+using Microsoft.Extensions.Logging;
 using NBitcoin;
-using NLog;
 using Stratis.Bitcoin;
 using Stratis.Bitcoin.Configuration;
 using Stratis.Bitcoin.Features.PoA;
@@ -30,28 +30,20 @@
         private readonly IFederationManager federationManager;
         private readonly IFullNode fullNode;
         private readonly IHttpClientFactory httpClientFactory;
-<<<<<<< HEAD
-        private readonly ILogger logger;
-=======
         private readonly IInitialBlockDownloadState initialBlockDownloadState;
         private readonly ILoggerFactory loggerFactory;
->>>>>>> 96316595
         private readonly PoANetwork network;
         private readonly NodeSettings nodeSettings;
         private readonly VotingManager votingManager;
 
-<<<<<<< HEAD
-        public JoinFederationRequestService(ICounterChainSettings counterChainSettings, IFederationManager federationManager, IFullNode fullNode, IHttpClientFactory httpClientFactory, Network network, NodeSettings nodeSettings, VotingManager votingManager)
-=======
         public JoinFederationRequestService(ICounterChainSettings counterChainSettings, IFederationManager federationManager, IFullNode fullNode, IInitialBlockDownloadState initialBlockDownloadState, IHttpClientFactory httpClientFactory, ILoggerFactory loggerFactory, Network network, NodeSettings nodeSettings, VotingManager votingManager)
->>>>>>> 96316595
         {
             this.counterChainSettings = counterChainSettings;
             this.federationManager = federationManager;
             this.fullNode = fullNode;
             this.initialBlockDownloadState = initialBlockDownloadState;
             this.httpClientFactory = httpClientFactory;
-            this.logger = LogManager.GetCurrentClassLogger();
+            this.loggerFactory = loggerFactory;
             this.network = network as PoANetwork;
             this.nodeSettings = nodeSettings;
             this.votingManager = votingManager;
@@ -59,13 +51,10 @@
 
         public async Task<PubKey> JoinFederationAsync(JoinFederationRequestModel request, CancellationToken cancellationToken)
         {
-<<<<<<< HEAD
-=======
             // Wait until the node is synced before joining.
             if (this.initialBlockDownloadState.IsInitialBlockDownload())
                 throw new Exception($"Please wait until the node is synced with the network before attempting to join the federation.");
 
->>>>>>> 96316595
             // First ensure that this collateral address isnt already present in the federation.
             if (this.federationManager.GetFederationMembers().IsCollateralAddressRegistered(request.CollateralAddress))
                 throw new Exception($"The provided collateral address '{request.CollateralAddress}' is already present in the federation.");
@@ -102,7 +91,7 @@
                 ExternalAddress = request.CollateralAddress
             };
 
-            var walletClient = new WalletClient(this.httpClientFactory, $"http://{this.counterChainSettings.CounterChainApiHost}", this.counterChainSettings.CounterChainApiPort);
+            var walletClient = new WalletClient(this.loggerFactory, this.httpClientFactory, $"http://{this.counterChainSettings.CounterChainApiHost}", this.counterChainSettings.CounterChainApiPort);
 
             try
             {
