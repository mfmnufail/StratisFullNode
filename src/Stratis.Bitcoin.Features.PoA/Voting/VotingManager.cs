﻿using System;
using System.Collections.Generic;
using System.Linq;
using System.Text;
using ConcurrentCollections;
using Microsoft.Extensions.Logging;
using NBitcoin;
using Stratis.Bitcoin.Configuration;
using Stratis.Bitcoin.Consensus;
using Stratis.Bitcoin.EventBus;
using Stratis.Bitcoin.EventBus.CoreEvents;
using Stratis.Bitcoin.Primitives;
using Stratis.Bitcoin.Signals;
using Stratis.Bitcoin.Utilities;
using TracerAttributes;

namespace Stratis.Bitcoin.Features.PoA.Voting
{
    public class VotingManager : IDisposable
    {
        private readonly IFederationManager federationManager;

        private readonly VotingDataEncoder votingDataEncoder;

        private readonly ISlotsManager slotsManager;

        private readonly IPollResultExecutor pollResultExecutor;

        private readonly ISignals signals;

        private readonly INodeStats nodeStats;

        private readonly Network network;

        private readonly ILogger logger;

        private readonly IFinalizedBlockInfoRepository finalizedBlockInfo;

        /// <summary>Protects access to <see cref="scheduledVotingData"/>, <see cref="polls"/>, <see cref="pollsRepository"/>.</summary>
        private readonly object locker;

        /// <remarks>All access should be protected by <see cref="locker"/>.</remarks>
        private readonly PollsRepository pollsRepository;

        private IdleFederationMembersKicker idleFederationMembersKicker;

        /// <summary>In-memory collection of pending polls.</summary>
        /// <remarks>All access should be protected by <see cref="locker"/>.</remarks>
        private List<Poll> polls;

        private SubscriptionToken blockConnectedSubscription;
        private SubscriptionToken blockDisconnectedSubscription;

        /// <summary>Collection of voting data that should be included in a block when it's mined.</summary>
        /// <remarks>All access should be protected by <see cref="locker"/>.</remarks>
        private List<VotingData> scheduledVotingData;

        private bool isInitialized;

        public VotingManager(IFederationManager federationManager, ILoggerFactory loggerFactory, ISlotsManager slotsManager, IPollResultExecutor pollResultExecutor,
            INodeStats nodeStats, DataFolder dataFolder, DBreezeSerializer dBreezeSerializer, ISignals signals, IFinalizedBlockInfoRepository finalizedBlockInfo, Network network)
        {
            this.federationManager = Guard.NotNull(federationManager, nameof(federationManager));
            this.slotsManager = Guard.NotNull(slotsManager, nameof(slotsManager));
            this.pollResultExecutor = Guard.NotNull(pollResultExecutor, nameof(pollResultExecutor));
            this.signals = Guard.NotNull(signals, nameof(signals));
            this.nodeStats = Guard.NotNull(nodeStats, nameof(nodeStats));
            this.finalizedBlockInfo = Guard.NotNull(finalizedBlockInfo, nameof(finalizedBlockInfo));

            this.locker = new object();
            this.votingDataEncoder = new VotingDataEncoder(loggerFactory);
            this.scheduledVotingData = new List<VotingData>();
            this.pollsRepository = new PollsRepository(dataFolder, loggerFactory, dBreezeSerializer);
            this.logger = loggerFactory.CreateLogger(this.GetType().FullName);
            this.network = network;

            this.isInitialized = false;
        }

        public void Initialize(IdleFederationMembersKicker idleFederationMembersKicker = null)
        {
            this.idleFederationMembersKicker = idleFederationMembersKicker;

            this.pollsRepository.Initialize();

            this.polls = this.pollsRepository.GetAllPolls();

            this.blockConnectedSubscription = this.signals.Subscribe<BlockConnected>(this.OnBlockConnected);
            this.blockDisconnectedSubscription = this.signals.Subscribe<BlockDisconnected>(this.OnBlockDisconnected);

            this.nodeStats.RegisterStats(this.AddComponentStats, StatsType.Component, this.GetType().Name, 1200);

            this.isInitialized = true;
            this.logger.LogDebug("VotingManager initialized.");
        }

        /// <summary>Schedules a vote for the next time when the block will be mined.</summary>
        /// <exception cref="InvalidOperationException">Thrown in case caller is not a federation member.</exception>
        public void ScheduleVote(VotingData votingData)
        {
            this.EnsureInitialized();

            if (!this.federationManager.IsFederationMember)
            {
                this.logger.LogTrace("(-)[NOT_FED_MEMBER]");
                throw new InvalidOperationException("Not a federation member!");
            }

            lock (this.locker)
            {
                this.scheduledVotingData.Add(votingData);

                this.CleanFinishedPollsLocked();
            }

            this.logger.LogDebug("Vote was scheduled with key: {0}.", votingData.Key);
        }

        /// <summary>Provides a copy of scheduled voting data.</summary>
        public List<VotingData> GetScheduledVotes()
        {
            this.EnsureInitialized();

            lock (this.locker)
            {
                this.CleanFinishedPollsLocked();

                return new List<VotingData>(this.scheduledVotingData);
            }
        }

        /// <summary>Provides scheduled voting data and removes all items that were provided.</summary>
        /// <remarks>Used by miner.</remarks>
        public List<VotingData> GetAndCleanScheduledVotes()
        {
            this.EnsureInitialized();

            lock (this.locker)
            {
                this.CleanFinishedPollsLocked();

                List<VotingData> votingData = this.scheduledVotingData;

                this.scheduledVotingData = new List<VotingData>();

                if (votingData.Count > 0)
                    this.logger.LogDebug("{0} scheduled votes were taken.", votingData.Count);

                return votingData;
            }
        }

        /// <summary>Checks pending polls against finished polls and removes pending polls that will make no difference and basically are redundant.</summary>
        /// <remarks>All access should be protected by <see cref="locker"/>.</remarks>
        private void CleanFinishedPollsLocked()
        {
            // We take polls that are not pending (collected enough votes in favor) but not executed yet (maxReorg blocks
            // didn't pass since the vote that made the poll pass). We can't just take not pending polls because of the
            // following scenario: federation adds a hash or fed member or does any other revertable action, then reverts
            // the action (removes the hash) and then reapplies it again. To allow for this scenario we have to exclude
            // executed polls here.
            List<Poll> finishedPolls = this.polls.Where(x => !x.IsPending && !x.IsExecuted).ToList();

            for (int i = this.scheduledVotingData.Count - 1; i >= 0; i--)
            {
                VotingData currentScheduledData = this.scheduledVotingData[i];

                // Remove scheduled voting data that can be found in finished polls that were not yet executed.
                if (finishedPolls.Any(x => x.VotingData == currentScheduledData))
                    this.scheduledVotingData.RemoveAt(i);
            }
        }

        /// <summary>Provides a collection of polls that are currently active.</summary>
        public List<Poll> GetPendingPolls()
        {
            this.EnsureInitialized();

            lock (this.locker)
            {
                return new List<Poll>(this.polls.Where(x => x.IsPending));
            }
        }

        /// <summary>Provides a collection of polls that are already finished and their results applied.</summary>
        public List<Poll> GetFinishedPolls()
        {
            this.EnsureInitialized();

            lock (this.locker)
            {
                return new List<Poll>(this.polls.Where(x => !x.IsPending));
            }
        }


        /// <summary>
        /// Tells us whether we have already voted to boot a federation member.
        /// </summary>
        public bool AlreadyVotingFor(VoteKey voteKey, byte[] federationMemberBytes)
        {
            List<Poll> finishedPolls = this.GetFinishedPolls();

            if (finishedPolls.Any(x => !x.IsExecuted &&
                  x.VotingData.Key == voteKey && x.VotingData.Data.SequenceEqual(federationMemberBytes) &&
                  x.PubKeysHexVotedInFavor.Contains(this.federationManager.CurrentFederationKey.PubKey.ToHex())))
            {
                // We've already voted in a finished poll that's only awaiting execution.
                return true;
            }

            List<Poll> pendingPolls = this.GetPendingPolls();

            if (pendingPolls.Any(x => x.VotingData.Key == voteKey &&
                                       x.VotingData.Data.SequenceEqual(federationMemberBytes) &&
                                       x.PubKeysHexVotedInFavor.Contains(this.federationManager.CurrentFederationKey.PubKey.ToHex())))
            {
                // We've already voted in a pending poll.
                return true;
            }


            List<VotingData> scheduledVotes = this.GetScheduledVotes();

            if (scheduledVotes.Any(x => x.Key == voteKey && x.Data.SequenceEqual(federationMemberBytes)))
            {
                // We have the vote queued to be put out next time we mine a block.
                return true;
            }

            return false;
        }

        public bool IsFederationMember(PubKey pubKey)
        {
            return this.federationManager.GetFederationMembers().Any(fm => fm.PubKey == pubKey);
        }

<<<<<<< HEAD
        private IFederationMember GetMemberVotedOn(VotingData votingData)
=======
        public List<IFederationMember> GetModifiedFederation(ChainedHeader chainedHeader)
        {
            // Starting with the current federation...
            List<IFederationMember> modifiedFederation = this.federationManager.GetFederationMembers();

            if (this.network.Consensus.ConsensusFactory is PoAConsensusFactory poaConsensusFactory)
            {
                // ...reverse executed polls that would not have been executed yet at the currentHeader height.
                foreach (Poll poll in this.GetFinishedPolls().Where(x => x.IsExecuted &&
                    ((x.VotingData.Key == VoteKey.AddFederationMember) || (x.VotingData.Key == VoteKey.KickFederationMember))))
                {
                    if ((poll.PollVotedInFavorBlockData.Height + this.network.Consensus.MaxReorgLength) < chainedHeader.Height)
                        // This poll does not require reversal as it would have been applied before the currentHeader height.
                        continue;

                    IFederationMember federationMember = poaConsensusFactory.DeserializeFederationMember(poll.VotingData.Data);

                    // Reverse addition/removal.
                    if (poll.VotingData.Key == VoteKey.AddFederationMember)
                        modifiedFederation.Remove(federationMember);
                    else if (poll.VotingData.Key == VoteKey.KickFederationMember)
                        modifiedFederation.Add(federationMember);
                }
            }

            return modifiedFederation;
        }

        private bool IsVotingOnMultisigMember(VotingData votingData)
>>>>>>> e035b72b
        {
            if (votingData.Key != VoteKey.AddFederationMember && votingData.Key != VoteKey.KickFederationMember)
                return null;

            if (!(this.network.Consensus.ConsensusFactory is PoAConsensusFactory poaConsensusFactory))
                return null;

            return poaConsensusFactory.DeserializeFederationMember(votingData.Data);
        }

        private bool IsVotingOnMultisigMember(VotingData votingData)
        {
            IFederationMember member = GetMemberVotedOn(votingData);

            // Ignore votes on multisig-members.
            return member != null && FederationVotingController.IsMultisigMember(this.network, member.PubKey);
        }

        private void OnBlockConnected(BlockConnected blockConnected)
        {
            ChainedHeaderBlock chBlock = blockConnected.ConnectedBlock;
            uint256 newFinalizedHash = this.finalizedBlockInfo.GetFinalizedBlockInfo().Hash;

            lock (this.locker)
            {
                foreach (Poll poll in this.polls.Where(x => !x.IsPending && x.PollVotedInFavorBlockData.Hash == newFinalizedHash).ToList())
                {
                    this.logger.LogDebug("Applying poll '{0}'.", poll);
                    this.pollResultExecutor.ApplyChange(poll.VotingData);

                    poll.PollExecutedBlockData = new HashHeightPair(chBlock.ChainedHeader);
                    this.pollsRepository.UpdatePoll(poll);
                }
            }

            byte[] rawVotingData = this.votingDataEncoder.ExtractRawVotingData(chBlock.Block.Transactions[0]);

            if (rawVotingData == null)
            {
                this.logger.LogTrace("(-)[NO_VOTING_DATA]");
                return;
            }

            // Pub key of a fed member that created voting data.
            List<IFederationMember> modifiedFederation = this.GetModifiedFederation(chBlock.ChainedHeader);
            string fedMemberKeyHex = this.slotsManager.GetFederationMemberForTimestamp(chBlock.Block.Header.Time, modifiedFederation).PubKey.ToHex();

            List<VotingData> votingDataList = this.votingDataEncoder.Decode(rawVotingData);

            this.logger.LogDebug("Applying {0} voting data items included in a block by '{1}'.", votingDataList.Count, fedMemberKeyHex);

            lock (this.locker)
            {
                foreach (VotingData data in votingDataList)
                {
                    if (this.IsVotingOnMultisigMember(data))
                        continue;

                    Poll poll = this.polls.SingleOrDefault(x => x.VotingData == data && x.IsPending);

                    if (poll == null)
                    {
                        poll = new Poll()
                        {
                            Id = this.pollsRepository.GetHighestPollId() + 1,
                            PollVotedInFavorBlockData = null,
                            PollExecutedBlockData = null,
                            PollStartBlockData = new HashHeightPair(chBlock.ChainedHeader),
                            VotingData = data,
                            PubKeysHexVotedInFavor = new List<string>() { fedMemberKeyHex }
                        };

                        this.polls.Add(poll);
                        this.pollsRepository.AddPolls(poll);

                        this.logger.LogDebug("New poll was created: '{0}'.", poll);
                    }
                    else if (!poll.PubKeysHexVotedInFavor.Contains(fedMemberKeyHex))
                    {
                        poll.PubKeysHexVotedInFavor.Add(fedMemberKeyHex);
                        this.pollsRepository.UpdatePoll(poll);

                        this.logger.LogDebug("Voted on existing poll: '{0}'.", poll);
                    }
                    else
                    {
                        this.logger.LogDebug("Fed member '{0}' already voted for this poll. Ignoring his vote. Poll: '{1}'.", fedMemberKeyHex, poll);
                    }

                    var fedMembersHex = new ConcurrentHashSet<string>(this.federationManager.GetFederationMembers().Select(x => x.PubKey.ToHex()));

                    // Member that were about to be kicked when voting started don't participate.
                    if (this.idleFederationMembersKicker != null)
                    {
                        ChainedHeader chainedHeader = chBlock.ChainedHeader.GetAncestor(poll.PollStartBlockData.Height);

                        foreach (string pubKey in fedMembersHex)
                        {
                            if (this.idleFederationMembersKicker.ShouldBeKicked(new PubKey(pubKey), chainedHeader.Header.Time, out _))
                            {
                                fedMembersHex.TryRemove(pubKey);
                            }
                        }
                    }

                    // It is possible that there is a vote from a federation member that was deleted from the federation.
                    // Do not count votes from entities that are not active fed members.
                    int validVotesCount = poll.PubKeysHexVotedInFavor.Count(x => fedMembersHex.Contains(x));

                    int requiredVotesCount = (fedMembersHex.Count / 2) + 1;

                    this.logger.LogDebug("Fed members count: {0}, valid votes count: {1}, required votes count: {2}.", fedMembersHex.Count, validVotesCount, requiredVotesCount);

                    if (validVotesCount < requiredVotesCount)
                        continue;

                    poll.PollVotedInFavorBlockData = new HashHeightPair(chBlock.ChainedHeader);
                    this.pollsRepository.UpdatePoll(poll);
                }
            }
        }

        private void OnBlockDisconnected(BlockDisconnected blockDisconnected)
        {
            ChainedHeaderBlock chBlock = blockDisconnected.DisconnectedBlock;

            lock (this.locker)
            {
                foreach (Poll poll in this.polls.Where(x => !x.IsPending && x.PollExecutedBlockData?.Hash == chBlock.ChainedHeader.HashBlock).ToList())
                {
                    this.logger.LogDebug("Reverting poll execution '{0}'.", poll);
                    this.pollResultExecutor.RevertChange(poll.VotingData);

                    poll.PollExecutedBlockData = null;
                    this.pollsRepository.UpdatePoll(poll);
                }
            }

            byte[] rawVotingData = this.votingDataEncoder.ExtractRawVotingData(chBlock.Block.Transactions[0]);

            if (rawVotingData == null)
            {
                this.logger.LogTrace("(-)[NO_VOTING_DATA]");
                return;
            }

            List<VotingData> votingDataList = this.votingDataEncoder.Decode(rawVotingData);
            votingDataList.Reverse();

            lock (this.locker)
            {
                foreach (VotingData votingData in votingDataList)
                {
                    if (this.IsVotingOnMultisigMember(votingData))
                        continue;

                    // If the poll is pending, that's the one we want. There should be maximum 1 of these.
                    Poll targetPoll = this.polls.SingleOrDefault(x => x.VotingData == votingData && x.IsPending);

                    // Otherwise, get the most recent poll. There could currently be unlimited of these, though they're harmless.
                    if (targetPoll == null)
                    {
                        targetPoll = this.polls.Last(x => x.VotingData == votingData);
                    }

                    this.logger.LogDebug("Reverting poll voting in favor: '{0}'.", targetPoll);

                    if (targetPoll.PollVotedInFavorBlockData == new HashHeightPair(chBlock.ChainedHeader))
                    {
                        targetPoll.PollVotedInFavorBlockData = null;

                        this.pollsRepository.UpdatePoll(targetPoll);
                    }

                    // Pub key of a fed member that created voting data.
                    string fedMemberKeyHex = this.slotsManager.GetFederationMemberForTimestamp(chBlock.Block.Header.Time).PubKey.ToHex();

                    targetPoll.PubKeysHexVotedInFavor.Remove(fedMemberKeyHex);

                    if (targetPoll.PubKeysHexVotedInFavor.Count == 0)
                    {
                        this.polls.Remove(targetPoll);
                        this.pollsRepository.RemovePolls(targetPoll.Id);

                        this.logger.LogDebug("Poll with Id {0} was removed.", targetPoll.Id);
                    }
                }
            }
        }

        [NoTrace]
        private void AddComponentStats(StringBuilder log)
        {
            log.AppendLine();
            log.AppendLine("======Voting Manager======");

            lock (this.locker)
            {
                log.AppendLine($"{this.polls.Count(x => x.IsPending)} polls are pending, {this.polls.Count(x => !x.IsPending)} polls are finished, {this.polls.Count(x => x.IsExecuted)} polls are executed.");
                log.AppendLine($"{this.scheduledVotingData.Count} votes are scheduled to be added to the next block this node mines.");
            }
        }

        [NoTrace]
        private void EnsureInitialized()
        {
            if (!this.isInitialized)
            {
                throw new Exception("VotingManager is not initialized. Check that voting is enabled in PoAConsensusOptions.");
            }
        }

        /// <inheritdoc />
        public void Dispose()
        {
            this.signals.Unsubscribe(this.blockConnectedSubscription);
            this.signals.Unsubscribe(this.blockDisconnectedSubscription);

            this.pollsRepository.Dispose();
        }
    }
}<|MERGE_RESOLUTION|>--- conflicted
+++ resolved
@@ -236,9 +236,6 @@
             return this.federationManager.GetFederationMembers().Any(fm => fm.PubKey == pubKey);
         }
 
-<<<<<<< HEAD
-        private IFederationMember GetMemberVotedOn(VotingData votingData)
-=======
         public List<IFederationMember> GetModifiedFederation(ChainedHeader chainedHeader)
         {
             // Starting with the current federation...
@@ -268,7 +265,6 @@
         }
 
         private bool IsVotingOnMultisigMember(VotingData votingData)
->>>>>>> e035b72b
         {
             if (votingData.Key != VoteKey.AddFederationMember && votingData.Key != VoteKey.KickFederationMember)
                 return null;
