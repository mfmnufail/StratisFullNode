﻿using System;
using System.Collections.Generic;
using System.Linq;
using System.Text;
using ConcurrentCollections;
using Microsoft.Extensions.Logging;
using NBitcoin;
using Stratis.Bitcoin.Configuration;
using Stratis.Bitcoin.Configuration.Logging;
using Stratis.Bitcoin.EventBus;
using Stratis.Bitcoin.EventBus.CoreEvents;
using Stratis.Bitcoin.Features.BlockStore;
using Stratis.Bitcoin.Primitives;
using Stratis.Bitcoin.Signals;
using Stratis.Bitcoin.Utilities;
using TracerAttributes;

namespace Stratis.Bitcoin.Features.PoA.Voting
{
    public sealed class VotingManager : IDisposable
    {
        private readonly PoAConsensusOptions poaConsensusOptions;
        private readonly IBlockRepository blockRepository;
        private readonly ChainIndexer chainIndexer;
        private readonly IFederationManager federationManager;

        private IFederationHistory federationHistory;

        private readonly VotingDataEncoder votingDataEncoder;

        private readonly IPollResultExecutor pollResultExecutor;

        private readonly ISignals signals;

        private readonly INodeStats nodeStats;

        private readonly Network network;
        private readonly ILogger logger;

        /// <summary>Protects access to <see cref="scheduledVotingData"/>, <see cref="polls"/>, <see cref="PollsRepository"/>.</summary>
        private readonly object locker;

        /// <summary>All access should be protected by <see cref="locker"/>.</remarks>
        public PollsRepository PollsRepository { get; private set; }

        private IIdleFederationMembersKicker idleFederationMembersKicker;
        private INodeLifetime nodeLifetime;

        /// <summary>In-memory collection of pending polls.</summary>
        /// <remarks>All access should be protected by <see cref="locker"/>.</remarks>
        private PollsCollection polls;

        private SubscriptionToken blockConnectedSubscription;
        private SubscriptionToken blockDisconnectedSubscription;

        /// <summary>Collection of voting data that should be included in a block when it's mined.</summary>
        /// <remarks>All access should be protected by <see cref="locker"/>.</remarks>
        private List<VotingData> scheduledVotingData;

        private int blocksProcessed;

        public long blocksProcessingTime;

        internal bool isInitialized;

        public VotingManager(IFederationManager federationManager, ILoggerFactory loggerFactory, IPollResultExecutor pollResultExecutor,
            INodeStats nodeStats, DataFolder dataFolder, DBreezeSerializer dBreezeSerializer, ISignals signals,
            Network network,
            IBlockRepository blockRepository = null,
            ChainIndexer chainIndexer = null,
            INodeLifetime nodeLifetime = null)
        {
            this.federationManager = Guard.NotNull(federationManager, nameof(federationManager));
            this.pollResultExecutor = Guard.NotNull(pollResultExecutor, nameof(pollResultExecutor));
            this.signals = Guard.NotNull(signals, nameof(signals));
            this.nodeStats = Guard.NotNull(nodeStats, nameof(nodeStats));

            this.locker = new object();
            this.votingDataEncoder = new VotingDataEncoder(loggerFactory);
            this.scheduledVotingData = new List<VotingData>();
            this.PollsRepository = new PollsRepository(dataFolder, loggerFactory, dBreezeSerializer, chainIndexer);

            this.logger = loggerFactory.CreateLogger(this.GetType().FullName);
            this.network = network;
            this.poaConsensusOptions = (PoAConsensusOptions)this.network.Consensus.Options;

            this.blockRepository = blockRepository;
            this.chainIndexer = chainIndexer;
            this.nodeLifetime = nodeLifetime;

            this.isInitialized = false;
        }

        public void Initialize(IFederationHistory federationHistory, IIdleFederationMembersKicker idleFederationMembersKicker = null)
        {
            this.federationHistory = federationHistory;
            this.idleFederationMembersKicker = idleFederationMembersKicker;

            this.PollsRepository.Initialize();

<<<<<<< HEAD
            this.PollsRepository.WithTransaction(transaction => this.polls = new PollsCollection(this.PollsRepository.GetAllPolls(transaction), this.logger));
=======
            this.PollsRepository.WithTransaction(transaction => this.polls = new PollsCollection(this.PollsRepository.GetAllPolls(transaction)));
>>>>>>> 1faa616d

            this.blockConnectedSubscription = this.signals.Subscribe<BlockConnected>(this.OnBlockConnected);
            this.blockDisconnectedSubscription = this.signals.Subscribe<BlockDisconnected>(this.OnBlockDisconnected);

            this.nodeStats.RegisterStats(this.AddComponentStats, StatsType.Component, this.GetType().Name, 1200);

            this.isInitialized = true;

            this.logger.LogDebug("VotingManager initialized.");
        }

        /// <summary>Schedules a vote for the next time when the block will be mined.</summary>
        /// <exception cref="InvalidOperationException">Thrown in case caller is not a federation member.</exception>
        public void ScheduleVote(VotingData votingData)
        {
            this.EnsureInitialized();

            if (!this.federationManager.IsFederationMember)
            {
                this.logger.LogTrace("(-)[NOT_FED_MEMBER]");
                throw new InvalidOperationException("Not a federation member!");
            }

            lock (this.locker)
            {
                if (!this.scheduledVotingData.Any(v => v == votingData))
                    this.scheduledVotingData.Add(votingData);

                this.CleanFinishedPollsLocked();
            }

            this.logger.LogDebug("Vote was scheduled with key: {0}.", votingData.Key);
        }

        /// <summary>Provides a copy of scheduled voting data.</summary>
        public List<VotingData> GetScheduledVotes()
        {
            this.EnsureInitialized();

            lock (this.locker)
            {
                this.CleanFinishedPollsLocked();

                return new List<VotingData>(this.scheduledVotingData);
            }
        }

        /// <summary>Provides scheduled voting data and removes all items that were provided.</summary>
        /// <remarks>Used by miner.</remarks>
        public List<VotingData> GetAndCleanScheduledVotes()
        {
            this.EnsureInitialized();

            lock (this.locker)
            {
                this.CleanFinishedPollsLocked();

                List<VotingData> votingData = this.scheduledVotingData;

                this.scheduledVotingData = new List<VotingData>();

                if (votingData.Count > 0)
                    this.logger.LogDebug("{0} scheduled votes were taken.", votingData.Count);

                return votingData;
            }
        }

        /// <summary>Checks pending polls against finished polls and removes pending polls that will make no difference and basically are redundant.</summary>
        /// <remarks>All access should be protected by <see cref="locker"/>.</remarks>
        private void CleanFinishedPollsLocked()
        {
            // We take polls that are not pending (collected enough votes in favor) but not executed yet (maxReorg blocks
            // didn't pass since the vote that made the poll pass). We can't just take not pending polls because of the
            // following scenario: federation adds a hash or fed member or does any other revertable action, then reverts
            // the action (removes the hash) and then reapplies it again. To allow for this scenario we have to exclude
            // executed polls here.
            List<Poll> finishedPolls = this.polls.Where(x => !x.IsPending && !x.IsExecuted).ToList();

            for (int i = this.scheduledVotingData.Count - 1; i >= 0; i--)
            {
                VotingData currentScheduledData = this.scheduledVotingData[i];

                // Remove scheduled voting data that can be found in finished polls that were not yet executed.
                if (finishedPolls.Any(x => x.VotingData == currentScheduledData))
                    this.scheduledVotingData.RemoveAt(i);
            }
        }

        /// <summary>Provides a collection of polls that are currently active.</summary>
        public List<Poll> GetPendingPolls()
        {
            this.EnsureInitialized();

            lock (this.locker)
            {
                return new List<Poll>(this.polls.Where(x => x.IsPending));

            }
        }

        /// <summary>Provides a collection of polls that are approved but not executed yet.</summary>
        public List<Poll> GetApprovedPolls()
        {
            this.EnsureInitialized();

            lock (this.locker)
            {
                return new List<Poll>(this.polls.Where(x => !x.IsPending));
            }
        }

        /// <summary>Provides a collection of polls that are approved and their results applied.</summary>
        public List<Poll> GetExecutedPolls()
        {
            this.EnsureInitialized();

            lock (this.locker)
            {
                return new List<Poll>(this.polls.Where(x => x.IsExecuted));
            }
        }

        /// <summary>
        /// Tells us whether we have already voted to boot a federation member.
        /// </summary>
        public bool AlreadyVotingFor(VoteKey voteKey, byte[] federationMemberBytes)
        {
            List<Poll> approvedPolls = this.GetApprovedPolls();

            if (approvedPolls.Any(x => !x.IsExecuted &&
                  x.VotingData.Key == voteKey && x.VotingData.Data.SequenceEqual(federationMemberBytes) &&
                  x.PubKeysHexVotedInFavor.Any(v => v.PubKey == this.federationManager.CurrentFederationKey.PubKey.ToHex())))
            {
                // We've already voted in a finished poll that's only awaiting execution.
                return true;
            }

            List<Poll> pendingPolls = this.GetPendingPolls();

            if (pendingPolls.Any(x => x.VotingData.Key == voteKey &&
                                       x.VotingData.Data.SequenceEqual(federationMemberBytes) &&
                                       x.PubKeysHexVotedInFavor.Any(v => v.PubKey == this.federationManager.CurrentFederationKey.PubKey.ToHex())))
            {
                // We've already voted in a pending poll.
                return true;
            }


            List<VotingData> scheduledVotes = this.GetScheduledVotes();

            if (scheduledVotes.Any(x => x.Key == voteKey && x.Data.SequenceEqual(federationMemberBytes)))
            {
                // We have the vote queued to be put out next time we mine a block.
                return true;
            }

            return false;
        }

        public bool IsFederationMember(PubKey pubKey)
        {
            return this.federationManager.GetFederationMembers().Any(fm => fm.PubKey == pubKey);
        }

        public List<IFederationMember> GetFederationFromExecutedPolls()
        {
            lock (this.locker)
            {
                var federation = new List<IFederationMember>(this.poaConsensusOptions.GenesisFederationMembers);

                IEnumerable<Poll> executedPolls = this.GetExecutedPolls().MemberPolls();
                foreach (Poll poll in executedPolls.OrderBy(a => a.PollExecutedBlockData.Height))
                {
                    IFederationMember federationMember = ((PoAConsensusFactory)(this.network.Consensus.ConsensusFactory)).DeserializeFederationMember(poll.VotingData.Data);

                    if (poll.VotingData.Key == VoteKey.AddFederationMember)
                        federation.Add(federationMember);
                    else if (poll.VotingData.Key == VoteKey.KickFederationMember)
                        federation.Remove(federationMember);
                }

                return federation;
            }
        }

        public int LastKnownFederationHeight()
        {
            return (this.PollsRepository.CurrentTip?.Height ?? 0) + (int)this.network.Consensus.MaxReorgLength - 1;
        }

        public bool CanGetFederationForBlock(ChainedHeader chainedHeader)
        {
            return chainedHeader.Height <= LastKnownFederationHeight();
        }

        public void EnterStraxEra(List<IFederationMember> modifiedFederation)
        {
            // If we are accessing blocks prior to STRAX activation then the IsMultisigMember values for the members may be different. 
            for (int i = 0; i < modifiedFederation.Count; i++)
            {
                bool shouldBeMultisigMember = ((PoANetwork)this.network).StraxMiningMultisigMembers.Contains(modifiedFederation[i].PubKey);
                var member = (CollateralFederationMember)modifiedFederation[i];

                if (member.IsMultisigMember != shouldBeMultisigMember)
                {
                    // Clone the member if we will be changing the flag.
                    modifiedFederation[i] = new CollateralFederationMember(member.PubKey, shouldBeMultisigMember, member.CollateralAmount, member.CollateralMainchainAddress);
                }
            }
        }

        public List<IFederationMember> GetModifiedFederation(ChainedHeader chainedHeader)
        {
            return this.federationHistory.GetFederationForBlock(chainedHeader);
        }

        public IEnumerable<(List<IFederationMember> federation, HashSet<IFederationMember> whoJoined)> GetFederationsForHeights(int startHeight, int endHeight)
        {
            lock (this.locker)
            {
                // Starting with the genesis federation...
                List<IFederationMember> modifiedFederation = new List<IFederationMember>(this.poaConsensusOptions.GenesisFederationMembers);
                Poll[] approvedPolls = this.GetApprovedPolls().MemberPolls().OrderBy(a => a.PollVotedInFavorBlockData.Height).ToArray();
                int pollIndex = 0;
                bool straxEra = false;
                int? multisigMinersApplicabilityHeight = this.federationManager.GetMultisigMinersApplicabilityHeight();

                for (int height = startHeight; height <= endHeight; height++)
                {
                    var whoJoined = new HashSet<IFederationMember>();

                    if (!(this.network.Consensus.ConsensusFactory is PoAConsensusFactory poaConsensusFactory))
                    {
                        yield return (new List<IFederationMember>(this.poaConsensusOptions.GenesisFederationMembers),
                            new HashSet<IFederationMember>((height != 0) ? new List<IFederationMember>() : this.poaConsensusOptions.GenesisFederationMembers));

                        continue;
                    }

                    if (!straxEra && (multisigMinersApplicabilityHeight != null && height >= multisigMinersApplicabilityHeight))
                    {
                        EnterStraxEra(modifiedFederation);
                        straxEra = true;
                    }

                    // Apply all polls that executed at or before the current height.
                    for (; pollIndex < approvedPolls.Length; pollIndex++)
                    {
                        // Modify the federation with the polls that would have been executed up to the given height.
                        Poll poll = approvedPolls[pollIndex];

                        // If it executed after the current height then exit this loop.
                        int pollExecutionHeight = poll.PollVotedInFavorBlockData.Height + (int)this.network.Consensus.MaxReorgLength;
                        if (pollExecutionHeight > height)
                            break;

                        IFederationMember federationMember = ((PoAConsensusFactory)(this.network.Consensus.ConsensusFactory)).DeserializeFederationMember(poll.VotingData.Data);

                        // Addition/removal.
                        if (poll.VotingData.Key == VoteKey.AddFederationMember)
                        {
                            if (!modifiedFederation.Contains(federationMember))
                            {
                                if (straxEra && federationMember is CollateralFederationMember collateralFederationMember)
                                {
                                    bool shouldBeMultisigMember = ((PoANetwork)this.network).StraxMiningMultisigMembers.Contains(federationMember.PubKey);
                                    if (collateralFederationMember.IsMultisigMember != shouldBeMultisigMember)
                                        collateralFederationMember.IsMultisigMember = shouldBeMultisigMember;
                                }

                                if (pollExecutionHeight == height)
                                    whoJoined.Add(federationMember);

                                modifiedFederation.Add(federationMember);
                            }
                        }
                        else if (poll.VotingData.Key == VoteKey.KickFederationMember)
                        {
                            if (modifiedFederation.Contains(federationMember))
                            {
                                modifiedFederation.Remove(federationMember);
                            }
                        }
                    }

                    yield return (new List<IFederationMember>(modifiedFederation), whoJoined);
                }
            }
        }

        public IFederationMember GetMemberVotedOn(VotingData votingData)
        {
            if (votingData.Key != VoteKey.AddFederationMember && votingData.Key != VoteKey.KickFederationMember)
                return null;

            if (!(this.network.Consensus.ConsensusFactory is PoAConsensusFactory poaConsensusFactory))
                return null;

            return poaConsensusFactory.DeserializeFederationMember(votingData.Data);
        }

        private bool IsVotingOnMultisigMember(VotingData votingData)
        {
            IFederationMember member = GetMemberVotedOn(votingData);
            if (member == null)
                return false;

            // Ignore votes on multisig-members.
            return this.federationManager.IsMultisigMember(member.PubKey);
        }

        private void ProcessBlock(DBreeze.Transactions.Transaction transaction, ChainedHeaderBlock chBlock)
        {
            long flagFall = DateTime.Now.Ticks;

            try
            {
                lock (this.locker)
                {
                    bool pollsRepositoryModified = false;

                    foreach (Poll poll in this.GetApprovedPolls())
                    {
                        if (chBlock.ChainedHeader.Height != (poll.PollVotedInFavorBlockData.Height + this.network.Consensus.MaxReorgLength))
                            continue;

                        this.logger.LogDebug("Applying poll '{0}'.", poll);
                        this.pollResultExecutor.ApplyChange(poll.VotingData);

                        poll.PollExecutedBlockData = new HashHeightPair(chBlock.ChainedHeader);
                        this.PollsRepository.UpdatePoll(transaction, poll);

                        pollsRepositoryModified = true;
                    }

                    if (this.federationManager.GetMultisigMinersApplicabilityHeight() == chBlock.ChainedHeader.Height)
                        this.federationManager.UpdateMultisigMiners(true);

                    byte[] rawVotingData = this.votingDataEncoder.ExtractRawVotingData(chBlock.Block.Transactions[0]);

                    if (rawVotingData == null)
                    {
                        this.PollsRepository.SaveCurrentTip(pollsRepositoryModified ? transaction : null, chBlock.ChainedHeader);
                        return;
                    }

                    IFederationMember member = this.federationHistory.GetFederationMemberForBlock(chBlock.ChainedHeader);
                    if (member == null)
                    {
                        this.logger.LogError("The block was mined by a non-federation-member!");
                        this.logger.LogTrace("(-)[ALIEN_BLOCK]");

                        this.PollsRepository.SaveCurrentTip(pollsRepositoryModified ? transaction : null, chBlock.ChainedHeader);
                        return;
                    }

                    PubKey fedMemberKey = member.PubKey;

                    string fedMemberKeyHex = fedMemberKey.ToHex();

                    List<VotingData> votingDataList = this.votingDataEncoder.Decode(rawVotingData);

                    this.logger.LogDebug("Applying {0} voting data items included in a block by '{1}'.", votingDataList.Count, fedMemberKeyHex);

                    lock (this.locker)
                    {
                        foreach (VotingData data in votingDataList)
                        {
                            if (this.federationManager.CurrentFederationKey?.PubKey.ToHex() == fedMemberKeyHex)
                            {
                                // Any votes found in the block is no longer scheduled.
                                // This avoids clinging to votes scheduled during IBD.
                                if (this.scheduledVotingData.Any(v => v == data))
                                    this.scheduledVotingData.Remove(data);
                            }

                            if (this.IsVotingOnMultisigMember(data))
                                continue;

                            Poll poll = this.polls.GetPendingPollByVotingData(data);

                            if (poll == null)
                            {
                                // Ensures that highestPollId can't be changed before the poll is committed.
                                this.PollsRepository.Synchronous(() =>
                                {
                                    poll = new Poll()
                                    {
                                        Id = this.PollsRepository.GetHighestPollId() + 1,
                                        PollVotedInFavorBlockData = null,
                                        PollExecutedBlockData = null,
                                        PollStartBlockData = new HashHeightPair(chBlock.ChainedHeader),
                                        VotingData = data,
                                        PubKeysHexVotedInFavor = new List<Vote>() { new Vote() { PubKey = fedMemberKeyHex, Height = chBlock.ChainedHeader.Height } }
                                    };

<<<<<<< HEAD
                                    if (!this.polls.Add(poll))
                                        this.logger.LogWarning("The poll already exists: '{0}'.", poll);
=======
                                    this.polls.Add(poll);
>>>>>>> 1faa616d

                                    this.PollsRepository.AddPolls(transaction, poll);
                                    pollsRepositoryModified = true;

                                    this.logger.LogDebug("New poll was created: '{0}'.", poll);
                                });
                            }
                            else if (!poll.PubKeysHexVotedInFavor.Any(v => v.PubKey == fedMemberKeyHex))
                            {
                                poll.PubKeysHexVotedInFavor.Add(new Vote() { PubKey = fedMemberKeyHex, Height = chBlock.ChainedHeader.Height });
                                this.PollsRepository.UpdatePoll(transaction, poll);
                                pollsRepositoryModified = true;

                                this.logger.LogDebug("Voted on existing poll: '{0}'.", poll);
                            }
                            else
                            {
                                this.logger.LogDebug("Fed member '{0}' already voted for this poll. Ignoring his vote. Poll: '{1}'.", fedMemberKeyHex, poll);
                            }

                            List<IFederationMember> modifiedFederation = this.federationManager.GetFederationMembers();

                            var fedMembersHex = new ConcurrentHashSet<string>(modifiedFederation.Select(x => x.PubKey.ToHex()));

                            // Member that were about to be kicked when voting started don't participate.
                            if (this.idleFederationMembersKicker != null)
                            {
                                ChainedHeader chainedHeader = chBlock.ChainedHeader.GetAncestor(poll.PollStartBlockData.Height);

                                if (chainedHeader?.Header == null)
                                {
                                    chainedHeader = this.chainIndexer.GetHeader(poll.PollStartBlockData.Hash);
                                    if (chainedHeader == null)
                                    {
                                        this.logger.LogWarning("Couldn't retrieve header for block at height-hash: {0}-{1}.", poll.PollStartBlockData.Height, poll.PollStartBlockData.Hash?.ToString());

                                        Guard.NotNull(chainedHeader, nameof(chainedHeader));
                                        Guard.NotNull(chainedHeader.Header, nameof(chainedHeader.Header));
                                    }
                                }

                                foreach (IFederationMember miner in modifiedFederation)
                                {
                                    if (this.idleFederationMembersKicker.ShouldMemberBeKicked(miner, chainedHeader, chBlock.ChainedHeader, out _))
                                    {
                                        fedMembersHex.TryRemove(miner.PubKey.ToHex());
                                    }
                                }
                            }

                            // It is possible that there is a vote from a federation member that was deleted from the federation.
                            // Do not count votes from entities that are not active fed members.
                            int validVotesCount = poll.PubKeysHexVotedInFavor.Count(x => fedMembersHex.Contains(x.PubKey));

                            int requiredVotesCount = (fedMembersHex.Count / 2) + 1;

                            this.logger.LogDebug("Fed members count: {0}, valid votes count: {1}, required votes count: {2}.", fedMembersHex.Count, validVotesCount, requiredVotesCount);

                            if (validVotesCount < requiredVotesCount)
                                continue;

                            poll.PollVotedInFavorBlockData = new HashHeightPair(chBlock.ChainedHeader);
                            this.polls.OnPendingStatusChanged(poll);

                            this.PollsRepository.UpdatePoll(transaction, poll);
                            pollsRepositoryModified = true;
                        }
                    }

                    this.PollsRepository.SaveCurrentTip(pollsRepositoryModified ? transaction : null, chBlock.ChainedHeader);
                }
            }
            catch (Exception ex)
            {
                this.logger.LogError(ex, ex.ToString());
                throw;
            }
            finally
            {
                long timeConsumed = DateTime.Now.Ticks - flagFall;

                this.blocksProcessed++;
                this.blocksProcessingTime += timeConsumed;
            }
        }

        private void UnProcessBlock(DBreeze.Transactions.Transaction transaction, ChainedHeaderBlock chBlock)
        {
            bool pollsRepositoryModified = false;

            lock (this.locker)
            {
                foreach (Poll poll in this.polls.Where(x => !x.IsPending && x.PollExecutedBlockData?.Hash == chBlock.ChainedHeader.HashBlock).ToList())
                {
                    this.logger.LogDebug("Reverting poll execution '{0}'.", poll);
                    this.pollResultExecutor.RevertChange(poll.VotingData);

                    poll.PollExecutedBlockData = null;
                    this.PollsRepository.UpdatePoll(transaction, poll);
                    pollsRepositoryModified = true;
                }

                if (this.federationManager.GetMultisigMinersApplicabilityHeight() == chBlock.ChainedHeader.Height)
                    this.federationManager.UpdateMultisigMiners(false);
            }

            byte[] rawVotingData = this.votingDataEncoder.ExtractRawVotingData(chBlock.Block.Transactions[0]);

            if (rawVotingData == null)
            {
                this.logger.LogTrace("(-)[NO_VOTING_DATA]");

                this.PollsRepository.SaveCurrentTip(pollsRepositoryModified ? transaction : null, chBlock.ChainedHeader.Previous);
                return;
            }

            List<VotingData> votingDataList = this.votingDataEncoder.Decode(rawVotingData);
            votingDataList.Reverse();

            lock (this.locker)
            {
                foreach (VotingData votingData in votingDataList)
                {
                    if (this.IsVotingOnMultisigMember(votingData))
                        continue;

                    // If the poll is pending, that's the one we want. There should be maximum 1 of these.
                    Poll targetPoll = this.polls.SingleOrDefault(x => x.VotingData == votingData && x.IsPending);

                    // Otherwise, get the most recent poll. There could currently be unlimited of these, though they're harmless.
                    if (targetPoll == null)
                    {
                        targetPoll = this.polls.Last(x => x.VotingData == votingData);
                    }

                    this.logger.LogDebug("Reverting poll voting in favor: '{0}'.", targetPoll);

                    if (targetPoll.PollVotedInFavorBlockData == new HashHeightPair(chBlock.ChainedHeader))
                    {
                        targetPoll.PollVotedInFavorBlockData = null;
                        this.polls.OnPendingStatusChanged(targetPoll);

                        this.PollsRepository.UpdatePoll(transaction, targetPoll);
                        pollsRepositoryModified = true;
                    }

                    // Pub key of a fed member that created voting data.
                    string fedMemberKeyHex = this.federationHistory.GetFederationMemberForBlock(chBlock.ChainedHeader).PubKey.ToHex();
                    int voteIndex = targetPoll.PubKeysHexVotedInFavor.FindIndex(v => v.PubKey == fedMemberKeyHex);
                    if (voteIndex >= 0)
                    {
                        targetPoll.PubKeysHexVotedInFavor.RemoveAt(voteIndex);

                        if (targetPoll.PubKeysHexVotedInFavor.Count == 0)
                        {
                            this.polls.Remove(targetPoll);
                            this.PollsRepository.RemovePolls(transaction, targetPoll.Id);
                            pollsRepositoryModified = true;

                            this.logger.LogDebug("Poll with Id {0} was removed.", targetPoll.Id);
                        }
                    }
                }

                this.PollsRepository.SaveCurrentTip(pollsRepositoryModified ? transaction : null, chBlock.ChainedHeader.Previous);
            }
        }

        public ChainedHeader GetPollsRepositoryTip()
        {
            return (this.PollsRepository.CurrentTip == null) ? null : this.chainIndexer.GetHeader(this.PollsRepository.CurrentTip.Hash);
        }

        public List<IFederationMember> GetFederationAtPollsRepositoryTip(ChainedHeader repoTip)
        {
            if (repoTip == null)
                return new List<IFederationMember>(((PoAConsensusOptions)this.network.Consensus.Options).GenesisFederationMembers);

            return this.GetModifiedFederation(repoTip);
        }

        public List<IFederationMember> GetLastKnownFederation()
        {
            // If too far behind to accurately determine the federation then just take the last known federation. 
            if (((this.PollsRepository.CurrentTip?.Height ?? 0) + this.network.Consensus.MaxReorgLength) <= this.chainIndexer.Tip.Height)
            {
                ChainedHeader chainedHeader = this.chainIndexer.Tip.GetAncestor((int)(this.PollsRepository.CurrentTip?.Height ?? 0) + (int)this.network.Consensus.MaxReorgLength - 1);
                return this.GetModifiedFederation(chainedHeader);
            }

            return this.GetModifiedFederation(this.chainIndexer.Tip);
        }

        internal bool Synchronize(ChainedHeader newTip)
        {
            if (newTip?.HashBlock == this.PollsRepository.CurrentTip?.Hash)
                return true;

            ChainedHeader repoTip = GetPollsRepositoryTip();

            bool bSuccess = true;

            this.PollsRepository.Synchronous(() =>
            {
                // Remove blocks as required.
                if (repoTip != null)
                {
                    ChainedHeader fork = repoTip.FindFork(newTip);

                    if (repoTip.Height > fork.Height)
                    {
                        this.PollsRepository.WithTransaction(transaction =>
                        {
                            List<IFederationMember> modifiedFederation = this.GetFederationAtPollsRepositoryTip(repoTip);

                            for (ChainedHeader header = repoTip; header.Height > fork.Height; header = header.Previous)
                            {
                                Block block = this.blockRepository.GetBlock(header.HashBlock);

                                this.UnProcessBlock(transaction, new ChainedHeaderBlock(block, header));
                            }

                            transaction.Commit();
                        });

                        repoTip = fork;
                    }
                }

                // Add blocks as required.
                var headers = new List<ChainedHeader>();
                for (int height = (repoTip?.Height ?? 0) + 1; height <= newTip.Height; height++)
                {
                    ChainedHeader header = this.chainIndexer.GetHeader(height);
                    headers.Add(header);
                }

                if (headers.Count > 0)
                {
                    this.PollsRepository.WithTransaction(transaction =>
                    {
                        int i = 0;
                        foreach (Block block in this.blockRepository.EnumerateBatch(headers))
                        {
                            if (this.nodeLifetime.ApplicationStopping.IsCancellationRequested)
                            {
                                this.logger.LogTrace("(-)[NODE_DISPOSED]");
                                this.PollsRepository.SaveCurrentTip(transaction);
                                transaction.Commit();

                                bSuccess = false;
                                return;
                            }

                            ChainedHeader header = headers[i++];
                            this.ProcessBlock(transaction, new ChainedHeaderBlock(block, header));

                            if (header.Height % 10000 == 0)
                            {
                                this.logger.LogInformation($"Synchronizing voting data at height {header.Height}.");
                            }
                        }

                        this.PollsRepository.SaveCurrentTip(transaction);

                        transaction.Commit();
                    });
                }
            });

            return bSuccess;
        }

        private void OnBlockConnected(BlockConnected blockConnected)
        {
            this.PollsRepository.Synchronous(() =>
            {
                if (this.Synchronize(blockConnected.ConnectedBlock.ChainedHeader.Previous))
                {
                    this.PollsRepository.WithTransaction(transaction =>
                    {
                        this.ProcessBlock(transaction, blockConnected.ConnectedBlock);
                        transaction.Commit();
                    });
                }
            });
        }

        private void OnBlockDisconnected(BlockDisconnected blockDisconnected)
        {
            this.PollsRepository.Synchronous(() =>
            {
                if (this.Synchronize(blockDisconnected.DisconnectedBlock.ChainedHeader))
                {
                    this.PollsRepository.WithTransaction(transaction =>
                    {
                        this.UnProcessBlock(transaction, blockDisconnected.DisconnectedBlock);
                        transaction.Commit();
                    });
                }
            });
        }

        [NoTrace]
        private void AddComponentStats(StringBuilder log)
        {
            log.AppendLine(">> Voting & Poll Data");

            // Use the polls list directly as opposed to the locked versions of them for console reporting.
            List<Poll> pendingPolls = this.polls.Where(x => x.IsPending).ToList();
            List<Poll> approvedPolls = this.polls.Where(x => !x.IsPending).ToList();
            List<Poll> executedPolls = this.polls.Where(x => x.IsExecuted).ToList();

            double avgBlockProcessingTime;
            if (this.blocksProcessed == 0)
                avgBlockProcessingTime = double.NaN;
            else
                avgBlockProcessingTime = Math.Round((double)(new TimeSpan(this.blocksProcessingTime).Milliseconds) / this.blocksProcessed, 2);

            double avgBlockProcessingThroughput = Math.Round(this.blocksProcessed / (new TimeSpan(this.blocksProcessingTime).TotalSeconds), 2);

            log.AppendLine("Polls Repository Height".PadRight(LoggingConfiguration.ColumnLength) + $": {(this.PollsRepository.CurrentTip?.Height ?? 0)}".PadRight(10) + $"(Hash: {(this.PollsRepository.CurrentTip?.Hash.ToString())})");
            log.AppendLine("Blocks Processed".PadRight(LoggingConfiguration.ColumnLength) + $": Count  : {this.blocksProcessed}".PadRight(20) + $"Avg Time: { avgBlockProcessingTime } ms".PadRight(20) + $"Throughput: { avgBlockProcessingThroughput } per second");
            log.AppendLine("Member Polls".PadRight(LoggingConfiguration.ColumnLength) + $": Pending: {pendingPolls.MemberPolls().Count}".PadRight(20) + $"Approved: {approvedPolls.MemberPolls().Count}".PadRight(20) + $"Executed  : {executedPolls.MemberPolls().Count}");
            log.AppendLine("Whitelist Polls".PadRight(LoggingConfiguration.ColumnLength) + $": Pending: {pendingPolls.WhitelistPolls().Count}".PadRight(20) + $"Approved: {approvedPolls.WhitelistPolls().Count}".PadRight(20) + $"Executed  : {executedPolls.WhitelistPolls().Count}");
            log.AppendLine("Scheduled Votes".PadRight(LoggingConfiguration.ColumnLength) + ": " + this.scheduledVotingData.Count);
            log.AppendLine("Scheduled votes will be added to the next block this node mines.");
            log.AppendLine();
        }

        [NoTrace]
        private void EnsureInitialized()
        {
            if (!this.isInitialized)
            {
                throw new Exception("VotingManager is not initialized. Check that voting is enabled in PoAConsensusOptions.");
            }
        }

        /// <inheritdoc />
        public void Dispose()
        {
            this.signals.Unsubscribe(this.blockConnectedSubscription);
            this.signals.Unsubscribe(this.blockDisconnectedSubscription);

            this.PollsRepository.Dispose();
        }
    }
}<|MERGE_RESOLUTION|>--- conflicted
+++ resolved
@@ -98,11 +98,7 @@
 
             this.PollsRepository.Initialize();
 
-<<<<<<< HEAD
-            this.PollsRepository.WithTransaction(transaction => this.polls = new PollsCollection(this.PollsRepository.GetAllPolls(transaction), this.logger));
-=======
             this.PollsRepository.WithTransaction(transaction => this.polls = new PollsCollection(this.PollsRepository.GetAllPolls(transaction)));
->>>>>>> 1faa616d
 
             this.blockConnectedSubscription = this.signals.Subscribe<BlockConnected>(this.OnBlockConnected);
             this.blockDisconnectedSubscription = this.signals.Subscribe<BlockDisconnected>(this.OnBlockDisconnected);
@@ -500,12 +496,7 @@
                                         PubKeysHexVotedInFavor = new List<Vote>() { new Vote() { PubKey = fedMemberKeyHex, Height = chBlock.ChainedHeader.Height } }
                                     };
 
-<<<<<<< HEAD
-                                    if (!this.polls.Add(poll))
-                                        this.logger.LogWarning("The poll already exists: '{0}'.", poll);
-=======
                                     this.polls.Add(poll);
->>>>>>> 1faa616d
 
                                     this.PollsRepository.AddPolls(transaction, poll);
                                     pollsRepositoryModified = true;
