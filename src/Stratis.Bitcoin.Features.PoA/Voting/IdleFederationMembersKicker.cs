﻿using System;
using Microsoft.Extensions.Logging;
using NBitcoin;
using Stratis.Bitcoin.AsyncWork;
using Stratis.Bitcoin.Consensus;
using Stratis.Bitcoin.Persistence;
using Stratis.Bitcoin.Utilities;

namespace Stratis.Bitcoin.Features.PoA.Voting
{
    public interface IIdleFederationMembersKicker : IDisposable
    {

        /// <summary>
        /// Determines if a federation member should be kicked.
        /// </summary>
        /// <param name="federationMember">Member to check activity of.</param>
        /// <param name="chainedHeader">Block at which to check for past activity.</param>
        /// <param name="consensusTip">Typically the poll repository tip.</param>
        /// <param name="inactiveForSeconds">Number of seconds member was inactive for.</param>
        /// <returns><c>True</c> if the member should be kicked and <c>false</c> otherwise.</returns>
        bool ShouldMemberBeKicked(IFederationMember federationMember, ChainedHeader chainedHeader, ChainedHeader consensusTip, out uint inactiveForSeconds);

        /// <summary>
        /// Determine whether or not any miners should be scheduled to be kicked from the federation at the current tip.
        /// </summary>
        /// <param name="consensusTip">The current consenus tip.</param>
        void Execute(ChainedHeader consensusTip);

        /// <summary>
        /// Initializes this component.
        /// </summary>
        void Initialize();
    }

    /// <summary>
    /// Automatically schedules addition of voting data that votes for kicking federation member that
    /// didn't produce a block in <see cref="PoAConsensusOptions.FederationMemberMaxIdleTimeSeconds"/>.
    /// </summary>
    public class IdleFederationMembersKicker : IIdleFederationMembersKicker
    {
        private readonly Network network;

        private readonly VotingManager votingManager;

        private readonly IFederationHistory federationHistory;

        private readonly ILogger logger;

        private readonly uint federationMemberMaxIdleTimeSeconds;

        private readonly PoAConsensusFactory consensusFactory;

        private readonly object lockObject;

        public IdleFederationMembersKicker(Network network, IKeyValueRepository keyValueRepository, IConsensusManager consensusManager, IAsyncProvider asyncProvider,
            IFederationManager federationManager, VotingManager votingManager, IFederationHistory federationHistory, ILoggerFactory loggerFactory)
        {
            this.network = network;
            this.votingManager = votingManager;
            this.federationHistory = federationHistory;

            this.consensusFactory = this.network.Consensus.ConsensusFactory as PoAConsensusFactory;
            this.logger = loggerFactory.CreateLogger(this.GetType().FullName);
            this.federationMemberMaxIdleTimeSeconds = ((PoAConsensusOptions)network.Consensus.Options).FederationMemberMaxIdleTimeSeconds;
            this.lockObject = new object();
        }

        /// <inheritdoc />
        public void Initialize()
        {
        }

        /// <inheritdoc />
        public bool ShouldMemberBeKicked(IFederationMember federationMember, ChainedHeader blockHeader, ChainedHeader currentTip, out uint inactiveForSeconds)
        {
            Guard.NotNull(federationMember, nameof(federationMember));

            lock (this.lockObject)
            {
                PubKey pubKey = federationMember.PubKey;

                uint lastActiveTime = this.network.GenesisTime;
                if (this.federationHistory.GetLastActiveTime(federationMember, currentTip, out lastActiveTime))
                    lastActiveTime = (lastActiveTime != default) ? lastActiveTime : this.network.GenesisTime;

                uint blockTime = blockHeader.Header.Time;

                inactiveForSeconds = blockTime - lastActiveTime;

                // This might happen in test setup scenarios.
                if (blockTime < lastActiveTime)
                    inactiveForSeconds = 0;

                return inactiveForSeconds > this.federationMemberMaxIdleTimeSeconds && !(federationMember is CollateralFederationMember collateralFederationMember && collateralFederationMember.IsMultisigMember);
            }
        }

        /// <inheritdoc />
        public void Execute(ChainedHeader consensusTip)
        {
            lock (this.lockObject)
            {
<<<<<<< HEAD
                PubKey pubKey = this.federationHistory.GetFederationMemberForBlock(consensusTip).PubKey;
                this.fedPubKeysByLastActiveTime.AddOrReplace(pubKey, consensusTip.Header.Time);
                this.SaveMembersByLastActiveTime();

                // Check if any fed member was idle for too long. Use the timestamp of the mined block.
                foreach (KeyValuePair<PubKey, uint> fedMemberToActiveTime in this.fedPubKeysByLastActiveTime.ToList())
=======
                // No member can be kicked at genesis.
                if (consensusTip.Height == 0)
                    return;

                // Federation member kicking is not yet enabled.
                var federationMemberActivationTime = ((PoAConsensusOptions)this.network.Consensus.Options).FederationMemberActivationTime;
                if (federationMemberActivationTime != null &&
                    federationMemberActivationTime > 0 &&
                    consensusTip.Header.Time < federationMemberActivationTime)
                    return;

                try
>>>>>>> 96316595
                {
                    // Check if any fed member was idle for too long. Use the timestamp of the mined block.
                    foreach ((IFederationMember federationMember, uint lastActiveTime) in this.federationHistory.GetFederationMembersByLastActiveTime())
                    {
<<<<<<< HEAD
                        IFederationMember memberToKick = this.federationManager.GetFederationMembers().SingleOrDefault(x => x.PubKey == fedMemberToActiveTime.Key);

                        // If the federation member is not present in the federation, remove it and continue.
                        if (memberToKick == null)
                        {
                            this.fedPubKeysByLastActiveTime.Remove(fedMemberToActiveTime.Key, out _);
                            continue;
                        }

                        byte[] federationMemberBytes = this.consensusFactory.SerializeFederationMember(memberToKick);

                        bool alreadyKicking = this.votingManager.AlreadyVotingFor(VoteKey.KickFederationMember, federationMemberBytes);

                        if (!alreadyKicking)
=======
                        if (this.ShouldMemberBeKicked(federationMember, consensusTip, consensusTip, out uint inactiveForSeconds))
>>>>>>> 96316595
                        {
                            byte[] federationMemberBytes = this.consensusFactory.SerializeFederationMember(federationMember);

                            bool alreadyKicking = this.votingManager.AlreadyVotingFor(VoteKey.KickFederationMember, federationMemberBytes);

                            if (!alreadyKicking)
                            {
                                this.logger.LogWarning("Federation member '{0}' was inactive for {1} seconds and will be scheduled to be kicked.", federationMember.PubKey, inactiveForSeconds);

                                this.votingManager.ScheduleVote(new VotingData()
                                {
                                    Key = VoteKey.KickFederationMember,
                                    Data = federationMemberBytes
                                });
                            }
                            else
                            {
                                this.logger.LogDebug("Skipping because kicking is already voted for.");
                            }
                        }
                    }
                }
                catch (Exception ex)
                {
                    this.logger.LogError(ex, ex.ToString());
                    throw;
                }
            }
        }

        /// <inheritdoc />
        public void Dispose()
        {
        }
    }
}<|MERGE_RESOLUTION|>--- conflicted
+++ resolved
@@ -101,14 +101,6 @@
         {
             lock (this.lockObject)
             {
-<<<<<<< HEAD
-                PubKey pubKey = this.federationHistory.GetFederationMemberForBlock(consensusTip).PubKey;
-                this.fedPubKeysByLastActiveTime.AddOrReplace(pubKey, consensusTip.Header.Time);
-                this.SaveMembersByLastActiveTime();
-
-                // Check if any fed member was idle for too long. Use the timestamp of the mined block.
-                foreach (KeyValuePair<PubKey, uint> fedMemberToActiveTime in this.fedPubKeysByLastActiveTime.ToList())
-=======
                 // No member can be kicked at genesis.
                 if (consensusTip.Height == 0)
                     return;
@@ -121,29 +113,11 @@
                     return;
 
                 try
->>>>>>> 96316595
                 {
                     // Check if any fed member was idle for too long. Use the timestamp of the mined block.
                     foreach ((IFederationMember federationMember, uint lastActiveTime) in this.federationHistory.GetFederationMembersByLastActiveTime())
                     {
-<<<<<<< HEAD
-                        IFederationMember memberToKick = this.federationManager.GetFederationMembers().SingleOrDefault(x => x.PubKey == fedMemberToActiveTime.Key);
-
-                        // If the federation member is not present in the federation, remove it and continue.
-                        if (memberToKick == null)
-                        {
-                            this.fedPubKeysByLastActiveTime.Remove(fedMemberToActiveTime.Key, out _);
-                            continue;
-                        }
-
-                        byte[] federationMemberBytes = this.consensusFactory.SerializeFederationMember(memberToKick);
-
-                        bool alreadyKicking = this.votingManager.AlreadyVotingFor(VoteKey.KickFederationMember, federationMemberBytes);
-
-                        if (!alreadyKicking)
-=======
                         if (this.ShouldMemberBeKicked(federationMember, consensusTip, consensusTip, out uint inactiveForSeconds))
->>>>>>> 96316595
                         {
                             byte[] federationMemberBytes = this.consensusFactory.SerializeFederationMember(federationMember);
 
