--- conflicted
+++ resolved
@@ -67,14 +67,10 @@
                             .Select(d => this.dBreezeSerializer.Deserialize<Poll>(d.Value))
                             .ToArray();
 
-<<<<<<< HEAD
-                        // If the polls repository contains duplicate polls then reset and rebuild it.
-=======
                         // If the polls repository contains duplicate polls then reset the highest poll id and 
                         // set the tip to null.
                         // This will trigger the VotingManager to rebuild the voting and polls repository as the
                         // polls repository tip is null. This happens later during startup, see VotingManager.Synchronize()
->>>>>>> 1faa616d
                         var uniquePolls = new HashSet<Poll>(polls);
                         if (uniquePolls.Count != polls.Length)
                         {
