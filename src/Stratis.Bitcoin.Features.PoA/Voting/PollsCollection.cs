﻿using System.Collections.Concurrent;
using System.Collections.Generic;
<<<<<<< HEAD
using Microsoft.Extensions.Logging;
=======
using NLog;
>>>>>>> 1faa616d
using Stratis.Bitcoin.Utilities;

namespace Stratis.Bitcoin.Features.PoA.Voting
{
    /// <summary>
    /// Provides fast indexed access to a collection of polls.
    /// </summary>
    public class PollsCollection : IEnumerable<Poll>
    {
<<<<<<< HEAD
        private HashSet<Poll> polls;
        private ConcurrentDictionary<VotingData, Poll> pendingPollsByVotingData;
=======
        private readonly ILogger logger;
        private readonly HashSet<Poll> polls;
        private readonly ConcurrentDictionary<VotingData, Poll> pendingPollsByVotingData;
>>>>>>> 1faa616d

        public PollsCollection(IEnumerable<Poll> polls, ILogger logger)
        {
            this.polls = new HashSet<Poll>();
            this.pendingPollsByVotingData = new ConcurrentDictionary<VotingData, Poll>();

            this.logger = LogManager.GetCurrentClassLogger();

            foreach (Poll poll in polls)
                if (!this.Add(poll))
                    logger.LogWarning("The poll already exists: '{0}'.", poll);
        }
<<<<<<< HEAD
        
=======

>>>>>>> 1faa616d
        public IEnumerator<Poll> GetEnumerator()
        {
            return ((IEnumerable<Poll>)this.polls).GetEnumerator();
        }

        System.Collections.IEnumerator System.Collections.IEnumerable.GetEnumerator()
        {
            return this.GetEnumerator();
        }

        public bool Add(Poll poll)
        {
            if (this.polls.Contains(poll))
<<<<<<< HEAD
                return false;
=======
            {
                this.logger.Warn("The poll already exists: '{0}'.", poll);
                return;
            }
>>>>>>> 1faa616d

            if (poll.IsPending)
            {
                // Can't insert another pending poll for the same.
                Guard.Assert(!this.pendingPollsByVotingData.ContainsKey(poll.VotingData));
                this.pendingPollsByVotingData[poll.VotingData] = poll;
            }

            this.polls.Add(poll);

            return true;
        }

        public bool Remove(Poll poll)
        {
            if (this.polls.Remove(poll))
            {
                if (poll.IsPending)
                    this.pendingPollsByVotingData.Remove(poll.VotingData, out _);

                return true;
            }

            return false;
        }

        public Poll GetPendingPollByVotingData(VotingData votingData)
        {
            if (this.pendingPollsByVotingData.TryGetValue(votingData, out Poll poll))
            {
                // The poll should no longer be in this collection if its not pending.
                Guard.Assert(poll.IsPending);

                return poll;
            }

            return null;
        }

        /// <summary>
        /// Call this when the poll's pending status changes.
        /// </summary>
        /// <param name="poll">The poll that changed.</param>
        public void OnPendingStatusChanged(Poll poll)
        {
            if (poll.IsPending)
            {
                // Can't insert another pending poll for the same.
                Guard.Assert(!this.pendingPollsByVotingData.ContainsKey(poll.VotingData));
                this.pendingPollsByVotingData[poll.VotingData] = poll;
            }
            else
            {
                this.pendingPollsByVotingData.Remove(poll.VotingData, out _);
            }
        }
    }
}<|MERGE_RESOLUTION|>--- conflicted
+++ resolved
@@ -1,10 +1,6 @@
 ﻿using System.Collections.Concurrent;
 using System.Collections.Generic;
-<<<<<<< HEAD
-using Microsoft.Extensions.Logging;
-=======
 using NLog;
->>>>>>> 1faa616d
 using Stratis.Bitcoin.Utilities;
 
 namespace Stratis.Bitcoin.Features.PoA.Voting
@@ -14,14 +10,9 @@
     /// </summary>
     public class PollsCollection : IEnumerable<Poll>
     {
-<<<<<<< HEAD
-        private HashSet<Poll> polls;
-        private ConcurrentDictionary<VotingData, Poll> pendingPollsByVotingData;
-=======
         private readonly ILogger logger;
         private readonly HashSet<Poll> polls;
         private readonly ConcurrentDictionary<VotingData, Poll> pendingPollsByVotingData;
->>>>>>> 1faa616d
 
         public PollsCollection(IEnumerable<Poll> polls, ILogger logger)
         {
@@ -31,14 +22,9 @@
             this.logger = LogManager.GetCurrentClassLogger();
 
             foreach (Poll poll in polls)
-                if (!this.Add(poll))
-                    logger.LogWarning("The poll already exists: '{0}'.", poll);
+                this.Add(poll);
         }
-<<<<<<< HEAD
-        
-=======
 
->>>>>>> 1faa616d
         public IEnumerator<Poll> GetEnumerator()
         {
             return ((IEnumerable<Poll>)this.polls).GetEnumerator();
@@ -52,14 +38,10 @@
         public bool Add(Poll poll)
         {
             if (this.polls.Contains(poll))
-<<<<<<< HEAD
-                return false;
-=======
             {
                 this.logger.Warn("The poll already exists: '{0}'.", poll);
                 return;
             }
->>>>>>> 1faa616d
 
             if (poll.IsPending)
             {
