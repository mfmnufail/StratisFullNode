﻿using System;
using System.Collections.Generic;
using System.Linq;
using System.Text;
using System.Threading;
using System.Threading.Tasks;
using NBitcoin;
using Newtonsoft.Json;
using NLog;
using Stratis.Bitcoin.AsyncWork;
using Stratis.Bitcoin.Configuration;
using Stratis.Bitcoin.Configuration.Logging;
using Stratis.Bitcoin.Connection;
using Stratis.Bitcoin.Consensus;
using Stratis.Bitcoin.Consensus.Validators;
using Stratis.Bitcoin.Features.Miner;
using Stratis.Bitcoin.Features.PoA.Voting;
using Stratis.Bitcoin.Features.Wallet;
using Stratis.Bitcoin.Features.Wallet.Interfaces;
using Stratis.Bitcoin.Interfaces;
using Stratis.Bitcoin.Mining;
using Stratis.Bitcoin.Utilities;
using TracerAttributes;

namespace Stratis.Bitcoin.Features.PoA
{
    /// <summary>
    /// Mines blocks for PoA network.
    /// Mining can happen only in case this node is a federation member.
    /// </summary>
    /// <remarks>
    /// Blocks can be created only for particular timestamps- once per round.
    /// Round length in seconds is equal to amount of fed members multiplied by target spacing.
    /// Miner's slot in each round is the same and is determined by the index
    /// of current key in <see cref="IFederationManager.GetFederationMembers"/>
    /// </remarks>
    public interface IPoAMiner : IDisposable
    {
        /// <summary>Starts mining loop.</summary>
        void InitializeMining();

        /// <summary>
        /// Returns mining statistics in the last amount of blocks equal to the federation size.
        /// </summary>
        /// <returns>Returns <c>true</c> if the miner produced a block in the last round and block producer hits.</returns>
        MiningStatisticsModel MiningStatistics { get; }
    }

    /// <inheritdoc cref="IPoAMiner"/>
    public class PoAMiner : IPoAMiner
    {
        protected readonly IConsensusManager consensusManager;

        private readonly IDateTimeProvider dateTimeProvider;

        protected readonly ILogger logger;

        protected readonly PoANetwork network;

        /// <summary>
        /// A cancellation token source that can cancel the mining processes and is linked to the <see cref="INodeLifetime.ApplicationStopping"/>.
        /// </summary>
        private readonly CancellationTokenSource cancellation;

        private readonly IInitialBlockDownloadState ibdState;

        private readonly BlockDefinition blockDefinition;

        private readonly ISlotsManager slotsManager;

        private readonly IConnectionManager connectionManager;

        private readonly PoABlockHeaderValidator poaHeaderValidator;

        protected readonly IFederationManager federationManager;

        protected readonly IFederationHistory federationHistory;

        private readonly IIntegrityValidator integrityValidator;

        private readonly IIdleFederationMembersKicker idleFederationMembersKicker;

        private readonly INodeLifetime nodeLifetime;

        private readonly NodeSettings nodeSettings;

        private IAsyncLoop miningStatisticsLoop;

        private string miningStatisticsLog;

        private readonly MiningStatisticsModel miningStatistics;

        private readonly IWalletManager walletManager;

        protected readonly VotingManager votingManager;

        private readonly VotingDataEncoder votingDataEncoder;

        private readonly PoASettings poaSettings;

        private readonly IAsyncProvider asyncProvider;

        private Task miningTask;

        private Script walletScriptPubKey;

        public PoAMiner(
            IConsensusManager consensusManager,
            IDateTimeProvider dateTimeProvider,
            Network network,
            INodeLifetime nodeLifetime,
            IInitialBlockDownloadState ibdState,
            BlockDefinition blockDefinition,
            ISlotsManager slotsManager,
            IConnectionManager connectionManager,
            PoABlockHeaderValidator poaHeaderValidator,
            IFederationManager federationManager,
            IFederationHistory federationHistory,
            IIntegrityValidator integrityValidator,
            IWalletManager walletManager,
            INodeStats nodeStats,
            VotingManager votingManager,
            PoASettings poAMinerSettings,
            IAsyncProvider asyncProvider,
            IIdleFederationMembersKicker idleFederationMembersKicker,
            NodeSettings nodeSettings)
        {
            this.consensusManager = consensusManager;
            this.dateTimeProvider = dateTimeProvider;
            this.network = network as PoANetwork;
            this.ibdState = ibdState;
            this.blockDefinition = blockDefinition;
            this.slotsManager = slotsManager;
            this.connectionManager = connectionManager;
            this.poaHeaderValidator = poaHeaderValidator;
            this.federationManager = federationManager;
            this.federationHistory = federationHistory;
            this.integrityValidator = integrityValidator;
            this.walletManager = walletManager;
            this.votingManager = votingManager;
            this.poaSettings = poAMinerSettings;
            this.asyncProvider = asyncProvider;
            this.idleFederationMembersKicker = idleFederationMembersKicker;
            this.nodeLifetime = nodeLifetime;

            this.logger = LogManager.GetCurrentClassLogger();
            this.cancellation = CancellationTokenSource.CreateLinkedTokenSource(new[] { nodeLifetime.ApplicationStopping });
            this.votingDataEncoder = new VotingDataEncoder();
            this.nodeSettings = nodeSettings;

            this.miningStatistics = new MiningStatisticsModel();

            nodeStats.RegisterStats(this.AddComponentStats, StatsType.Component, this.GetType().Name);
        }

        /// <inheritdoc />
        public virtual void InitializeMining()
        {
            if (this.miningTask == null)
            {
                this.miningTask = this.CreateBlocksAsync();
                this.asyncProvider.RegisterTask($"{nameof(PoAMiner)}.{nameof(this.miningTask)}", this.miningTask);
            }

            this.miningStatisticsLoop = this.asyncProvider.CreateAndRunAsyncLoop(nameof(this.miningStatisticsLoop), (cancellation) =>
            {
                try
                {
                    this.GatherMiningStatistics();
                }
                catch (Exception e)
                {
                    this.logger.Warn("Exception raised when gathering mining statistics; {0}", e);
                }

                return Task.CompletedTask;
            },
            this.nodeLifetime.ApplicationStopping,
            repeatEvery: TimeSpans.TenSeconds,
            startAfter: TimeSpans.TenSeconds);
        }

        private IFederationMember DetermineExpectedMinerForTimestamp(uint headerTime)
        {
            // When blocks are missing for given timestamps we have to determine whom was supposed to mine
            // by looking at the federation make-up at the time and whom mined last.

            ChainedHeader prevBlockMined = this.consensusManager.Tip;
            while (prevBlockMined.Header.Time > headerTime)
                prevBlockMined = prevBlockMined.Previous;

            IFederationMember minerForBlock = this.federationHistory.GetFederationMemberForBlock(prevBlockMined);
            List<IFederationMember> federationAtBlock = this.federationHistory.GetFederationForBlock(prevBlockMined);

            int offset = (int)((headerTime - prevBlockMined.Header.Time) / this.network.ConsensusOptions.TargetSpacingSeconds);

            int minerForBlockIndex = federationAtBlock.TakeWhile(m => m.PubKey != minerForBlock.PubKey).Count();

            int expectedIndex = (minerForBlockIndex + offset) % federationAtBlock.Count;

            return federationAtBlock[expectedIndex];
        }

        private void GatherMiningStatistics()
        {
            var log = new StringBuilder();

            log.AppendLine(">> Miner");
            log.AppendLine();

            if (!this.federationManager.IsFederationMember)
            {
                log.AppendLine("Mining information is not available for non federation members.");
                log.AppendLine("It is possible that your node was kicked from the federation due to inactivity.");
                log.AppendLine();

                this.miningStatisticsLog = log.ToString();

                return;
            }

            if (this.ibdState.IsInitialBlockDownload())
            {
                log.AppendLine("Mining information is not available whilst the node is syncing.");
                log.AppendLine("The node will mine once it reaches the network's height.");
                log.AppendLine();

                this.miningStatisticsLog = log.ToString();

                return;
            }

            ChainedHeader tip = this.consensusManager.Tip;
            ChainedHeader currentHeader = tip;

            int pubKeyTakeCharacters = 5;
            int hitCount = 0;

            List<IFederationMember> modifiedFederation = this.federationHistory.GetFederationForBlock(currentHeader);

            int maxDepth = modifiedFederation.Count;

            // TODO: Make this a command line option.
            bool includeHeight = true;

            log.AppendLine($"Mining information for the last { maxDepth } blocks.");
            if (includeHeight)
                log.AppendLine("Note 'MISS' indicates a slot where a miner didn't produce a block.");
            else
                log.AppendLine("Note that '<' and '>' surrounds a slot where a miner didn't produce a block.");

            uint currentSlotTime = (uint)this.dateTimeProvider.GetAdjustedTimeAsUnixTimestamp();
            currentSlotTime -= currentSlotTime % this.network.ConsensusOptions.TargetSpacingSeconds;
<<<<<<< HEAD
            this.logger.Debug($"{nameof(currentSlotTime)}:{currentSlotTime}");

            if (currentHeader.Header.Time > currentSlotTime)
            {
                currentSlotTime = currentHeader.Header.Time;
                this.logger.Debug($"{nameof(currentSlotTime)}:{currentSlotTime}");
            }

            // Determine the number of slots before this node will mine.
            uint slotOffset = (this.slotsManager.GetMiningTimestamp(currentSlotTime) - currentSlotTime) / this.network.ConsensusOptions.TargetSpacingSeconds;
            this.logger.Debug($"{nameof(slotOffset)}:{slotOffset}");

            // Determine the current slot from that.
            int mySlotIndex = modifiedFederation.FindIndex(m => m.PubKey == this.federationManager.CurrentFederationKey?.PubKey);
            this.logger.Debug($"{nameof(mySlotIndex)}:{mySlotIndex}");
            int currentSlot = (int)(mySlotIndex - slotOffset) % modifiedFederation.Count;
            this.logger.Debug($"Before {nameof(currentSlot)}:{currentSlot}");
            while (currentSlot < 0)
                currentSlot += modifiedFederation.Count;
=======
>>>>>>> c5210d05

            this.logger.Debug($"After {nameof(currentSlot)}:{currentSlot}");
            // Determine the public key of the current slot.
<<<<<<< HEAD
            PubKey pubKey = modifiedFederation[currentSlot].PubKey;

            this.logger.Debug($"{nameof(pubKey)}:{pubKey}");

=======
            string pubKeyRepresentation;
>>>>>>> c5210d05
            // Iterate mining slots.
            for (int i = 0; i < maxDepth; i++, currentSlotTime -= this.network.ConsensusOptions.TargetSpacingSeconds)
            {
                // Find the chained header for this slot.
                while (currentHeader.Header.Time > currentSlotTime)
                    currentHeader = currentHeader.Previous;

                // Mined in this slot?
<<<<<<< HEAD
                if (currentHeader.Header.Time == currentSlotTime)
                {
                    if (includeHeight)
                        log.Append($"{currentHeader.Height,7}:{ pubKeyRepresentation } ");
                    else
                        log.Append($"[{pubKeyRepresentation}] ");
=======
                bool minedInThisSlot = currentHeader.Header.Time == currentSlotTime;
>>>>>>> c5210d05

                PubKey pubKey = (minedInThisSlot ?
                    this.federationHistory.GetFederationMemberForBlock(currentHeader) :
                    DetermineExpectedMinerForTimestamp(currentSlotTime)).PubKey;


                if (pubKey == this.federationManager.CurrentFederationKey?.PubKey)
                {
                    pubKeyRepresentation = "█████";
                    this.miningStatistics.ProducedBlockInLastRound = minedInThisSlot;
                }
                else
                {
                    pubKeyRepresentation = pubKey.ToHex().Substring(0, pubKeyTakeCharacters);
                }

                if (includeHeight)
                {
                    string strHeight = minedInThisSlot ? currentHeader.Height.ToString().PadLeft(7) : "---MISS";
                    log.Append($"{strHeight}:{ pubKeyRepresentation } ");
                }
                else
                {
                    log.Append(minedInThisSlot ? $"[{pubKeyRepresentation}] " : $"<{pubKeyRepresentation}> ");
                }

<<<<<<< HEAD
                index = (index > 0) ? (index - 1) : (modifiedFederation.Count - 1);

                this.logger.Debug($"{nameof(index)}:{index}");

                pubKey = modifiedFederation[index].PubKey;

                this.logger.Debug($"{nameof(pubKey)}:{pubKey}");

                currentSlotTime -= this.network.ConsensusOptions.TargetSpacingSeconds;
=======
                if (minedInThisSlot)
                    hitCount++;
>>>>>>> c5210d05

                this.logger.Debug($"{nameof(currentSlotTime)}:{currentSlotTime}");

                if (((i + 1) % (includeHeight ? 10 : 20)) == 0)
                    log.AppendLine();
            }

            this.miningStatistics.MinerHits = hitCount;

            log.Append("...");
            log.AppendLine();
            log.AppendLine($"Miner hits".PadRight(LoggingConfiguration.ColumnLength) + $": {hitCount} of {maxDepth}({(((float)hitCount / (float)maxDepth)).ToString("P2")})");
            log.AppendLine($"Miner idle time".PadRight(LoggingConfiguration.ColumnLength) + $": { TimeSpan.FromSeconds(this.network.ConsensusOptions.TargetSpacingSeconds * (maxDepth - hitCount)).ToString(@"hh\:mm\:ss")}");
            log.AppendLine();

            this.miningStatisticsLog = log.ToString();
        }

        private async Task CreateBlocksAsync()
        {
            while (!this.cancellation.IsCancellationRequested)
            {
                try
                {
                    this.logger.Debug("IsInitialBlockDownload={0}, AnyConnectedPeers={1}, BootstrappingMode={2}, IsFederationMember={3}",
                        this.ibdState.IsInitialBlockDownload(), this.connectionManager.ConnectedPeers.Any(), this.poaSettings.BootstrappingMode, this.federationManager.IsFederationMember);

                    // Don't mine in IBD or if we aren't connected to any node (unless bootstrapping mode is enabled).
                    // Don't try to mine if we aren't a federation member.
                    bool cantMineAtAll = (this.ibdState.IsInitialBlockDownload() || !this.connectionManager.ConnectedPeers.Any()) && !this.poaSettings.BootstrappingMode;
                    if (cantMineAtAll || !this.federationManager.IsFederationMember)
                    {
                        if (!cantMineAtAll)
                        {
                            string cause = (this.federationManager.CurrentFederationKey == null) ?
                                $"missing file '{KeyTool.KeyFileDefaultName}'" :
                                $"the key in '{KeyTool.KeyFileDefaultName}' not being a federation member";

                            var builder1 = new StringBuilder();
                            builder1.AppendLine("<<==============================================================>>");
                            builder1.AppendLine($"Can't mine due to {cause}.");
                            builder1.AppendLine("<<==============================================================>>");
                            this.logger.Info(builder1.ToString());
                        }

                        int attemptDelayMs = 30_000;
                        await Task.Delay(attemptDelayMs, this.cancellation.Token).ConfigureAwait(false);

                        continue;
                    }

                    uint miningTimestamp = await this.WaitUntilMiningSlotAsync().ConfigureAwait(false);

                    ChainedHeader chainedHeader = await this.MineBlockAtTimestampAsync(miningTimestamp).ConfigureAwait(false);

                    if (chainedHeader == null)
                    {
                        int attemptDelayMs = 500;
                        await Task.Delay(attemptDelayMs, this.cancellation.Token).ConfigureAwait(false);

                        continue;
                    }

                    var builder = new StringBuilder();
                    builder.AppendLine("<<==============================================================>>");
                    builder.AppendLine($"Block mined hash   : '{chainedHeader}'");
                    builder.AppendLine($"Block miner pubkey : '{this.federationManager.CurrentFederationKey.PubKey}'");
                    builder.AppendLine("<<==============================================================>>");
                    this.logger.Info(builder.ToString());

                    // If DevMode is enabled the miner will continue it's bootstrapped mining, i.e. without any connections.
                    if ((this.nodeSettings.DevMode != null && this.nodeSettings.DevMode == DevModeNodeRole.Miner))
                        continue;

                    // The purpose of bootstrap mode is to kickstart the network when the last mined block is very old, which would normally put the node in IBD and inhibit mining.
                    // There is therefore no point keeping this mode enabled once this node has mined successfully.
                    // Additionally, keeping it enabled may result in network splits if this node becomes disconnected from its peers for a prolonged period.
                    if (this.poaSettings.BootstrappingMode)
                    {
                        this.logger.Info("Disabling bootstrap mode as a block has been successfully mined.");
                        this.poaSettings.DisableBootstrap();
                    }
                }
                catch (OperationCanceledException)
                {
                }
                catch (ConsensusErrorException ce)
                {
                    // Text from PosMinting:
                    // All consensus exceptions should be ignored. It means that the miner
                    // ran into problems while constructing block or verifying it
                    // but it should not halt the mining operation.
                    this.logger.Warn("Miner failed to mine block due to: '{0}'.", ce.ConsensusError.Message);
                }
                catch (ConsensusException ce)
                {
                    // Text from PosMinting:
                    // All consensus exceptions (including translated ConsensusErrorException) should be ignored. It means that the miner
                    // ran into problems while constructing block or verifying it
                    // but it should not halt the mining operation.
                    this.logger.Warn("Miner failed to mine block due to: '{0}'.", ce.Message);
                }
                catch (Exception exception)
                {
                    this.logger.Fatal("Exception occurred during mining: {0}", exception.ToString());
                    break;
                }
            }
        }

        private async Task<uint> WaitUntilMiningSlotAsync()
        {
            uint? myTimestamp = null;

            while (!this.cancellation.IsCancellationRequested)
            {
                uint timeNow = (uint)this.dateTimeProvider.GetAdjustedTimeAsUnixTimestamp();

                if (timeNow <= this.consensusManager.Tip.Header.Time)
                {
                    await Task.Delay(TimeSpan.FromMilliseconds(100)).ConfigureAwait(false);
                    continue;
                }

                if (myTimestamp == null)
                {
                    try
                    {
                        myTimestamp = this.slotsManager.GetMiningTimestamp(timeNow);
                    }
                    catch (NotAFederationMemberException)
                    {
                        this.logger.Warn("This node is no longer a federation member!");

                        throw new OperationCanceledException();
                    }
                }

                if (myTimestamp <= (timeNow + 1))
                    return myTimestamp.Value;

                await Task.Delay(TimeSpan.FromMilliseconds(100), this.cancellation.Token).ConfigureAwait(false);
            }

            throw new OperationCanceledException();
        }

        protected async Task<ChainedHeader> MineBlockAtTimestampAsync(uint timestamp)
        {
            ChainedHeader tip = this.consensusManager.Tip;

            // Timestamp should always be greater than prev one.            
            if (timestamp <= tip.Header.Time)
            {
                // Can happen only when target spacing had crazy low value or key was compromised and someone is mining with our key.
                this.logger.Warn("Somehow another block was connected with greater timestamp. Dropping current block.");
                this.logger.Trace("(-)[ANOTHER_BLOCK_CONNECTED]:null");
                return null;
            }

            // If an address is specified for mining then preferentially use that.
            // The private key for this address is not used for block signing, so it can be any valid address.
            // Since it is known which miner mines in each block already it does not change the privacy level that every block mines to the same address.
            if (!string.IsNullOrWhiteSpace(this.poaSettings.MineAddress))
            {
                this.walletScriptPubKey = BitcoinAddress.Create(this.poaSettings.MineAddress, this.network).ScriptPubKey;
                this.miningStatistics.MiningAddress = this.poaSettings.MineAddress;
            }
            else
            {
                // Get the first address from the wallet. In a network with an account-based model the mined UTXOs should all be sent to a predictable address.
                if (this.walletScriptPubKey == null || this.walletScriptPubKey == Script.Empty)
                {
                    HdAddress miningAddress = this.GetMiningAddressFromWallet();

                    if (miningAddress == null)
                    {
                        // The node could not have a wallet, or the first account/address could have been incorrectly created.
                        this.logger.Warn("The miner wasn't able to get an address from the wallet, you will not receive any rewards (if no wallet exists, please create one).");
                        this.walletScriptPubKey = new Script();
                    }
                    else
                    {
                        this.walletScriptPubKey = miningAddress.Pubkey;
                        this.miningStatistics.MiningAddress = miningAddress.Address;
                    }
                }
            }

            BlockTemplate blockTemplate = this.blockDefinition.Build(tip, this.walletScriptPubKey);

            this.FillBlockTemplate(blockTemplate, out bool dropTemplate);

            if (dropTemplate)
            {
                this.logger.Trace("(-)[DROPPED]:null");
                return null;
            }

            blockTemplate.Block.Header.Time = timestamp;

            // Update merkle root.
            blockTemplate.Block.UpdateMerkleRoot();

            // Sign block with our private key.
            var header = blockTemplate.Block.Header as PoABlockHeader;
            this.poaHeaderValidator.Sign(this.federationManager.CurrentFederationKey, header);

            ChainedHeader chainedHeader = await this.consensusManager.BlockMinedAsync(blockTemplate.Block).ConfigureAwait(false);

            if (chainedHeader == null)
            {
                // Block wasn't accepted because we already connected block from the network.
                this.logger.Trace("(-)[FAILED_TO_CONNECT]:null");
                return null;
            }

            ValidationContext result = this.integrityValidator.VerifyBlockIntegrity(chainedHeader, blockTemplate.Block);
            if (result.Error != null)
            {
                // Sanity check. Should never happen.
                this.logger.Trace("(-)[INTEGRITY_FAILURE]");
                throw new Exception(result.Error.ToString());
            }

            return chainedHeader;
        }

        /// <summary>Fills block template with custom non-standard data.</summary>
        protected virtual void FillBlockTemplate(BlockTemplate blockTemplate, out bool dropTemplate)
        {
            if (this.network.ConsensusOptions.VotingEnabled)
            {
                if (this.network.ConsensusOptions.AutoKickIdleMembers)
                {
                    // Determine whether or not any miners should be scheduled to be kicked from the federation at the current tip.
                    this.idleFederationMembersKicker.Execute(this.consensusManager.Tip);
                }

                // Add scheduled voting data to the block.
                this.AddVotingData(blockTemplate);
            }

            dropTemplate = false;
        }

        /// <summary>Gets scriptPubKey from the wallet.</summary>
        private HdAddress GetMiningAddressFromWallet()
        {
            string walletName = this.walletManager.GetWalletsNames().FirstOrDefault();

            if (walletName == null)
                return null;

            HdAccount account = this.walletManager.GetAccounts(walletName).FirstOrDefault();

            if (account == null)
                return null;

            HdAddress address = account.ExternalAddresses.FirstOrDefault();

            return address;
        }

        /// <summary>Adds OP_RETURN output to a coinbase transaction which contains encoded voting data.</summary>
        /// <remarks>If there are no votes scheduled output will not be added.</remarks>
        private void AddVotingData(BlockTemplate blockTemplate)
        {
            List<VotingData> scheduledVotes = this.votingManager.GetAndCleanScheduledVotes();

            if (scheduledVotes.Count == 0)
            {
                this.logger.Trace("(-)[NO_DATA]");
                return;
            }

            var votingData = new List<byte>(VotingDataEncoder.VotingOutputPrefixBytes);

            byte[] encodedVotingData = this.votingDataEncoder.Encode(scheduledVotes);
            votingData.AddRange(encodedVotingData);

            var votingOutputScript = new Script(OpcodeType.OP_RETURN, Op.GetPushOp(votingData.ToArray()));

            blockTemplate.Block.Transactions[0].AddOutput(Money.Zero, votingOutputScript);
        }

        [NoTrace]
        private void AddComponentStats(StringBuilder log)
        {
            log.AppendLine(this.miningStatisticsLog);
        }

        /// <inheritdoc/>
        public MiningStatisticsModel MiningStatistics
        {
            get { return this.miningStatistics; }
        }

        /// <inheritdoc/>
        public virtual void Dispose()
        {
            this.cancellation.Cancel();
            this.miningTask?.GetAwaiter().GetResult();
            this.miningStatisticsLoop?.Dispose();
            this.cancellation.Dispose();
        }
    }

    public sealed class MiningStatisticsModel
    {
        [JsonProperty(PropertyName = "minerHits")]
        public int MinerHits { get; set; }

        [JsonProperty(PropertyName = "miningAddress")]
        public string MiningAddress { get; set; }

        [JsonProperty("producedBlockInLastRound")]
        public bool ProducedBlockInLastRound { get; set; }
    }
}<|MERGE_RESOLUTION|>--- conflicted
+++ resolved
@@ -251,39 +251,9 @@
 
             uint currentSlotTime = (uint)this.dateTimeProvider.GetAdjustedTimeAsUnixTimestamp();
             currentSlotTime -= currentSlotTime % this.network.ConsensusOptions.TargetSpacingSeconds;
-<<<<<<< HEAD
-            this.logger.Debug($"{nameof(currentSlotTime)}:{currentSlotTime}");
-
-            if (currentHeader.Header.Time > currentSlotTime)
-            {
-                currentSlotTime = currentHeader.Header.Time;
-                this.logger.Debug($"{nameof(currentSlotTime)}:{currentSlotTime}");
-            }
-
-            // Determine the number of slots before this node will mine.
-            uint slotOffset = (this.slotsManager.GetMiningTimestamp(currentSlotTime) - currentSlotTime) / this.network.ConsensusOptions.TargetSpacingSeconds;
-            this.logger.Debug($"{nameof(slotOffset)}:{slotOffset}");
-
-            // Determine the current slot from that.
-            int mySlotIndex = modifiedFederation.FindIndex(m => m.PubKey == this.federationManager.CurrentFederationKey?.PubKey);
-            this.logger.Debug($"{nameof(mySlotIndex)}:{mySlotIndex}");
-            int currentSlot = (int)(mySlotIndex - slotOffset) % modifiedFederation.Count;
-            this.logger.Debug($"Before {nameof(currentSlot)}:{currentSlot}");
-            while (currentSlot < 0)
-                currentSlot += modifiedFederation.Count;
-=======
->>>>>>> c5210d05
-
-            this.logger.Debug($"After {nameof(currentSlot)}:{currentSlot}");
+
             // Determine the public key of the current slot.
-<<<<<<< HEAD
-            PubKey pubKey = modifiedFederation[currentSlot].PubKey;
-
-            this.logger.Debug($"{nameof(pubKey)}:{pubKey}");
-
-=======
             string pubKeyRepresentation;
->>>>>>> c5210d05
             // Iterate mining slots.
             for (int i = 0; i < maxDepth; i++, currentSlotTime -= this.network.ConsensusOptions.TargetSpacingSeconds)
             {
@@ -292,16 +262,7 @@
                     currentHeader = currentHeader.Previous;
 
                 // Mined in this slot?
-<<<<<<< HEAD
-                if (currentHeader.Header.Time == currentSlotTime)
-                {
-                    if (includeHeight)
-                        log.Append($"{currentHeader.Height,7}:{ pubKeyRepresentation } ");
-                    else
-                        log.Append($"[{pubKeyRepresentation}] ");
-=======
                 bool minedInThisSlot = currentHeader.Header.Time == currentSlotTime;
->>>>>>> c5210d05
 
                 PubKey pubKey = (minedInThisSlot ?
                     this.federationHistory.GetFederationMemberForBlock(currentHeader) :
@@ -328,20 +289,8 @@
                     log.Append(minedInThisSlot ? $"[{pubKeyRepresentation}] " : $"<{pubKeyRepresentation}> ");
                 }
 
-<<<<<<< HEAD
-                index = (index > 0) ? (index - 1) : (modifiedFederation.Count - 1);
-
-                this.logger.Debug($"{nameof(index)}:{index}");
-
-                pubKey = modifiedFederation[index].PubKey;
-
-                this.logger.Debug($"{nameof(pubKey)}:{pubKey}");
-
-                currentSlotTime -= this.network.ConsensusOptions.TargetSpacingSeconds;
-=======
                 if (minedInThisSlot)
                     hitCount++;
->>>>>>> c5210d05
 
                 this.logger.Debug($"{nameof(currentSlotTime)}:{currentSlotTime}");
 
