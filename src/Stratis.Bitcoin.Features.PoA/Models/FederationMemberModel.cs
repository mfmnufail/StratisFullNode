--- conflicted
+++ resolved
@@ -47,12 +47,6 @@
         [JsonProperty("rewardEstimatePerBlock")]
         public double RewardEstimatePerBlock { get; set; }
 
-<<<<<<< HEAD
-        [JsonProperty("producedBlockInLastRound")]
-        public bool ProducedBlockInLastRound { get; set; }
-
-=======
->>>>>>> 96316595
         [JsonProperty("federationSize")]
         public int FederationSize { get; set; }
 
