--- conflicted
+++ resolved
@@ -1,9 +1,4 @@
-<<<<<<< HEAD
-﻿using System.Collections.Generic;
-using System.Linq;
-=======
 ﻿using System.Linq;
->>>>>>> 9df4d0cf
 using System.Threading.Tasks;
 using Microsoft.Extensions.Logging;
 using NBitcoin;
@@ -27,8 +22,6 @@
 
         private HashHeightPair lastCheckPoint;
 
-        private HashHeightPair lastCheckPoint;
-
         /// <inheritdoc />
         public override void Initialize()
         {
@@ -41,13 +34,7 @@
             this.federationHistory = engine.FederationHistory;
             this.validator = engine.PoaHeaderValidator;
 
-<<<<<<< HEAD
-            this.maxReorg = this.network.Consensus.MaxReorgLength;
-
-            KeyValuePair<int, CheckpointInfo> lastCheckPoint = engine.Network.Checkpoints.LastOrDefault();
-=======
             var lastCheckPoint = engine.Network.Checkpoints.LastOrDefault();
->>>>>>> 9df4d0cf
             this.lastCheckPoint = (lastCheckPoint.Value != null) ? new HashHeightPair(lastCheckPoint.Value.Hash, lastCheckPoint.Key) : null;
         }
 
