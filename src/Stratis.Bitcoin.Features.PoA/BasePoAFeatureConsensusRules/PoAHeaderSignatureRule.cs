<<<<<<< HEAD
﻿using System;
using System.Collections.Generic;
using System.Linq;
=======
﻿using System.Linq;
>>>>>>> 96316595
using System.Threading.Tasks;
using Microsoft.Extensions.Logging;
using NBitcoin;
using Stratis.Bitcoin.Consensus;
using Stratis.Bitcoin.Consensus.Rules;
using Stratis.Bitcoin.Utilities;

namespace Stratis.Bitcoin.Features.PoA.BasePoAFeatureConsensusRules
{
    /// <summary>
    /// Estimates which public key should be used for timestamp of a header being
    /// validated and uses this public key to verify header's signature.
    /// </summary>
    public class PoAHeaderSignatureRule : FullValidationConsensusRule
    {
        private PoABlockHeaderValidator validator;

        private ISlotsManager slotsManager;

        private IFederationHistory federationHistory;

        private HashHeightPair lastCheckPoint;

        private HashHeightPair lastCheckPoint;

        /// <inheritdoc />
        public override void Initialize()
        {
            base.Initialize();

            var engine = this.Parent as PoAConsensusRuleEngine;

            // TODO: Consider adding these via a constructor on this rule.
            this.slotsManager = engine.SlotsManager;
            this.federationHistory = engine.FederationHistory;
            this.validator = engine.PoaHeaderValidator;

<<<<<<< HEAD
            this.maxReorg = this.network.Consensus.MaxReorgLength;

            KeyValuePair<int, CheckpointInfo> lastCheckPoint = engine.Network.Checkpoints.LastOrDefault();
=======
            var lastCheckPoint = engine.Network.Checkpoints.LastOrDefault();
>>>>>>> 96316595
            this.lastCheckPoint = (lastCheckPoint.Value != null) ? new HashHeightPair(lastCheckPoint.Value.Hash, lastCheckPoint.Key) : null;
        }

        public override async Task RunAsync(RuleContext context)
        {
            // Only start validating at the last checkpoint block.
            if (context.ValidationContext.ChainedHeaderToValidate.Height < (this.lastCheckPoint?.Height ?? 0))
                return;

            ChainedHeader chainedHeader = context.ValidationContext.ChainedHeaderToValidate;

            // If we're evaluating a batch of received headers it's possible that we're so far beyond the current tip
            // that we have not yet processed all the votes that may determine the federation make-up.
            if (!this.federationHistory.CanGetFederationForBlock(chainedHeader))
            {
                // Mark header as insufficient to avoid banning the peer that presented it.
                // When we advance consensus we will be able to validate it.
                context.ValidationContext.InsufficientHeaderInformation = true;

                this.Logger.LogWarning("The polls repository is too far behind to reliably determine the federation members.");
                this.Logger.LogDebug("(-)[INVALID_SIGNATURE]");
                PoAConsensusErrors.InvalidHeaderSignature.Throw();
            }

            var header = chainedHeader.Header as PoABlockHeader;

            IFederationMember federationMember = this.federationHistory.GetFederationMemberForBlock(chainedHeader);
            PubKey pubKey = federationMember?.PubKey;
            if (pubKey == null || !this.validator.VerifySignature(pubKey, header))
            {
                this.Logger.LogWarning("The block signature could not be matched with a current federation member.");
                this.Logger.LogDebug("(-)[INVALID_SIGNATURE]");
                PoAConsensusErrors.InvalidHeaderSignature.Throw();
            }

            // Look at the last round of blocks to find the previous time that the miner mined.
<<<<<<< HEAD
            TimeSpan roundTime = this.slotsManager.GetRoundLength(federation.Count);
=======
            var roundTime = this.slotsManager.GetRoundLength(this.federationHistory.GetFederationForBlock(chainedHeader).Count);

            // Quick check for optimisation.
            this.federationHistory.GetLastActiveTime(federationMember, chainedHeader.Previous, out uint lastActiveTime);
            if ((chainedHeader.Header.Time - lastActiveTime) >= roundTime.TotalSeconds)
                return;

>>>>>>> 96316595
            int blockCounter = 0;

            for (ChainedHeader prevHeader = chainedHeader.Previous; prevHeader.Previous != null; prevHeader = prevHeader.Previous)
            {
                blockCounter += 1;

                if ((header.BlockTime - prevHeader.Header.BlockTime) >= roundTime)
                    break;

                // If the miner is found again within the same round then throw a consensus error.
                if (this.federationHistory.GetFederationMemberForBlock(prevHeader)?.PubKey != pubKey)
                    continue;

                // Mining slots shift when the federation changes. 
                // Only raise an error if the federation did not change.
                if (this.slotsManager.GetRoundLength(this.federationHistory.GetFederationForBlock(prevHeader).Count) != roundTime)
                    break;

                if (this.slotsManager.GetRoundLength(this.federationHistory.GetFederationForBlock(prevHeader.Previous).Count) != roundTime)
                    break;

                this.Logger.LogDebug("Block {0} was mined by the same miner '{1}' as {2} blocks ({3})s ago and there was no federation change.", prevHeader.HashBlock, pubKey.ToHex(), blockCounter, header.Time - prevHeader.Header.Time);
                this.Logger.LogTrace("(-)[TIME_TOO_EARLY]");
                ConsensusErrors.BlockTimestampTooEarly.Throw();
            }
        }
    }
}<|MERGE_RESOLUTION|>--- conflicted
+++ resolved
@@ -1,10 +1,4 @@
-<<<<<<< HEAD
-﻿using System;
-using System.Collections.Generic;
-using System.Linq;
-=======
 ﻿using System.Linq;
->>>>>>> 96316595
 using System.Threading.Tasks;
 using Microsoft.Extensions.Logging;
 using NBitcoin;
@@ -28,8 +22,6 @@
 
         private HashHeightPair lastCheckPoint;
 
-        private HashHeightPair lastCheckPoint;
-
         /// <inheritdoc />
         public override void Initialize()
         {
@@ -42,13 +34,7 @@
             this.federationHistory = engine.FederationHistory;
             this.validator = engine.PoaHeaderValidator;
 
-<<<<<<< HEAD
-            this.maxReorg = this.network.Consensus.MaxReorgLength;
-
-            KeyValuePair<int, CheckpointInfo> lastCheckPoint = engine.Network.Checkpoints.LastOrDefault();
-=======
             var lastCheckPoint = engine.Network.Checkpoints.LastOrDefault();
->>>>>>> 96316595
             this.lastCheckPoint = (lastCheckPoint.Value != null) ? new HashHeightPair(lastCheckPoint.Value.Hash, lastCheckPoint.Key) : null;
         }
 
@@ -85,9 +71,6 @@
             }
 
             // Look at the last round of blocks to find the previous time that the miner mined.
-<<<<<<< HEAD
-            TimeSpan roundTime = this.slotsManager.GetRoundLength(federation.Count);
-=======
             var roundTime = this.slotsManager.GetRoundLength(this.federationHistory.GetFederationForBlock(chainedHeader).Count);
 
             // Quick check for optimisation.
@@ -95,7 +78,6 @@
             if ((chainedHeader.Header.Time - lastActiveTime) >= roundTime.TotalSeconds)
                 return;
 
->>>>>>> 96316595
             int blockCounter = 0;
 
             for (ChainedHeader prevHeader = chainedHeader.Previous; prevHeader.Previous != null; prevHeader = prevHeader.Previous)
