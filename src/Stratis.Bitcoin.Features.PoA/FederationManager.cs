﻿using System;
using System.Collections.Generic;
using System.Linq;
using NBitcoin;
using NLog;
using Stratis.Bitcoin.Configuration;
using Stratis.Bitcoin.Consensus;
using Stratis.Bitcoin.Features.PoA.Events;
using Stratis.Bitcoin.Features.PoA.Voting;
using Stratis.Bitcoin.Primitives;
using Stratis.Bitcoin.Signals;
using Stratis.Bitcoin.Utilities;
using Stratis.Features.PoA.Collateral;
using Stratis.Features.PoA.Collateral.CounterChain;

namespace Stratis.Bitcoin.Features.PoA
{
    public interface IFederationManager
    {
        CollateralFederationMember CollateralAddressOwner(VotingManager votingManager, VoteKey voteKey, string address);

        /// <summary><c>true</c> in case current node is a federation member.</summary>
        bool IsFederationMember { get; }

        /// <summary>Current federation member's private key. <c>null</c> if <see cref="IsFederationMember"/> is <c>false</c>.</summary>
        Key CurrentFederationKey { get; }

        /// <summary>This method updates the <see cref="CollateralFederationMember.IsMultisigMember"/> flags from 
        /// <see cref="PoANetwork.StraxMiningMultisigMembers"/> or <see cref="PoAConsensusOptions.GenesisFederationMembers"/>
        /// depending on whether the Cirrus chain has reached the STRAX-era blocks.</summary>
        /// <param name="straxEra">This is set to <c>true</c> for the Strax-era flag values and <c>false</c> for the Stratis era.</param>
        void UpdateMultisigMiners(bool straxEra);

        void Initialize();

        /// <summary>Provides up to date list of federation members.</summary>
        /// <remarks>
        /// Blocks that are not signed with private keys that correspond
        /// to public keys from this list are considered to be invalid.
        /// </remarks>
        List<IFederationMember> GetFederationMembers();

        bool IsMultisigMember(PubKey pubKey);

        void AddFederationMember(IFederationMember federationMember);

        void RemoveFederationMember(IFederationMember federationMember);

        /// <summary>Gets the height at which the Strax-era started.</summary>
        /// <returns>The block height at which the Strax era started.</returns>
        /// <remarks>This is the height for which <see cref="PoANetwork.StraxMiningMultisigMembers"/> is applicable.</remarks>
        int? GetMultisigMinersApplicabilityHeight();

        /// <summary>Provides federation member of this node or <c>null</c> if <see cref="IsFederationMember"/> is <c>false</c>.</summary>
        /// <returns>The current federation member instance.</returns>
        IFederationMember GetCurrentFederationMember();
    }

    public sealed class FederationManager : IFederationManager
    {
        /// <inheritdoc />
        public bool IsFederationMember { get; private set; }

        /// <inheritdoc />
        public Key CurrentFederationKey { get; private set; }

        /// <summary>
        /// This can be null if the side chain node is started in dev mode.
        /// </summary>
        private readonly ICounterChainSettings counterChainSettings;

        /// <summary>Collection of all active federation members as determined by the genesis members and all executed polls.</summary>
        /// <remarks>All access should be protected by <see cref="locker"/>.</remarks>
        private List<IFederationMember> federationMembers;

        private readonly IFullNode fullNode;

        /// <summary>Protects access to <see cref="federationMembers"/>.</summary>
        private readonly object locker;
        private readonly ILogger logger;
        private readonly PoANetwork network;
        private readonly NodeSettings nodeSettings;
        private readonly ISignals signals;

        private int? multisigMinersApplicabilityHeight;
        private ChainedHeader lastBlockChecked;

        public FederationManager(
            IFullNode fullNode,
            Network network,
            NodeSettings nodeSettings,
            ISignals signals,
            ICounterChainSettings counterChainSettings = null)
        {
            this.counterChainSettings = counterChainSettings;
            this.fullNode = fullNode;
            this.network = Guard.NotNull(network as PoANetwork, nameof(network));
            this.nodeSettings = Guard.NotNull(nodeSettings, nameof(nodeSettings));
            this.signals = Guard.NotNull(signals, nameof(signals));

            this.logger = LogManager.GetCurrentClassLogger();
            this.locker = new object();
        }

        public void Initialize()
        {
            var genesisFederation = new List<IFederationMember>(this.network.ConsensusOptions.GenesisFederationMembers);

            this.logger.Info("Genesis federation contains {0} members. Their public keys are: {1}", genesisFederation.Count, $"{Environment.NewLine}{string.Join(Environment.NewLine, genesisFederation)}");

            // Load federation from the db.
            this.LoadFederation();

            if (this.federationMembers == null)
            {
                this.logger.Debug("Federation members are not stored in the database, using genesis federation members.");
                this.federationMembers = genesisFederation;
            }

            // Display federation.
            this.logger.Info("Current federation contains {0} members. Their public keys are: {1}", this.federationMembers.Count, Environment.NewLine + string.Join(Environment.NewLine, this.federationMembers));

            // Set the current federation member's key.
            if (!InitializeFederationMemberKey())
                return;

            // Loaded key has to be a key for current federation.
            if (!this.federationMembers.Any(x => x.PubKey == this.CurrentFederationKey.PubKey))
            {
                this.logger.Warn("Key provided is not registered on the network.");
            }

            // TODO This will be removed once we remove the distinction between FederationMember and CollateralFederationMember
            if (this.federationMembers.Any(f => f is CollateralFederationMember))
                CheckCollateralMembers();

            this.logger.Info("Federation key pair was successfully loaded. Your public key is: '{0}'.", this.CurrentFederationKey.PubKey);
        }

        private bool InitializeFederationMemberKey()
        {
            if (this.nodeSettings.DevMode == null)
            {
                // Load key.
                Key key = new KeyTool(this.nodeSettings.DataFolder).LoadPrivateKey();
                if (key == null)
                {
                    this.logger.Warn("No federation key was loaded from 'federationKey.dat'.");
                    return false;
                }

                this.CurrentFederationKey = key;
                this.SetIsFederationMember();

                if (this.CurrentFederationKey == null)
                {
                    this.logger.Trace("(-)[NOT_FED_MEMBER]");
                    return false;
                }

                return true;
            }
            else
            {
                var keyIndex = this.nodeSettings.ConfigReader.GetOrDefault("fedmemberindex", 0);
                this.CurrentFederationKey = this.network.FederationKeys[keyIndex];
                this.SetIsFederationMember();
                return true;
            }
        }

        private void CheckCollateralMembers()
        {
            IEnumerable<CollateralFederationMember> collateralFederationMembers = this.federationMembers.Cast<CollateralFederationMember>().Where(x => x.CollateralAmount != null && x.CollateralAmount > 0);

            if (collateralFederationMembers.Any(x => x.CollateralMainchainAddress == null))
            {
                throw new Exception("Federation can't contain members with non-zero collateral requirement but null collateral address.");
            }

            int distinctCount = collateralFederationMembers.Select(x => x.CollateralMainchainAddress).Distinct().Count();

            if (distinctCount != collateralFederationMembers.Count())
            {
                throw new Exception("Federation can't contain members with duplicated collateral addresses.");
            }
        }

        public CollateralFederationMember CollateralAddressOwner(VotingManager votingManager, VoteKey voteKey, string address)
        {
            CollateralFederationMember member = (this.federationMembers.Cast<CollateralFederationMember>().FirstOrDefault(x => x.CollateralMainchainAddress == address));
            if (member != null)
                return member;

            List<Poll> approvedPolls = votingManager.GetApprovedPolls();

            member = approvedPolls
                .Where(x => !x.IsExecuted && x.VotingData.Key == voteKey)
                .Select(x => this.GetMember(x.VotingData))
                .FirstOrDefault(x => x.CollateralMainchainAddress == address);

            if (member != null)
                return member;

            List<Poll> pendingPolls = votingManager.GetPendingPolls();

            member = pendingPolls
                .Where(x => x.VotingData.Key == voteKey)
                .Select(x => this.GetMember(x.VotingData))
                .FirstOrDefault(x => x.CollateralMainchainAddress == address);

            if (member != null)
                return member;

            List<VotingData> scheduledVotes = votingManager.GetScheduledVotes();

            member = scheduledVotes
                .Where(x => x.Key == voteKey)
                .Select(x => this.GetMember(x))
                .FirstOrDefault(x => x.CollateralMainchainAddress == address);

            return member;
        }

        public void UpdateMultisigMiners(bool straxEra)
        {
            if (this.network.Consensus.ConsensusFactory is CollateralPoAConsensusFactory)
            {
                // Update member types by using the multisig mining keys supplied on the command-line. Don't add/remove members.
                foreach (CollateralFederationMember federationMember in this.federationMembers)
                {
                    if (straxEra)
                    {
                        federationMember.IsMultisigMember = this.network.StraxMiningMultisigMembers.Contains(federationMember.PubKey);
                    }
                    else
                    {
                        federationMember.IsMultisigMember = ((PoAConsensusOptions)this.network.Consensus.Options).GenesisFederationMembers
                            .Any(m => m.PubKey == federationMember.PubKey && ((CollateralFederationMember)m).IsMultisigMember);
                    }
                }
            }
        }

        private CollateralFederationMember GetMember(VotingData votingData)
        {
            if (!(this.network.Consensus.ConsensusFactory is CollateralPoAConsensusFactory collateralPoAConsensusFactory))
                return null;

            if (!(collateralPoAConsensusFactory.DeserializeFederationMember(votingData.Data) is CollateralFederationMember collateralFederationMember))
                return null;

            return collateralFederationMember;
        }

        private void SetIsFederationMember()
        {
            this.IsFederationMember = this.federationMembers.Any(x => x.PubKey == this.CurrentFederationKey?.PubKey);
        }

        /// <inheritdoc />
        public List<IFederationMember> GetFederationMembers()
        {
            lock (this.locker)
            {
                return new List<IFederationMember>(this.federationMembers);
            }
        }

        /// <inheritdoc />
        public IFederationMember GetCurrentFederationMember()
        {
            lock (this.locker)
            {
                return this.federationMembers.SingleOrDefault(x => x.PubKey == this.CurrentFederationKey.PubKey);
            }
        }

        public void AddFederationMember(IFederationMember federationMember)
        {
            lock (this.locker)
            {
                this.AddFederationMemberLocked(federationMember);
            }

            this.signals.Publish(new FedMemberAdded(federationMember));
        }

        /// <summary>Should be protected by <see cref="locker"/>.</summary>
        private void AddFederationMemberLocked(IFederationMember federationMember)
        {
            if (federationMember is CollateralFederationMember collateralFederationMember)
            {
                if (this.federationMembers.IsCollateralAddressRegistered(collateralFederationMember.CollateralMainchainAddress))
                {
                    this.logger.Warn($"Federation member with address '{collateralFederationMember.CollateralMainchainAddress}' already exists.");
                    return;
                }
<<<<<<< HEAD
                
=======

>>>>>>> ed826e05
                if (this.federationMembers.Contains(federationMember))
                {
                    this.logger.Trace("(-)[ALREADY_EXISTS]");
                    return;
                }
            }

            this.federationMembers.Add(federationMember);

            this.SetIsFederationMember();

            this.logger.Info("Federation member '{0}' was added.", federationMember);
        }

        public void RemoveFederationMember(IFederationMember federationMember)
        {
            lock (this.locker)
            {
                this.federationMembers.Remove(federationMember);

                this.SetIsFederationMember();

                this.logger.Info("Federation member '{0}' was removed.", federationMember);
            }

            this.signals.Publish(new FedMemberKicked(federationMember));
        }

        /// <summary>Loads saved collection of federation members from the database.</summary>
        private void LoadFederation()
        {
            VotingManager votingManager = this.fullNode.NodeService<VotingManager>();
            this.federationMembers = votingManager.GetFederationFromExecutedPolls();
            this.UpdateMultisigMiners(this.multisigMinersApplicabilityHeight != null);
        }

        /// <inheritdoc />
        public int? GetMultisigMinersApplicabilityHeight()
        {
            IConsensusManager consensusManager = this.fullNode.NodeService<IConsensusManager>();
            ChainedHeader fork = (this.lastBlockChecked == null) ? null : consensusManager.Tip.FindFork(this.lastBlockChecked);

            if (this.multisigMinersApplicabilityHeight != null && fork?.HashBlock == this.lastBlockChecked?.HashBlock)
                return this.multisigMinersApplicabilityHeight;

            this.lastBlockChecked = fork;
            this.multisigMinersApplicabilityHeight = null;
            var commitmentHeightEncoder = new CollateralHeightCommitmentEncoder();

            ChainedHeader[] headers = consensusManager.Tip.EnumerateToGenesis().TakeWhile(h => h != this.lastBlockChecked && h.Height >= this.network.CollateralCommitmentActivationHeight).Reverse().ToArray();

            ChainedHeader first = BinarySearch.BinaryFindFirst<ChainedHeader>(headers, (chainedHeader) =>
            {
                ChainedHeaderBlock block = consensusManager.GetBlockData(chainedHeader.HashBlock);
                if (block == null)
                    return null;

                // Finding the height of the first STRAX collateral commitment height.
                (int? commitmentHeight, uint? magic) = commitmentHeightEncoder.DecodeCommitmentHeight(block.Block.Transactions.First());
                if (commitmentHeight == null)
                    return null;

                return magic == this.counterChainSettings.CounterChainNetwork.Magic;
            });

            this.lastBlockChecked = headers.LastOrDefault();
            this.multisigMinersApplicabilityHeight = first?.Height;

            this.UpdateMultisigMiners(first != null);

            return this.multisigMinersApplicabilityHeight;
        }

        public bool IsMultisigMember(PubKey pubKey)
        {
            return this.GetFederationMembers().Any(m => m.PubKey == pubKey && m is CollateralFederationMember member && member.IsMultisigMember);
        }
    }

    public static class FederationExtensions
    {
        /// <summary>
        /// Checks to see if a particular collateral address is already present in the current set of 
        /// federation members.
        /// </summary>
        /// <param name="federationMembers">The list of federation members to check against.</param>
        /// <param name="collateralAddress">The collateral address to verify.</param>
        /// <returns><c>true</c> if present, <c>false</c> otherwise.</returns>
        public static bool IsCollateralAddressRegistered(this List<IFederationMember> federationMembers, string collateralAddress)
        {
            if (federationMembers.Cast<CollateralFederationMember>().Any(x => x.CollateralMainchainAddress == collateralAddress))
                return true;

            return false;
        }
    }
}<|MERGE_RESOLUTION|>--- conflicted
+++ resolved
@@ -296,11 +296,7 @@
                     this.logger.Warn($"Federation member with address '{collateralFederationMember.CollateralMainchainAddress}' already exists.");
                     return;
                 }
-<<<<<<< HEAD
-                
-=======
-
->>>>>>> ed826e05
+
                 if (this.federationMembers.Contains(federationMember))
                 {
                     this.logger.Trace("(-)[ALREADY_EXISTS]");
