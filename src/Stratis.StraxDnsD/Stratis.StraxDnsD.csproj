﻿<Project Sdk="Microsoft.NET.Sdk">

  <PropertyGroup>
    <TargetFramework>netcoreapp3.1</TargetFramework>
    <AssemblyName>Stratis.StraxDnsD</AssemblyName>
    <OutputType>Exe</OutputType>
    <PackageId>Stratis.StraxDnsD</PackageId>
    <GenerateAssemblyConfigurationAttribute>false</GenerateAssemblyConfigurationAttribute>
    <GenerateAssemblyCompanyAttribute>false</GenerateAssemblyCompanyAttribute>
    <GenerateAssemblyProductAttribute>false</GenerateAssemblyProductAttribute>
  </PropertyGroup>

  <PropertyGroup Condition="'$(Configuration)|$(Platform)'=='Debug|AnyCPU'">
    <NoWarn>1701;1702;1705;IDE0008;</NoWarn>
  </PropertyGroup>  

  <PropertyGroup>
    <LangVersion>latest</LangVersion>
<<<<<<< HEAD
    <Version>1.0.6.5</Version>
=======
    <Version>1.0.7.0</Version>
>>>>>>> a57bf78f
    <Authors>Stratis Group Ltd.</Authors>
  </PropertyGroup>
  
  <ItemGroup>
    <ProjectReference Include="..\NBitcoin\NBitcoin.csproj" />
    <ProjectReference Include="..\Stratis.Bitcoin.Features.Api\Stratis.Bitcoin.Features.Api.csproj" />
    <ProjectReference Include="..\Stratis.Bitcoin.Features.BlockStore\Stratis.Bitcoin.Features.BlockStore.csproj" />
    <ProjectReference Include="..\Stratis.Bitcoin.Features.Consensus\Stratis.Bitcoin.Features.Consensus.csproj" />
    <ProjectReference Include="..\Stratis.Bitcoin.Features.Dns\Stratis.Bitcoin.Features.Dns.csproj" />
    <ProjectReference Include="..\Stratis.Bitcoin.Features.MemoryPool\Stratis.Bitcoin.Features.MemoryPool.csproj" />
    <ProjectReference Include="..\Stratis.Bitcoin.Features.Miner\Stratis.Bitcoin.Features.Miner.csproj" />
    <ProjectReference Include="..\Stratis.Bitcoin.Features.RPC\Stratis.Bitcoin.Features.RPC.csproj" />
    <ProjectReference Include="..\Stratis.Bitcoin.Features.Wallet\Stratis.Bitcoin.Features.Wallet.csproj" />
    <ProjectReference Include="..\Stratis.Bitcoin.Networks\Stratis.Bitcoin.Networks.csproj" />
    <ProjectReference Include="..\Stratis.Bitcoin\Stratis.Bitcoin.csproj" />
    <ProjectReference Include="..\Stratis.Features.SQLiteWalletRepository\Stratis.Features.SQLiteWalletRepository.csproj" />
  </ItemGroup>

</Project><|MERGE_RESOLUTION|>--- conflicted
+++ resolved
@@ -16,11 +16,7 @@
 
   <PropertyGroup>
     <LangVersion>latest</LangVersion>
-<<<<<<< HEAD
-    <Version>1.0.6.5</Version>
-=======
     <Version>1.0.7.0</Version>
->>>>>>> a57bf78f
     <Authors>Stratis Group Ltd.</Authors>
   </PropertyGroup>
   
