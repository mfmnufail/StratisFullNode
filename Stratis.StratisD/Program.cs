﻿using System;
using System.Linq;
using Microsoft.Extensions.Logging;
using NBitcoin;
using NBitcoin.Protocol;
using Stratis.Bitcoin.BlockStore;
using Stratis.Bitcoin.Builder;
using Stratis.Bitcoin.Configuration;
using Stratis.Bitcoin.Consensus;
using Stratis.Bitcoin.Logging;
using Stratis.Bitcoin.MemoryPool;
using Stratis.Bitcoin.Utilities;

namespace Stratis.StratisD
{
	public class Program
	{
        public static void Main(string[] args)
		{
			var loggerFactory = new LoggerFactory()
				.AddConsole(LogLevel.Trace, false);
			Logs.Configure(loggerFactory);

			if (NodeSettings.PrintHelp(args, Network.StratisMain))
				return;

			var network = args.Contains("-testnet") ? InitStratisTest() : Network.StratisMain;
			var nodeSettings = NodeSettings.FromArguments(args, "stratis", network, ProtocolVersion.ALT_PROTOCOL_VERSION);

			// NOTES: running BTC and STRAT side by side is not possible yet as the flags for serialization are static

			var node = new FullNodeBuilder()
				.UseNodeSettings(nodeSettings)
				.UseStratisConsensus()
				.UseBlockStore()
				.UseMempool()
				.AddPowPosMining()
				.Build();

<<<<<<< HEAD
			//TryStartPowMiner(args, node);
			//TryStartPosMiner(args, node);

			// TODO: bring the logic out of IWebHost.Run()
			node.Start();
			Console.WriteLine("Press any key to stop");
			Console.ReadLine();
			node.Dispose();
=======
		    node.Run();
>>>>>>> 9866e2f5
		}

		private static void TryStartPowMiner(string[] args, IFullNode node)
		{
			// mining can be called from either RPC or on start
			// to manage the on strat we need to get an address to the mining code
			var mine = args.FirstOrDefault(a => a.Contains("mine="));
			if (mine != null)
			{
				// get the address to mine to
				var addres = mine.Replace("mine=", string.Empty);
				var pubkey = BitcoinAddress.Create(addres, node.Network);
				node.Services.ServiceProvider.Service<PowMining>().Mine(pubkey.ScriptPubKey);
			}
		}

		private static void TryStartPosMiner(string[] args, IFullNode node)
		{
			// mining can be called from either RPC or on start
			// to manage the on strat we need to get an address to the mining code
			var mine = args.FirstOrDefault(a => a.Contains("mine="));
			if (mine != null)
			{
				// TODO: this will be replaced by the wallet, for now the UTXO's 
				// that can stake are manually inserted in the miner.
				var stakes = new List<PosMinting.TrxStakingInfo>()
				{
					new PosMinting.TrxStakingInfo { TransactionHash = uint256.Parse("d9f12b2e8a75bb4657b0594374559d77a8fd036e55b43809d62ebfed75de25a2"), PrvKey = Key.Parse("[output priv key]")},
					new PosMinting.TrxStakingInfo { TransactionHash = uint256.Parse("d521cf4703e726b505d06ecf37b8f20715294b9db4979e5f17414da64f01123a"), PrvKey = Key.Parse("[output priv key]")},
					new PosMinting.TrxStakingInfo { TransactionHash = uint256.Parse("d09b2576fbf9a89dc08cf1ce8ff0dee52a96fab2c7db26047717866a65e2be12"), PrvKey = Key.Parse("[output priv key]")},
					new PosMinting.TrxStakingInfo { TransactionHash = uint256.Parse("1130f0d6e45290a33f0a8525a531b005e357196d5cc40b5d781d75af5f19795f"), PrvKey = Key.Parse("[output priv key]")},
				};

				node.Services.ServiceProvider.Service<PosMinting>().Mine(stakes);
			}
		}

		private static Network InitStratisTest()
		{
			Block.BlockSignature = true;
			Transaction.TimeStamp = true;
			
			var consensus = Network.StratisMain.Consensus.Clone();
			consensus.PowLimit = new Target(uint256.Parse("0000ffff00000000000000000000000000000000000000000000000000000000"));
			
			// The message start string is designed to be unlikely to occur in normal data.
			// The characters are rarely used upper ASCII, not valid as UTF-8, and produce
			// a large 4-byte int at any alignment.
			var pchMessageStart = new byte[4];
			pchMessageStart[0] = 0x71;
			pchMessageStart[1] = 0x31;
			pchMessageStart[2] = 0x21;
			pchMessageStart[3] = 0x11;
			var magic = BitConverter.ToUInt32(pchMessageStart, 0); //0x5223570; 

			var genesis = Network.StratisMain.GetGenesis().Clone();
			genesis.Header.Time = 1493909211;
			genesis.Header.Nonce = 2433759;
			genesis.Header.Bits = consensus.PowLimit;
			consensus.HashGenesisBlock = genesis.GetHash();

			Guard.Assert(consensus.HashGenesisBlock == uint256.Parse("0x00000e246d7b73b88c9ab55f2e5e94d9e22d471def3df5ea448f5576b1d156b9"));

			var builder = new NetworkBuilder()
				.SetName("StratisTest")
				.SetConsensus(consensus)
				.SetMagic(magic)
				.SetGenesis(genesis)
				.SetPort(26178)
				.SetRPCPort(26174)
				.SetBase58Bytes(Base58Type.PUBKEY_ADDRESS, new byte[] {(65)})
				.SetBase58Bytes(Base58Type.SCRIPT_ADDRESS, new byte[] {(196)})
				.SetBase58Bytes(Base58Type.SECRET_KEY, new byte[] {(65 + 128)})
				.SetBase58Bytes(Base58Type.ENCRYPTED_SECRET_KEY_NO_EC, new byte[] {0x01, 0x42})
				.SetBase58Bytes(Base58Type.ENCRYPTED_SECRET_KEY_EC, new byte[] {0x01, 0x43})
				.SetBase58Bytes(Base58Type.EXT_PUBLIC_KEY, new byte[] {(0x04), (0x88), (0xB2), (0x1E)})
				.SetBase58Bytes(Base58Type.EXT_SECRET_KEY, new byte[] {(0x04), (0x88), (0xAD), (0xE4)})
				.AddDNSSeeds(new[]
				{
					new DNSSeedData("stratisplatform.com", "testnode1.stratisplatform.com"), 
				});

			return builder.BuildAndRegister();
		}
	}
}<|MERGE_RESOLUTION|>--- conflicted
+++ resolved
@@ -1,5 +1,7 @@
 ﻿using System;
+using System.Collections.Generic;
 using System.Linq;
+using System.Threading.Tasks;
 using Microsoft.Extensions.Logging;
 using NBitcoin;
 using NBitcoin.Protocol;
@@ -9,6 +11,7 @@
 using Stratis.Bitcoin.Consensus;
 using Stratis.Bitcoin.Logging;
 using Stratis.Bitcoin.MemoryPool;
+using Stratis.Bitcoin.Miner;
 using Stratis.Bitcoin.Utilities;
 
 namespace Stratis.StratisD
@@ -37,18 +40,15 @@
 				.AddPowPosMining()
 				.Build();
 
-<<<<<<< HEAD
-			//TryStartPowMiner(args, node);
-			//TryStartPosMiner(args, node);
+			Task.Delay(TimeSpan.FromMinutes(1)).ContinueWith(t =>
+			{
+				//TryStartPowMiner(args, node);
+				//TryStartPosMiner(args, node);
+			});
 
-			// TODO: bring the logic out of IWebHost.Run()
-			node.Start();
-			Console.WriteLine("Press any key to stop");
-			Console.ReadLine();
-			node.Dispose();
-=======
 		    node.Run();
->>>>>>> 9866e2f5
+
+			
 		}
 
 		private static void TryStartPowMiner(string[] args, IFullNode node)
