﻿using System;
using System.Collections.Generic;
using System.IO;
using System.Linq;
using System.Linq.Expressions;
using System.Net;
using System.Text;
using System.Threading.Tasks;
using Microsoft.AspNetCore.Http;
using Microsoft.AspNetCore.Http.Features;
using Microsoft.Extensions.Logging;
using Moq;
using NBitcoin.DataEncoders;
using Stratis.Bitcoin.RPC;
using Stratis.Bitcoin.Tests.Logging;
using Xunit;

namespace Stratis.Bitcoin.Tests.RPC
{
<<<<<<< HEAD

    public class RPCMiddlewareTest : LogsTestBase
    {
=======
	public class RPCMiddlewareTest : LogsTestBase
	{
>>>>>>> 95a8ca8c
		private Mock<IRPCAuthorization> authorization;
		private Mock<RequestDelegate> delegateContext;
		private DefaultHttpContext httpContext;
		private RPCMiddleware middleware;
		private HttpResponseFeature response;
		private FeatureCollection featureCollection;
		private HttpRequestFeature request;

		public RPCMiddlewareTest()
		{
			this.httpContext = new DefaultHttpContext();
			this.authorization = new Mock<IRPCAuthorization>();
			this.delegateContext = new Mock<RequestDelegate>();

			this.httpContext = new DefaultHttpContext();
			this.response = new HttpResponseFeature();
			this.request = new HttpRequestFeature();
			this.response.Body = new MemoryStream();
			this.featureCollection = new FeatureCollection();

            this.middleware = new RPCMiddleware(this.delegateContext.Object, this.authorization.Object, this.LoggerFactory.Object);
		}

		[Fact]
		public void InvokeValidAuthorizationReturns200()
		{
			this.SetupValidAuthorization();
			this.InitializeFeatureContext();

			this.middleware.Invoke(this.httpContext).Wait();

			Assert.Equal(StatusCodes.Status200OK, this.httpContext.Response.StatusCode);
		}

		[Fact]
		public void InvokeUnauthorizedReturns401()
		{
			this.InitializeFeatureContext();
			this.authorization.Setup(a => a.IsAuthorized(It.IsAny<IPAddress>()))
				.Returns(false);

			this.middleware.Invoke(this.httpContext).Wait();

			Assert.Equal(StatusCodes.Status401Unauthorized, this.httpContext.Response.StatusCode);
		}

		[Fact]
		public void InvokeAuthorizedWithoutAuthorizationHeaderReturns401()
		{
			this.InitializeFeatureContext();
			this.authorization.Setup(a => a.IsAuthorized(It.IsAny<IPAddress>()))
				.Returns(true);

			this.middleware.Invoke(this.httpContext).Wait();

			Assert.Equal(StatusCodes.Status401Unauthorized, this.httpContext.Response.StatusCode);
		}

		[Fact]
		public void InvokeAuthorizedWithBearerAuthorizationHeaderReturns401()
		{
			this.request.Headers.Add("Authorization", "Bearer hiuehewuytwe");
			this.InitializeFeatureContext();
			this.authorization.Setup(a => a.IsAuthorized(It.IsAny<IPAddress>()))
				.Returns(true);

			this.middleware.Invoke(this.httpContext).Wait();

			Assert.Equal(StatusCodes.Status401Unauthorized, this.httpContext.Response.StatusCode);
		}

		[Fact]
		public void InvokeAuthorizedWithEmptyAuthorizationHeaderReturns401()
		{
			this.request.Headers.Add("Authorization", "");
			this.InitializeFeatureContext();
			this.authorization.Setup(a => a.IsAuthorized(It.IsAny<IPAddress>()))
				.Returns(true);

			this.middleware.Invoke(this.httpContext).Wait();

			Assert.Equal(StatusCodes.Status401Unauthorized, this.httpContext.Response.StatusCode);
		}

		[Fact]
		public void InvokeAuthorizedWithBasicAuthorizationHeaderForUnauthorizedUserReturns401()
		{
			var header = Convert.ToBase64String(Encoding.ASCII.GetBytes("MyUser"));
			this.request.Headers.Add("Authorization", "Basic " + header);
			this.InitializeFeatureContext();
			this.authorization.Setup(a => a.IsAuthorized(It.IsAny<IPAddress>()))
				.Returns(true);
			this.authorization.Setup(a => a.IsAuthorized("MyUser"))
				.Returns(false);

			this.middleware.Invoke(this.httpContext).Wait();

			Assert.Equal(StatusCodes.Status401Unauthorized, this.httpContext.Response.StatusCode);
		}

		[Fact]
		public void InvokeAuthorizedWithBasicAuthorizationHeaderWithInvalidEncodingReturns401()
		{
			this.request.Headers.Add("Authorization", "Basic kljseuhtiuorewytiuoer");
			this.InitializeFeatureContext();
			this.authorization.Setup(a => a.IsAuthorized(It.IsAny<IPAddress>()))
				.Returns(true);

			this.middleware.Invoke(this.httpContext).Wait();

			Assert.Equal(StatusCodes.Status401Unauthorized, this.httpContext.Response.StatusCode);
		}

		[Fact]
		public void InvokeThrowsArgumentExceptionWritesArgumentError()
		{
			this.delegateContext.Setup(d => d(It.IsAny<DefaultHttpContext>()))
				.Throws(new ArgumentException("Name is required."));
			this.SetupValidAuthorization();
			this.InitializeFeatureContext();

			this.middleware.Invoke(this.httpContext).Wait();

			this.httpContext.Response.Body.Position = 0;
			using (var reader = new StreamReader(this.httpContext.Response.Body))
			{
				var expected = string.Format("{{{0}  \"result\": null,{0}  \"error\": {{{0}    \"code\": -1,{0}    \"message\": \"Argument error: Name is required.\"{0}  }}{0}}}", Environment.NewLine);
				Assert.Equal(expected, reader.ReadToEnd());
				Assert.Equal(StatusCodes.Status200OK, this.httpContext.Response.StatusCode);
			}
		}

		[Fact]
		public void InvokeThrowsFormatExceptionWritesArgumentError()
		{
			this.delegateContext.Setup(d => d(It.IsAny<DefaultHttpContext>()))
				.Throws(new FormatException("Int x is invalid format."));
			this.SetupValidAuthorization();
			this.InitializeFeatureContext();

			this.middleware.Invoke(this.httpContext).Wait();

			this.httpContext.Response.Body.Position = 0;
			using (var reader = new StreamReader(this.httpContext.Response.Body))
			{
				var expected = string.Format("{{{0}  \"result\": null,{0}  \"error\": {{{0}    \"code\": -1,{0}    \"message\": \"Argument error: Int x is invalid format.\"{0}  }}{0}}}", Environment.NewLine);
				Assert.Equal(expected, reader.ReadToEnd());
				Assert.Equal(StatusCodes.Status200OK, this.httpContext.Response.StatusCode);
			}
		}

		[Fact]
		public void Invoke404WritesMethodNotFoundError()
		{
			this.response.StatusCode = StatusCodes.Status404NotFound;
			this.SetupValidAuthorization();
			this.InitializeFeatureContext();

			this.middleware.Invoke(this.httpContext).Wait();

			this.httpContext.Response.Body.Position = 0;
			using (var reader = new StreamReader(this.httpContext.Response.Body))
			{
				var expected = string.Format("{{{0}  \"result\": null,{0}  \"error\": {{{0}    \"code\": -32601,{0}    \"message\": \"Method not found\"{0}  }}{0}}}", Environment.NewLine);
				Assert.Equal(expected, reader.ReadToEnd());
				Assert.Equal(StatusCodes.Status404NotFound, this.httpContext.Response.StatusCode);
			}
		}

		[Fact]
		public void Invoke500WritesInternalErrorAndLogsResult()
		{
			this.response.StatusCode = StatusCodes.Status500InternalServerError;
			this.SetupValidAuthorization();
			this.InitializeFeatureContext();

			this.middleware.Invoke(this.httpContext).Wait();

			this.httpContext.Response.Body.Position = 0;
			using (var reader = new StreamReader(this.httpContext.Response.Body))
			{
				var expected = string.Format("{{{0}  \"result\": null,{0}  \"error\": {{{0}    \"code\": -32603,{0}    \"message\": \"Internal error\"{0}  }}{0}}}", Environment.NewLine);
				Assert.Equal(expected, reader.ReadToEnd());
				Assert.Equal(StatusCodes.Status500InternalServerError, this.httpContext.Response.StatusCode);
                base.AssertLog(this.Logger, LogLevel.Error, "Internal error while calling RPC Method");
            }
		}

		[Fact]
		public void InvokeThrowsUnhandledExceptionWritesInternalErrorAndLogsResult()
		{
			this.delegateContext.Setup(d => d(It.IsAny<DefaultHttpContext>()))
				.Throws(new InvalidOperationException("Operation not valid."));
			this.SetupValidAuthorization();
			this.InitializeFeatureContext();

			this.middleware.Invoke(this.httpContext).Wait();

			this.httpContext.Response.Body.Position = 0;
			using (var reader = new StreamReader(this.httpContext.Response.Body))
			{
				var expected = string.Format("{{{0}  \"result\": null,{0}  \"error\": {{{0}    \"code\": -32603,{0}    \"message\": \"Internal error\"{0}  }}{0}}}", Environment.NewLine);
				Assert.Equal(expected, reader.ReadToEnd());
				Assert.Equal(StatusCodes.Status200OK, this.httpContext.Response.StatusCode);
                base.AssertLog<InvalidOperationException>(this.Logger, LogLevel.Error, "Operation not valid.", "Internal error while calling RPC Method");
            }
        }

		private void SetupValidAuthorization()
		{
			var header = Convert.ToBase64String(Encoding.ASCII.GetBytes("MyUser"));
			this.request.Headers.Add("Authorization", "Basic " + header);
			this.authorization.Setup(a => a.IsAuthorized(It.IsAny<IPAddress>()))
				.Returns(true);
			this.authorization.Setup(a => a.IsAuthorized("MyUser"))
				.Returns(true);
		}

		private void InitializeFeatureContext()
		{
			this.featureCollection.Set<IHttpRequestFeature>(this.request);
			this.featureCollection.Set<IHttpResponseFeature>(this.response);
			this.httpContext.Initialize(this.featureCollection);
		}
	}
}<|MERGE_RESOLUTION|>--- conflicted
+++ resolved
@@ -17,14 +17,8 @@
 
 namespace Stratis.Bitcoin.Tests.RPC
 {
-<<<<<<< HEAD
-
-    public class RPCMiddlewareTest : LogsTestBase
-    {
-=======
 	public class RPCMiddlewareTest : LogsTestBase
 	{
->>>>>>> 95a8ca8c
 		private Mock<IRPCAuthorization> authorization;
 		private Mock<RequestDelegate> delegateContext;
 		private DefaultHttpContext httpContext;
